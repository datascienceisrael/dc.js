/* global appendChartID, loadDateFixture, makeDate, simulateChartBrushing */
describe('dc.compositeChart', () => {
    let id, chart, data, dateDimension, dateValueSumGroup, dateValueNegativeSumGroup,
        dateIdSumGroup, dateIdNegativeSumGroup, dateGroup;

    beforeEach(() => {
        data = crossfilter(loadDateFixture());
        dateDimension = data.dimension(d => d3.utcDay(d.dd));
        dateValueSumGroup = dateDimension.group().reduceSum(d => d.value);
        dateValueNegativeSumGroup = dateDimension.group().reduceSum(d => -d.value);
        dateIdSumGroup = dateDimension.group().reduceSum(d => d.id);
        dateIdNegativeSumGroup = dateDimension.group().reduceSum(d => -d.id);
        dateGroup = dateDimension.group();

        id = 'composite-chart';
        appendChartID(id);

        chart = new dc.CompositeChart(`#${id}`);
        chart
            .dimension(dateDimension)
            .group(dateIdSumGroup)
            .width(500)
            .height(150)
            .x(d3.scaleUtc().domain([makeDate(2012, 4, 20), makeDate(2012, 7, 15)]))
            .transitionDuration(0)
            .xUnits(d3.utcDays)
            .shareColors(true)
            .compose([
                new dc.BarChart(chart)
                    .centerBar(true)
                    .group(dateValueSumGroup, 'Date Value Group Bar')
                    .gap(1),
                new dc.LineChart(chart)
                    .group(dateIdSumGroup, 'Date ID Group')
                    .stack(dateValueSumGroup, 'Date Value Group Line 1')
                    .stack(dateValueSumGroup, 'Date Value Group Line 2')
                    .hidableStacks(true),
                new dc.LineChart(chart)
                    .group(dateGroup, 'Date Group')
            ]);
    });

    it('should registered the chart with DC', () => {
        expect(dc.hasChart(chart)).toBeTruthy();
    });

    it('should set a dimension on the chart', () => {
        expect(chart.dimension()).toBe(dateDimension);
    });

    it('should set a group on the chart', () => {
        expect(chart.group()).toBe(dateIdSumGroup);
    });

    it('should set a width on the chart', () => {
        expect(chart.width()).toBe(500);

<<<<<<< HEAD
        chart.children().forEach(function (child) {
=======
        chart.children().forEach(child => {
>>>>>>> 316903c8
            expect(child.width()).toBe(500);
        });
    });

    it('should set a height on the chart', () => {
        expect(chart.height()).toBe(150);

<<<<<<< HEAD
        chart.children().forEach(function (child) {
=======
        chart.children().forEach(child => {
>>>>>>> 316903c8
            expect(child.height()).toBe(150);
        });
    });

    it('should have zero transition duration', () => {
        expect(chart.transitionDuration()).toBe(0);
    });

    it('should set the margins of the chart', () => {
        expect(chart.margins()).not.toBeNull();

<<<<<<< HEAD
        chart.children().forEach(function (child) {
=======
        chart.children().forEach(child => {
>>>>>>> 316903c8
            expect(child.margins()).toBe(chart.margins());
        });
    });

    it('should set a domain', () => {
        expect(chart.x()).toBeDefined();
    });

    it('should set the x domain to endpoint dates', () => {
        expect(chart.x().domain()[0].getTime()).toBe(makeDate(2012, 4, 20).getTime());
        expect(chart.x().domain()[1].getTime()).toBe(makeDate(2012, 7, 15).getTime());
    });

    it('should set the x units', () => {
        expect(chart.xUnits()).toBe(d3.utcDays);
    });

    it('should create the x axis', () => {
        expect(chart.xAxis()).not.toBeNull();
    });

    it('should create the y axis', () => {
        expect(chart.yAxis()).not.toBeNull();
    });

    it('should create the brush', () => {
        expect(chart.select('g.brush')).not.toBeNull();
    });

    it('does not set round by default', () => {
        expect(chart.round()).not.toBeDefined();
    });

    it('can change round', () => {
        chart.round(d3.utcDay.round);
        expect(chart.round()).not.toBeNull();
    });

    it('has a default value for x', () => {
        expect(chart.keyAccessor()).not.toBeNull();
    });

    it('has a default value for y', () => {
        expect(chart.valueAccessor()).not.toBeNull();
    });

    it('should not allow calling yAxisMin', () => {
        expect(chart.yAxisMin).toThrowError();
    });

    it('should not allow calling yAxisMax', () => {
        expect(chart.yAxisMax).toThrowError();
    });

    describe('rendering the chart', () => {
        beforeEach(() => {
            chart.render();
        });

        it('should create a root SVG element', () => {
            expect(chart.svg().empty()).toBeFalsy();
        });

        it('should create a root SVG group element', () => {
            expect(chart.g().empty()).toBeFalsy();
        });

        it('should size the chart to the full height of the chart', () => {
            expect(chart.select('svg').attr('height')).toBe('150');
        });

        it('should set x range to width', () => {
            expect(chart.x().range()).toEqual([0, 420]);
        });

        it('should set y domain', () => {
            expect(chart.y()).toBeDefined();
        });

        it('should set y range to height by default', () => {
            expect(chart.y().range()).toEqual([110, 0]);
        });

        it('should automatically size the y domain based on height', () => {
            expect(chart.y().domain()).toEqual([0, 281]);
        });

        it('should place the x axis at the bottom', () => {
            expect(chart.select('svg g g.x').attr('transform')).toMatchTranslate(30, 120);
        });

        it('should place the y axis to the left', () => {
            expect(chart.select('svg g g.y').attr('transform')).toMatchTranslate(30, 10);
        });

        it('should create a separate g for each subchart', () => {
            expect(chart.selectAll('g.sub').size()).toBe(3);
        });

        it('should index each subchart g by css class', () => {
            expect(d3.select(chart.selectAll('g.sub').nodes()[0]).attr('class')).toBe('sub _0');
            expect(d3.select(chart.selectAll('g.sub').nodes()[1]).attr('class')).toBe('sub _1');
        });

        it('should generate sub line chart paths', () => {
            expect(chart.selectAll('g.sub path.line').size()).not.toBe(0);
            chart.selectAll('g.sub path.line').each(function (d, i) {
                switch (i) {
                    case 0:
                        expect(d3.select(this).attr('d'))
                            .toMatchPath('M24.137931034482758,110L91.72413793103448,108L101.37931034482757,103L202.75862068965515,' +
                            '108L246.20689655172413,104L395.8620689655172,105');
                        break;
                    case 1:
                        expect(d3.select(this).attr('d'))
                            .toMatchPath('M24.137931034482758,92L91.72413793103448,82L101.37931034482757,52L202.75862068965515,' +
                            '91L246.20689655172413,83L395.8620689655172,75');
                        break;
                }
            });
        });

        it('should generate sub bar charts', () => {
            expect(chart.selectAll('g.sub g._0 rect').size()).toBe(6);
        });

        it('should render sub bar chart', () => {
            expect(chart.selectAll('g.sub rect.bar').size()).not.toBe(0);
            chart.selectAll('g.sub rect.bar').each(function (d, i) {
                switch (i) {
                    case 0:
                        expect(d3.select(this).attr('x')).toBeCloseTo('22.637931034482758', 3);
                        expect(d3.select(this).attr('y')).toBe('93');
                        expect(d3.select(this).attr('width')).toBe('3');
                        expect(d3.select(this).attr('height')).toBe('17');
                        break;
                    case 5:
                        expect(d3.select(this).attr('x')).toBeCloseTo('394.3620689655172', 3);
                        expect(d3.select(this).attr('y')).toBe('80');
                        expect(d3.select(this).attr('width')).toBe('3');
                        expect(d3.select(this).attr('height')).toBe('30');
                        break;
                }
            });
        });

        describe('the chart clip paths', () => {
            it('should create only one defs', () => {
                expect(chart.selectAll('defs').size()).toBe(1);
            });

            it('should create only one clip path', () => {
                expect(chart.selectAll('defs #composite-chart-clip').size()).toBe(1);
            });

            it('should create only one clip rect', () => {
                expect(chart.selectAll('defs #composite-chart-clip rect').size()).toBe(1);
            });

            it('should have the correct size', () => {
                const rect = chart.select('defs #composite-chart-clip rect');
                expect(rect.attr('width')).toBe('420');
                expect(rect.attr('height')).toBe('110');
            });

            it('should have clip path refs', () => {
                expect(chart.selectAll('g.chart-body').size()).not.toBe(0);
                chart.selectAll('g.chart-body').each(function () {
                    expect(d3.select(this).attr('clip-path')).toMatchUrl(`${window.location.href}#composite-chart-clip`);
                });
            });
        });

        describe('the chart brush', () => {

            it('should be positioned with the chart left margin', () => {
                expect(chart.select('g.brush').attr('transform')).toMatchTranslate(chart.margins().left, 10);
            });

            it('should have a resize handle', () => {
                const selectAll = chart.select('g.brush').selectAll('path.custom-brush-handle');
                expect(selectAll.size()).toBe(2);
                selectAll.each(function (d, i) {
                    if (i === 0) {
                        expect(d3.select(this).attr('d'))
                            .toMatchPath('M-0.5,36.666666666666664A6,6 0 0 0 -6.5,42.666666666666664V67.33333333333333A6,' +
                                '6 0 0 0 -0.5,73.33333333333333ZM-2.5,44.666666666666664V65.33333333333333M-4.5,' +
                                '44.666666666666664V65.33333333333333');
                    } else {
                        expect(d3.select(this).attr('d'))
                            .toMatchPath('M0.5,36.666666666666664A6,6 0 0 1 6.5,42.666666666666664V67.33333333333333A6,' +
                                '6 0 0 1 0.5,73.33333333333333ZM2.5,44.666666666666664V65.33333333333333M4.5,' +
                                '44.666666666666664V65.33333333333333');
                    }
                });
            });

            it('should stretch the background', () => {
                expect(chart.select('g.brush rect.overlay').attr('width')).toBe('420');
            });

            it('should set the height of background to height of chart', () => {
                expect(chart.select('g.brush rect.overlay').attr('height')).toBe('110');
            });

            describe('when filtering the chart', () => {
                let filter1, filter2;

                beforeEach(() => {
                    filter1 = [makeDate(2012, 5, 1), makeDate(2012, 5, 30)];
                    filter2 = [makeDate(2012, 6, 10), makeDate(2012, 6, 20)];
                    chart.filter(filter1).redraw();
                });

                it('should set the extent height to chart height', () => {
                    expect(chart.select('g.brush rect.selection').attr('height')).toBe('110');
                });

                it('should set extent width to chart width based on filter set', () => {
                    expect(chart.select('g.brush rect.selection').attr('width')).toBe('140');
                });

                it('should fade filtered bars into the background', () => {
                    expect(chart.selectAll('g.sub rect.deselected').size()).toBe(4);
                });

                it('should set the same filter for each children', () => {
                    for (let i = 0; i < chart.children().length; ++i) {
                        expect(chart.children()[i].filter()).toEqual(filter1);
                    }
                });

                it('should reset filters for each children', () => {
                    chart.filter(null);
                    for (let i = 0; i < chart.children().length; ++i) {
                        expect(chart.children()[i].filter()).toEqual(null);
                    }
                });

                it('should replace filters for each children', () => {
                    chart.replaceFilter(filter2);
                    for (let i = 0; i < chart.children().length; ++i) {
                        expect(chart.children()[i].filter()).toEqual(filter2);
                    }
                });
            });

            describe('after filtering all', () => {
                beforeEach(() => {
                    chart.filterAll();
                    chart.redraw();
                });

                it('should bring all bars to the foreground', () => {
                    chart.selectAll('g rect.bar').each(function (d) {
                        expect(d3.select(this).attr('class')).toBe('bar');
                    });
                });
            });
        });

        describe('legends composed of subchart groups', () => {
            beforeEach(() => {
                chart.legend(new dc.Legend().x(200).y(10).itemHeight(13).gap(5)).render();
            });

            it('should generate a legend item for each subchart', () => {
                expect(chart.selectAll('g.dc-legend g.dc-legend-item').size()).toBe(5);
            });

            it('should generate legend labels for each sub-chart', () => {
                expect(chart.selectAll('g.dc-legend-item text').size()).toBe(5);
            });

            it('should be placed according to its own legend option, ignoring the sub-charts', () => {
                expect(chart.select('g.dc-legend').attr('transform')).toMatchTranslate(200, 10);
            });

            it('should generate legend labels with their associated group text', () => {
                function legendText (n) {
                    return d3.select(chart.selectAll('g.dc-legend g.dc-legend-item text').nodes()[n]).text();
                }
                expect(legendText(0)).toBe('Date Value Group Bar');
                expect(legendText(1)).toBe('Date ID Group');
                expect(legendText(2)).toBe('Date Value Group Line 1');
                expect(legendText(3)).toBe('Date Value Group Line 2');
                expect(legendText(4)).toBe('Date Group');
            });

            it('should properly delegate highlighting to its children', () => {
                const firstItem = chart.select('g.dc-legend g.dc-legend-item');

                firstItem.on('mouseover')(firstItem.datum());
                expect(chart.selectAll('rect.highlight').size()).toBe(6);
                expect(chart.selectAll('path.fadeout').size()).toBe(4);
                firstItem.on('mouseout')(firstItem.datum());
                expect(chart.selectAll('rect.highlight').size()).toBe(0);
                expect(chart.selectAll('path.fadeout').size()).toBe(0);
            });

            it('should hide hidable child stacks', () => {
                const dateValueGroupLine2 = d3.select(chart.selectAll('g.dc-legend g.dc-legend-item').nodes()[3]);

                dateValueGroupLine2.on('click')(dateValueGroupLine2.datum());
                expect(dateValueGroupLine2.text()).toBe('Date Value Group Line 2');
                expect(d3.select(chart.selectAll('g.dc-legend g.dc-legend-item').nodes()[3]).classed('fadeout')).toBeTruthy();
                expect(chart.selectAll('path.line').size()).toEqual(3);
            });
        });
    });

    describe('no elastic', () => {
        beforeEach(() => {
            chart.y(d3.scaleLinear().domain([-200, 200]));
            chart.render();
        });

        it('should respect manually applied domain', () => {
            expect(chart.y().domain()[0]).toBe(-200);
            expect(chart.y().domain()[1]).toBe(200);
        });
    });

    describe('elastic chart axes', () => {
        beforeEach(() => {
            data.dimension(d => d.countrycode).filter('CA');

            chart.elasticY(true).elasticX(true).render();
        });

        it('should adjust the y axis, combining all child charts maxs & mins', () => {
            expect(chart.y().domain()[1]).toBe(115);
        });

        it('should set the x domain', () => {
            expect(chart.x().domain()[0].getTime() >= 1337904000000).toBeTruthy();
            expect(chart.x().domain()[1].getTime() >= 1344556800000).toBeTruthy();
        });
    });

    describe('subchart renderlets', () => {
        beforeEach(() => {
            chart.children()[0].on('renderlet', _chart => {
                _chart.selectAll('rect.bar').attr('width', d => 10);
            });
            chart.render();
        });

        it('should trigger the sub-chart renderlet', () => {
            expect(d3.select(chart.selectAll('rect').nodes()[0]).attr('width')).toBe('10');
        });
    });

    describe('when two subcharts share the same group', () => {
        beforeEach(() => {
            const dimension = data.dimension(d => d.status);
            const group = dimension.group().reduce(
                (p, v) => {
                    ++p.count;
                    p.value += +v.value;
                    return p;
                },
                (p, v) => {
                    --p.count;
                    p.value -= +v.value;
                    return p;
                },
                () => ({count: 0, value: 0})
            );
            chart
                .brushOn(false)
                .dimension(dimension)
                .shareTitle(false)
                .x(d3.scaleBand())
                .xUnits(dc.units.ordinal)
                .compose([
                    new dc.LineChart(chart)
                        .group(group, 'Series 1')
                        .valueAccessor(d => d.value.count)
                        .title(d => {
                            let value = d.value.count;
                            if (isNaN(value)) {
                                value = 0;
                            }
                            return `Count: ${d3.format('d')(value)}`;
                        }),
                    new dc.LineChart(chart)
                        .group(group, 'Series 2')
                        .valueAccessor(d => d.value.value)
                        .title(d => {
                            let value = d.value.value;
                            if (isNaN(value)) {
                                value = 0;
                            }
                            return `Value: ${d3.format('d')(value)}`;

                        })
                ]).render();
        });

        it('should set a tooltip based on the shared group', () => {
            expect(chart.select('.sub._0 .dc-tooltip._0 .dot title').text()).toBe('Count: 5');
            expect(chart.select('.sub._1 .dc-tooltip._0 .dot title').text()).toBe('Value: 220');
        });
    });

    describe('subchart title rendering', () => {
        beforeEach(() => {
            chart.renderTitle(false);
            chart.render();
        });

        it('should respect boolean flag when title not set', () => {
            expect(chart.select('.sub._0 .dc-tooltip._0 .dot').empty()).toBeTruthy();
            expect(chart.select('.sub._1 .dc-tooltip._0 .dot').empty()).toBeTruthy();
        });
    });

    describe('the y-axes', () => {
        describe('when composing charts with both left and right y-axes', () => {
            let rightChart;

            beforeEach(() => {
                chart
                    .compose([
                        new dc.BarChart(chart)
                            .group(dateValueSumGroup, 'Date Value Group'),
                        rightChart = new dc.LineChart(chart)
                            .group(dateIdSumGroup, 'Date ID Group')
                            .stack(dateValueSumGroup, 'Date Value Group')
                            .stack(dateValueSumGroup, 'Date Value Group')
                            .useRightYAxis(true)
                    ])
                    .render();
            });

            it('should render two y-axes', () => {
                expect(chart.selectAll('.axis').size()).toBe(3);
            });

            it('should render a right and a left label', () => {
                chart.yAxisLabel('Left Label').rightYAxisLabel('Right Label').render();

                expect(chart.selectAll('.y-axis-label').size()).toBe(2);
                expect(chart.selectAll('.y-axis-label.y-label').empty()).toBeFalsy();
                expect(chart.selectAll('.y-axis-label.yr-label').empty()).toBeFalsy();
            });

            it('should scale "right" charts according to the right y-axis' , () => {
                expect(rightChart.y()).toBe(chart.rightY());
            });

            it('should set the domain of the right axis', () => {
                expect(rightChart.yAxisMin()).toBe(0);
                expect(rightChart.yAxisMax()).toBe(281);
            });

            it('domain', () => {
                expect(chart.rightY().domain()).toEqual([0, 281]);
                expect(chart.y().domain()).toEqual([0, 132]);
            });

            it('should set "right" chart y-axes to the composite chart right y-axis', () => {
                expect(rightChart.yAxis()).toBe(chart.rightYAxis());
            });

            describe('horizontal gridlines', () => {
                beforeEach(() => {
                    chart.yAxis().ticks(3);
                    chart.rightYAxis().ticks(6);
                    chart.renderHorizontalGridLines(true).render();
                });

                it('should draw left horizontal gridlines by default', () => {
                    expect(chart.selectAll('.grid-line.horizontal line').size()).toBe(3);
                });

                it('should allow right horizontal gridlines to be used', () => {
                    chart.useRightAxisGridLines(true).render();
                    expect(chart.selectAll('.grid-line.horizontal line').size()).toBe(6);
                });
            });
        });

        describe('when composing charts with just a left axis', () => {
            beforeEach(() => {
                chart.yAxis().ticks(4);
                chart.compose([
                    new dc.LineChart(chart).group(dateGroup)
                ]).renderHorizontalGridLines(true).render();
            });

            it('should only render a left y axis', () => {
                expect(chart.selectAll('.axis.y').empty()).toBeFalsy();
                expect(chart.selectAll('.axis.yr').empty()).toBeTruthy();
            });

            it('should only draw left horizontal gridlines', () => {
                expect(chart.selectAll('.grid-line.horizontal line').size()).toBe(4);
            });
        });

        describe('when composing charts with just a right axis', () => {
            beforeEach(() => {
                chart.compose([
                    new dc.LineChart(chart).group(dateGroup).useRightYAxis(true)
                ]).renderHorizontalGridLines(true);
                chart.rightYAxis().ticks(7);
                chart.render();
            });

            it('should only render a right y axis', () => {
                expect(chart.selectAll('.axis.y').empty()).toBeTruthy();
                expect(chart.selectAll('.axis.yr').empty()).toBeFalsy();
            });

            it('should only draw the right horizontal gridlines', () => {
                expect(chart.selectAll('.grid-line.horizontal line').size()).toBe(7);
            });
        });

        describe('when composing a left axis chart with negative values', () => {
            let leftChart, rightChart;
            beforeEach(() => {
                chart
                    .compose([
                        leftChart = new dc.BarChart(chart)
                            .group(dateValueNegativeSumGroup, 'Date Value Group'),
                        rightChart = new dc.LineChart(chart)
                            .group(dateIdSumGroup, 'Date ID Group')
                            .useRightYAxis(true)
                    ])
                    .render();
            });

            it('the axis baselines shouldn\'t match', () => {
                expect(leftChart.y()(0)).not.toEqual(rightChart.y()(0));
            });

            describe('with alignYAxes', () => {
                beforeEach(() => {
                    chart.alignYAxes(true)
                        .elasticY(true)
                        .render();
                });
                it('the axis baselines should match', () => {
                    expect(leftChart.y()(0)).toEqual(rightChart.y()(0));
                });
                it('the series heights should be equal', () => {
                    expect(plotHeight(leftChart)).toEqual(plotHeight(rightChart));
                });
            });
        });

        describe('when composing a right axis chart with negative values', () => {
            let leftChart, rightChart;
            beforeEach(() => {
                chart
                    .compose([
                        leftChart = new dc.BarChart(chart)
                            .group(dateIdSumGroup, 'Date ID Group'),
                        rightChart = new dc.LineChart(chart)
                            .group(dateValueNegativeSumGroup, 'Date Value Group')
                            .useRightYAxis(true)
                    ])
                    .render();
            });

            it('the axis baselines shouldn\'t match', () => {
                expect(leftChart.y()(0)).not.toEqual(rightChart.y()(0));
            });

            describe('with alignYAxes', () => {
                beforeEach(() => {
                    chart.alignYAxes(true)
                        .elasticY(true)
                        .render();
                });
                it('the axis baselines should match', () => {
                    expect(leftChart.y()(0)).toEqual(rightChart.y()(0));
                });
                it('the series heights should be equal', () => {
                    expect(plotHeight(leftChart)).toEqual(plotHeight(rightChart));
                });
            });
        });

        describe('when composing left and right axes charts with negative values', () => {
            let leftChart, rightChart;
            beforeEach(() => {
                chart
                    .compose([
                        leftChart = new dc.BarChart(chart)
                            .group(dateIdNegativeSumGroup, 'Date ID Group'),
                        rightChart = new dc.LineChart(chart)
                            .group(dateValueNegativeSumGroup, 'Date Value Group')
                            .useRightYAxis(true)
                    ])
                    .render();
            });

            it('the axis baselines should match', () => {
                /* because elasticY ensures zero is included for all-negatives, due to PR #1156 */
                expect(leftChart.y()(0)).toEqual(rightChart.y()(0));
            });

            describe('with alignYAxes', () => {
                beforeEach(() => {
                    chart.alignYAxes(true)
                        .elasticY(true)
                        .render();
                });
                it('the axis baselines should match', () => {
                    expect(leftChart.y()(0)).toEqual(rightChart.y()(0));
                });
                it('the series heights should be equal', () => {
                    expect(plotHeight(leftChart)).toEqual(plotHeight(rightChart));
                });
            });
        });
        function plotHeight (_chart) {
            return _chart.y()(_chart.yAxisMax()) - _chart.y()(_chart.yAxisMin());
        }
    });

    describe('sub-charts with different filter types', () => {
        let scatterGroup, scatterDimension;
        let lineGroup, lineDimension;

        beforeEach(() => {
            data = crossfilter(loadDateFixture());

            scatterDimension = data.dimension(d => [+d.value, +d.nvalue]);
            scatterGroup = scatterDimension.group();

            lineDimension = data.dimension(d => +d.value);
            lineGroup = lineDimension.group();

            chart
                .dimension(scatterDimension)
                .group(scatterGroup)
                .x(d3.scaleLinear().domain([0,70]))
                .brushOn(true)
                .compose([
                    new dc.ScatterPlot(chart),
                    new dc.ScatterPlot(chart),
                    new dc.LineChart(chart).dimension(lineDimension).group(lineGroup)
                ]).render();
        });

        describe('brushing', () => {
            let otherDimension;

            beforeEach(() => {
                otherDimension = data.dimension(d => [+d.value, +d.nvalue]);
                simulateChartBrushing(chart, [22, 35]);
                chart.redraw();
            });

            it('should filter the child charts', () => {
                jasmine.clock().tick(100);
                expect(otherDimension.top(Infinity).length).toBe(4);
            });

            it('should set correct filters in scatter plots', () => {
                jasmine.clock().tick(100);
                for (let i = 0; i < 2; ++i) {
                    const filter = chart.children()[i].filter();
                    expect(filter.filterType).toEqual('RangedTwoDimensionalFilter');
                    expect(dc.utils.arraysEqual(filter, [22, 35])).toEqual(true);
                }
            });

            describe('brush decreases in size', () => {
                beforeEach(() => {
                    simulateChartBrushing(chart, [22, 33]);
                    chart.redraw();
                });

                it('should filter down to fewer points', () => {
                    jasmine.clock().tick(100);
                    expect(otherDimension.top(Infinity).length).toBe(2);
                });

                it('should set correct filters in scatter plots', () => {
                    jasmine.clock().tick(100);
                    for (let i = 0; i < 2; ++i) {
                        const filter = chart.children()[i].filter();
                        expect(filter.filterType).toEqual('RangedTwoDimensionalFilter');
                        expect(dc.utils.arraysEqual(filter, [22, 33])).toEqual(true);
                    }
                });
            });

            describe('brush disappears', () => {
                beforeEach(() => {
                    simulateChartBrushing(chart, [22, 22]);
                    chart.redraw();
                });

                it('should clear all filters', () => {
                    expect(otherDimension.top(Infinity).length).toBe(10);
                });
            });

            it('should set clear filters in all children', () => {
                for (let i = 0; i < chart.children().length; ++i) {
                    expect(chart.children()[i].filter()).toEqual(null);
                }
            });
        });
    });

<<<<<<< HEAD
    describe('composite property', function () {
        var originalMargins;
        beforeEach(function () {
=======
    describe('composite property', () => {
        let originalMargins;
        beforeEach(() => {
>>>>>>> 316903c8
            originalMargins = chart.margins();

            chart.width(1000);
            chart.height(500);
            chart.margins({top: 100, right: 100, bottom: 100, left: 100});
        });

<<<<<<< HEAD
        it('should set width on child charts', function () {
            expect(chart.width()).toBe(1000);

            chart.children().forEach(function (child) {
=======
        it('should set width on child charts', () => {
            expect(chart.width()).toBe(1000);

            chart.children().forEach(child => {
>>>>>>> 316903c8
                expect(child.width()).toBe(1000);
            });
        });

<<<<<<< HEAD
        it('should set height on child charts', function () {
            expect(chart.height()).toBe(500);

            chart.children().forEach(function (child) {
=======
        it('should set height on child charts', () => {
            expect(chart.height()).toBe(500);

            chart.children().forEach(child => {
>>>>>>> 316903c8
                expect(child.height()).toBe(500);
            });
        });

<<<<<<< HEAD
        it('should set margins of child charts', function () {
            expect(chart.margins()).not.toBeNull();
            expect(chart.margins()).not.toBe(originalMargins);

            chart.children().forEach(function (child) {
=======
        it('should set margins of child charts', () => {
            expect(chart.margins()).not.toBeNull();
            expect(chart.margins()).not.toBe(originalMargins);

            chart.children().forEach(child => {
>>>>>>> 316903c8
                expect(child.margins()).toBe(chart.margins());
            });
        });
    });

<<<<<<< HEAD
    describe('rescale', function () {
        beforeEach(function () {
            expect(chart.resizing()).toBe(true);
            chart.children().forEach(function (child) {
=======
    describe('rescale', () => {
        beforeEach(() => {
            expect(chart.resizing()).toBe(true);
            chart.children().forEach(child => {
>>>>>>> 316903c8
                expect(child.resizing()).toBe(true);
            });

            chart.render();

            expect(chart.resizing()).toBe(false);
<<<<<<< HEAD
            chart.children().forEach(function (child) {
=======
            chart.children().forEach(child => {
>>>>>>> 316903c8
                expect(child.resizing()).toBe(false);
            });

            chart.rescale();
        });

<<<<<<< HEAD
        it('should rescale child charts', function () {
            expect(chart.resizing()).toBe(true);

            chart.children().forEach(function (child) {
=======
        it('should rescale child charts', () => {
            expect(chart.resizing()).toBe(true);

            chart.children().forEach(child => {
>>>>>>> 316903c8
                expect(child.resizing()).toBe(true);
            });
        });
    });

<<<<<<< HEAD
    describe('re-compose rendered chart', function () {
        beforeEach(function () {
=======
    describe('re-compose rendered chart', () => {
        beforeEach(() => {
>>>>>>> 316903c8
            chart.render();
            expect(chart.resizing()).toBe(false);

            chart.compose([
<<<<<<< HEAD
                dc.lineChart(chart).group(dateGroup)
            ]);
        });

        it('should rescale child charts', function () {
            expect(chart.resizing()).toBe(true);

            chart.children().forEach(function (child) {
=======
                new dc.LineChart(chart).group(dateGroup)
            ]);
        });

        it('should rescale child charts', () => {
            expect(chart.resizing()).toBe(true);

            chart.children().forEach(child => {
>>>>>>> 316903c8
                expect(child.resizing()).toBe(true);
            });
        });
    });
<<<<<<< HEAD

    describe('title and shareTitle', function () {
        function f (value) { return function () { return value; } }

        it('should propagate existing title', function () {
            chart.children().forEach(function (child, i) {
                child.title(f('Title ' + i));
            });

            chart.shareTitle(false);
            chart.title(f('Share Me'));

            chart.children().forEach(function (child, i) {
                console.log(child.title());
                expect(child.title()()).toBe('Title ' + i);
            });

            chart.shareTitle(true);

            expect(chart.title()()).toBe('Share Me');

            chart.children().forEach(function (child) {
                expect(child.title()()).toBe('Share Me');
            });
        });

        it('should propagate new title', function () {
            chart.shareTitle(true);
            chart.children().forEach(function (child, i) {
                child.title(f('Title ' + i));
            });

            chart.title(f('Share Me'));

            expect(chart.title()()).toBe('Share Me');

            chart.children().forEach(function (child) {
                expect(child.title()()).toBe('Share Me');
            });
        });
    });
=======
>>>>>>> 316903c8
});<|MERGE_RESOLUTION|>--- conflicted
+++ resolved
@@ -55,11 +55,7 @@
     it('should set a width on the chart', () => {
         expect(chart.width()).toBe(500);
 
-<<<<<<< HEAD
-        chart.children().forEach(function (child) {
-=======
         chart.children().forEach(child => {
->>>>>>> 316903c8
             expect(child.width()).toBe(500);
         });
     });
@@ -67,11 +63,7 @@
     it('should set a height on the chart', () => {
         expect(chart.height()).toBe(150);
 
-<<<<<<< HEAD
-        chart.children().forEach(function (child) {
-=======
         chart.children().forEach(child => {
->>>>>>> 316903c8
             expect(child.height()).toBe(150);
         });
     });
@@ -83,11 +75,7 @@
     it('should set the margins of the chart', () => {
         expect(chart.margins()).not.toBeNull();
 
-<<<<<<< HEAD
-        chart.children().forEach(function (child) {
-=======
         chart.children().forEach(child => {
->>>>>>> 316903c8
             expect(child.margins()).toBe(chart.margins());
         });
     });
@@ -801,15 +789,9 @@
         });
     });
 
-<<<<<<< HEAD
-    describe('composite property', function () {
-        var originalMargins;
-        beforeEach(function () {
-=======
     describe('composite property', () => {
         let originalMargins;
         beforeEach(() => {
->>>>>>> 316903c8
             originalMargins = chart.margins();
 
             chart.width(1000);
@@ -817,119 +799,64 @@
             chart.margins({top: 100, right: 100, bottom: 100, left: 100});
         });
 
-<<<<<<< HEAD
-        it('should set width on child charts', function () {
-            expect(chart.width()).toBe(1000);
-
-            chart.children().forEach(function (child) {
-=======
         it('should set width on child charts', () => {
             expect(chart.width()).toBe(1000);
 
             chart.children().forEach(child => {
->>>>>>> 316903c8
                 expect(child.width()).toBe(1000);
             });
         });
 
-<<<<<<< HEAD
-        it('should set height on child charts', function () {
-            expect(chart.height()).toBe(500);
-
-            chart.children().forEach(function (child) {
-=======
         it('should set height on child charts', () => {
             expect(chart.height()).toBe(500);
 
             chart.children().forEach(child => {
->>>>>>> 316903c8
                 expect(child.height()).toBe(500);
             });
         });
 
-<<<<<<< HEAD
-        it('should set margins of child charts', function () {
-            expect(chart.margins()).not.toBeNull();
-            expect(chart.margins()).not.toBe(originalMargins);
-
-            chart.children().forEach(function (child) {
-=======
         it('should set margins of child charts', () => {
             expect(chart.margins()).not.toBeNull();
             expect(chart.margins()).not.toBe(originalMargins);
 
             chart.children().forEach(child => {
->>>>>>> 316903c8
                 expect(child.margins()).toBe(chart.margins());
             });
         });
     });
 
-<<<<<<< HEAD
-    describe('rescale', function () {
-        beforeEach(function () {
-            expect(chart.resizing()).toBe(true);
-            chart.children().forEach(function (child) {
-=======
     describe('rescale', () => {
         beforeEach(() => {
             expect(chart.resizing()).toBe(true);
             chart.children().forEach(child => {
->>>>>>> 316903c8
                 expect(child.resizing()).toBe(true);
             });
 
             chart.render();
 
             expect(chart.resizing()).toBe(false);
-<<<<<<< HEAD
-            chart.children().forEach(function (child) {
-=======
             chart.children().forEach(child => {
->>>>>>> 316903c8
                 expect(child.resizing()).toBe(false);
             });
 
             chart.rescale();
         });
 
-<<<<<<< HEAD
-        it('should rescale child charts', function () {
-            expect(chart.resizing()).toBe(true);
-
-            chart.children().forEach(function (child) {
-=======
         it('should rescale child charts', () => {
             expect(chart.resizing()).toBe(true);
 
             chart.children().forEach(child => {
->>>>>>> 316903c8
                 expect(child.resizing()).toBe(true);
             });
         });
     });
 
-<<<<<<< HEAD
-    describe('re-compose rendered chart', function () {
-        beforeEach(function () {
-=======
     describe('re-compose rendered chart', () => {
         beforeEach(() => {
->>>>>>> 316903c8
             chart.render();
             expect(chart.resizing()).toBe(false);
 
             chart.compose([
-<<<<<<< HEAD
-                dc.lineChart(chart).group(dateGroup)
-            ]);
-        });
-
-        it('should rescale child charts', function () {
-            expect(chart.resizing()).toBe(true);
-
-            chart.children().forEach(function (child) {
-=======
                 new dc.LineChart(chart).group(dateGroup)
             ]);
         });
@@ -938,53 +865,8 @@
             expect(chart.resizing()).toBe(true);
 
             chart.children().forEach(child => {
->>>>>>> 316903c8
                 expect(child.resizing()).toBe(true);
             });
         });
     });
-<<<<<<< HEAD
-
-    describe('title and shareTitle', function () {
-        function f (value) { return function () { return value; } }
-
-        it('should propagate existing title', function () {
-            chart.children().forEach(function (child, i) {
-                child.title(f('Title ' + i));
-            });
-
-            chart.shareTitle(false);
-            chart.title(f('Share Me'));
-
-            chart.children().forEach(function (child, i) {
-                console.log(child.title());
-                expect(child.title()()).toBe('Title ' + i);
-            });
-
-            chart.shareTitle(true);
-
-            expect(chart.title()()).toBe('Share Me');
-
-            chart.children().forEach(function (child) {
-                expect(child.title()()).toBe('Share Me');
-            });
-        });
-
-        it('should propagate new title', function () {
-            chart.shareTitle(true);
-            chart.children().forEach(function (child, i) {
-                child.title(f('Title ' + i));
-            });
-
-            chart.title(f('Share Me'));
-
-            expect(chart.title()()).toBe('Share Me');
-
-            chart.children().forEach(function (child) {
-                expect(child.title()()).toBe('Share Me');
-            });
-        });
-    });
-=======
->>>>>>> 316903c8
 });