--- conflicted
+++ resolved
@@ -571,15 +571,9 @@
         });
     });
 
-<<<<<<< HEAD
-    describe('rescaling', function () {
-        var originalUnitCount;
-        beforeEach(function () {
-=======
     describe('rescaling', () => {
         let originalUnitCount;
         beforeEach(() => {
->>>>>>> 316903c8
             expect(chart.resizing()).toBe(true);
             chart.render();
             expect(chart.resizing()).toBe(false);
@@ -593,11 +587,7 @@
             expect(chart.xUnitCount()).not.toEqual(originalUnitCount);
         });
 
-<<<<<<< HEAD
-        it('should be resizing until render', function () {
-=======
         it('should be resizing until render', () => {
->>>>>>> 316903c8
             expect(chart.resizing()).toBe(true);
             chart.render();
             expect(chart.resizing()).toBe(false);
