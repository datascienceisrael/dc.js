--- conflicted
+++ resolved
@@ -1,30 +1,4 @@
 /**
-<<<<<<< HEAD
-## Row Chart
-
-Includes: [Cap Mixin](#cap-mixin), [Margin Mixin](#margin-mixin), [Color Mixin](#color-mixin), [Base Mixin](#base-mixin)
-
-Concrete row chart implementation.
-
-#### dc.rowChart(parent[, chartGroup])
-Create a row chart instance and attach it to the given parent element.
-
-Parameters:
-
-* parent : string - any valid d3 single selector representing typically a dom block element such as a div.
-* chartGroup : string (optional) - name of the chart group this chart instance should be placed in. Once a chart is placed in a certain chart group then any interaction with such instance will only trigger events and redraw within the same chart group.
-
-Return a newly created row chart instance
-
-```js
-// create a row chart under #chart-container1 element using the default global chart group
-var chart1 = dc.rowChart("#chart-container1");
-// create a row chart under #chart-container2 element using chart group A
-var chart2 = dc.rowChart("#chart-container2", "chartGroupA");
-```
-
-**/
-=======
  * Concrete row chart implementation.
  *
  * Examples:
@@ -47,20 +21,14 @@
  * Interaction with a chart will only trigger events and redraws within the chart's group.
  * @return {dc.rowChart}
  */
->>>>>>> 42ad2227
 dc.rowChart = function (parent, chartGroup) {
 
     var _g;
 
     var _labelOffsetX = 10;
     var _labelOffsetY = 15;
-<<<<<<< HEAD
-    var _labelCenterY = false;
-
-=======
     var _hasLabelOffsetY = false;
     var _dyOffset = '0.35em';  // this helps center labels https://github.com/mbostock/d3/wiki/SVG-Shapes#svg_text
->>>>>>> 42ad2227
     var _titleLabelOffsetX = 2;
 
     var _gap = 5;
@@ -82,13 +50,7 @@
 
     _chart.rowsCap = _chart.cap;
 
-<<<<<<< HEAD
-    _chart._titleLabelFormatter = function(d){ return d; };
-
-    function calculateAxisScale() {
-=======
     function calculateAxisScale () {
->>>>>>> 42ad2227
         if (!_x || _elasticX) {
             var extent = d3.extent(_rowData, _chart.cappedValueAccessor);
             if (extent[0] > 0) {
@@ -100,63 +62,8 @@
         _xAxis.scale(_x);
     }
 
-<<<<<<< HEAD
-    function maxTitleLabelWidth(data){
-        var
-            ret    = -1,
-            widths = new Array();
-
-        data.forEach(function(v, k){
-            widths.push( 5.5 * _chart._titleLabelFormatter(_chart.valueAccessor()(v)).length );
-        });
-        ret = d3.max(widths);
-
-        return ret;
-    }
-
-    function minTitleLabelWidth(data){
-        var
-            ret    = -1,
-            widths = new Array();
-
-        data.forEach(function(v, k){
-            widths.push( 5.5 * _chart.keyAccessor()(v).length );
-        });
-        ret = d3.max(widths);
-        return ret;
-    }
-
-    function calculateLabelOffsetY(obj){
-        var offset = 0;
-        if(_labelCenterY){
-            offset = calculateRowHeight() / 2 + obj.getBBox().height / 2 - 2.5;
-        }
-        else {
-            offset = _labelOffsetY;
-        }
-        return offset;
-    }
-
-    function calculateRowHeight() {
-        var
-            n      = _rowData.length,
-            height = 0;
-
-        if (!_fixedBarHeight) {
-            height = (_chart.effectiveHeight() - (n + 1) * _gap) / n;
-        }
-        else {
-            height = _fixedBarHeight;
-        }
-        return height;
-    }
-
-    function drawAxis() {
-        var axisG = _g.select("g.axis");
-=======
     function drawAxis () {
         var axisG = _g.select('g.axis');
->>>>>>> 42ad2227
 
         calculateAxisScale();
 
@@ -187,11 +94,6 @@
 
     _chart.label(_chart.cappedKeyAccessor);
 
-<<<<<<< HEAD
-    _chart.x = function(x){
-        if(!arguments.length) return _x;
-        _x = x;
-=======
     /**
      * Gets or sets the x scale. The x scale can be any d3
      * {@link https://github.com/mbostock/d3/wiki/Quantitative-Scales quantitive scale}
@@ -208,7 +110,6 @@
             return _x;
         }
         _x = scale;
->>>>>>> 42ad2227
         return _chart;
     };
 
@@ -259,19 +160,6 @@
         rows.exit().remove();
     }
 
-<<<<<<< HEAD
-    function updateElements(rows) {
-
-        var height = calculateRowHeight();
-
-        var rect = rows.attr("transform",function (d, i) {
-                return "translate(0," + ((i + 1) * _gap + i * height) + ")";
-            }).select("rect")
-            .attr("height", height)
-            .attr("fill", _chart.getColor)
-            .on("click", onClick)
-            .classed("deselected", function (d) {
-=======
     function rootValue () {
         var root = _x(0);
         return (root === -Infinity || root !== root) ? _x(1) : root;
@@ -299,7 +187,6 @@
             .attr('fill', _chart.getColor)
             .on('click', onClick)
             .classed('deselected', function (d) {
->>>>>>> 42ad2227
                 return (_chart.hasFilter()) ? !isSelectedRow(d) : false;
             })
             .classed('selected', function (d) {
@@ -307,14 +194,8 @@
             });
 
         dc.transition(rect, _chart.transitionDuration())
-<<<<<<< HEAD
-            .attr("width", function (d) {
-                var start = _x(0) == -Infinity ? _x(1) : _x(0);
-                return Math.abs(start - _x(_chart.valueAccessor()(d)));
-=======
             .attr('width', function (d) {
                 return Math.abs(rootValue() - _x(_chart.valueAccessor()(d)));
->>>>>>> 42ad2227
             })
             .attr('transform', translateX);
 
@@ -335,31 +216,14 @@
                 .on('click', onClick);
         }
         if (_chart.renderTitleLabel()) {
-<<<<<<< HEAD
-            rowEnter.append("text")
-                .attr("class", _titleRowCssClass)
-                .attr("x", minTitleLabelWidth(_rowData))
-                .on("click", onClick)
-                .attr("data-prevvalue", function(d){
-                    return _chart.valueAccessor()(d);
-                });
-=======
             rowEnter.append('text')
                 .attr('class', _titleRowCssClass)
                 .on('click', onClick);
->>>>>>> 42ad2227
         }
     }
 
     function updateLabels (rows) {
         if (_chart.renderLabel()) {
-<<<<<<< HEAD
-            var lab = rows.select("text")
-                .attr("x", _labelOffsetX)
-                .on("click", onClick)
-                .attr("class", function (d, i) {
-                    return _rowCssClass + " _" + i;
-=======
             var lab = rows.select('text')
                 .attr('x', _labelOffsetX)
                 .attr('y', _labelOffsetY)
@@ -367,61 +231,14 @@
                 .on('click', onClick)
                 .attr('class', function (d, i) {
                     return _rowCssClass + ' _' + i;
->>>>>>> 42ad2227
                 })
                 .text(function (d) {
                     return _chart.label()(d);
-                })
-                .attr("y", function(){
-                    return calculateLabelOffsetY(this);
                 });
             dc.transition(lab, _chart.transitionDuration())
                 .attr('transform', translateX);
         }
         if (_chart.renderTitleLabel()) {
-<<<<<<< HEAD
-            var titlelab = rows.select("." + _titleRowCssClass)
-                .attr("text-anchor", "start")
-                .on("click", onClick)
-                .attr("class", function (d, i) {
-                    return _titleRowCssClass + " _" + i ;
-                })
-                .text(function (d) {
-                    return _chart.titleLabelFormatter()(_chart.valueAccessor()(d));
-                })
-                .attr("y", function(){
-                    return calculateLabelOffsetY(this);
-                });
-
-            dc.transition(titlelab, _chart.transitionDuration())
-                .attr("x", function(d){
-                    var ret = _chart.x()(_chart.valueAccessor()(d)) + _labelOffsetX;
-                    ret = d3.max([minTitleLabelWidth(_rowData) + 3 * _labelOffsetX, ret]);
-                    ret = d3.min([_chart.effectiveWidth() - maxTitleLabelWidth(_rowData) - _labelOffsetX, ret]);
-                    return ret;
-                })
-                .tween("text", function(d) {
-                    var
-                        start,
-                        end,
-                        i;
-
-                    start = d3.select(this).attr("data-prevvalue");
-                    end   = _chart.valueAccessor()(d);
-                    i     = d3.interpolate(start, end);
-                    return function(t) {
-                        this.textContent = _chart.titleLabelFormatter()( i(t) );
-                    };
-                })
-                .attr("y", function(){
-                    return calculateLabelOffsetY(this);
-                })
-                .each("end", function(d){
-                    d3.select(this).attr("data-prevvalue", function(d){
-                        return _chart.valueAccessor()(d);
-                    });
-                });
-=======
             var titlelab = rows.select('.' + _titleRowCssClass)
                     .attr('x', _chart.effectiveWidth() - _titleLabelOffsetX)
                     .attr('y', _labelOffsetY)
@@ -435,7 +252,6 @@
                     });
             dc.transition(titlelab, _chart.transitionDuration())
                 .attr('transform', translateX);
->>>>>>> 42ad2227
         }
     }
 
@@ -456,23 +272,13 @@
         return _chart;
     };
 
-<<<<<<< HEAD
-    _chart.titleLabelFormatter = function (_) {
-        if (!arguments.length) return _chart._titleLabelFormatter;
-        _chart._titleLabelFormatter = _;
-        return _chart;
-    };
-
-    function onClick(d) {
-=======
     function onClick (d) {
->>>>>>> 42ad2227
         _chart.onClick(d);
     }
 
     function translateX (d) {
         var x = _x(_chart.cappedValueAccessor(d)),
-            x0 = _x(0),
+            x0 = rootValue(),
             s = x > x0 ? x0 : x;
         return 'translate(' + s + ',0)';
     }
@@ -500,21 +306,8 @@
     _chart.xAxis = function () {
         return _xAxis;
     };
-    
-    /**
-<<<<<<< HEAD
-    #### .fixedBarHeight([height])
-    Get or set the fixed bar height. Default is [false] which will auto-scale bars.
-    For example, if you want to fix the height for a specific number of bars (useful in TopN charts) 
-    you could fix height as follows (where count = total number of bars in your TopN and gap is your vertical gap space).  
-    ```js
-     chart.fixedBarHeight( chartheight - (count + 1) * gap / count);
-    ```
-    **/
-    _chart.fixedBarHeight = function (g) {
-        if (!arguments.length) return _fixedBarHeight;
-        _fixedBarHeight = g;
-=======
+
+    /**
      * Get or set the fixed bar height. Default is [false] which will auto-scale bars.
      * For example, if you want to fix the height for a specific number of bars (useful in TopN charts)
      * you could fix height as follows (where count = total number of bars in your TopN and gap is
@@ -533,35 +326,10 @@
             return _fixedBarHeight;
         }
         _fixedBarHeight = fixedBarHeight;
->>>>>>> 42ad2227
-        return _chart;
-    };
-
-    /**
-<<<<<<< HEAD
-    #### .fixedBarHeight([height])
-    Get or set the fixed bar height. Default is [false] which will auto-scale bars.
-    For example, if you want to fix the height for a specific number of bars (useful in TopN charts) 
-    you could fix height as follows (where count = total number of bars in your TopN and gap is your vertical gap space).  
-    ```js
-     chart.fixedBarHeight( chartheight - (count + 1) * gap / count);
-    ```
-    **/
-    _chart.fixedBarHeight = function (g) {
-        if (!arguments.length) return _fixedBarHeight;
-        _fixedBarHeight = g;
-        return _chart;
-    };    
-
-    /**
-    #### .gap([gap])
-    Get or set the vertical gap space between rows on a particular row chart instance. Default gap is 5px;
-
-    **/
-    _chart.gap = function (g) {
-        if (!arguments.length) return _gap;
-        _gap = g;
-=======
+        return _chart;
+    };
+
+    /**
      * Get or set the vertical gap space between rows on a particular row chart instance
      * @name gap
      * @memberof dc.rowChart
@@ -575,7 +343,6 @@
             return _gap;
         }
         _gap = gap;
->>>>>>> 42ad2227
         return _chart;
     };
 
@@ -632,12 +399,6 @@
         return _chart;
     };
 
-    _chart.labelCenterY = function (o) {
-        if (!arguments.length) return _labelCenterY;
-        _labelCenterY = o;
-        return _chart;
-    }; 
-
     /**
      * Get of set the x offset (horizontal space between right edge of row and right edge or text.
      * @name titleLabelOffsetX
