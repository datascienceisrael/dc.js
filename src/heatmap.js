--- conflicted
+++ resolved
@@ -37,12 +37,9 @@
     _chart._mandatoryAttributes(['group']);
     _chart.title(_chart.colorAccessor());
 
-<<<<<<< HEAD
-    var _boxOnClick = function () {};
-    var _xAxisOnClick = function () {};
-    var _yAxisOnClick = function () {};
-=======
-    _chart.boxOnClick = function (d) {
+    var _xAxisOnClick = function (d) { filterAxis(0, d); };
+    var _yAxisOnClick = function (d) { filterAxis(1, d); };
+    var _boxOnClick = function (d) {
         var filter = d.key;
         dc.events.trigger(function() {
             _chart.filter(filter);
@@ -80,14 +77,6 @@
 
     });
 
-    _chart.xAxisOnClick = function (d) { filterAxis(0, d); };
-    _chart.yAxisOnClick = function (d) { filterAxis(1, d); };
-
-    _chart.keyAccessor(function(d) {
-        return d.key[0];
-    });
->>>>>>> 73df7440
-
     function uniq(d,i,a) {
         return !i || a[i-1] != d;
     }
@@ -145,21 +134,12 @@
         gEnter.append("rect")
             .attr("class","heat-box")
             .attr("fill", "white")
-<<<<<<< HEAD
             .on("click", _chart.boxOnClick());
-=======
-            .on("click", _chart.boxOnClick);
-
->>>>>>> 73df7440
+
         gEnter.append("title")
             .text(_chart.title());
 
-<<<<<<< HEAD
         dc.transition(boxes.selectAll("rect"), _chart.transitionDuration())
-            .attr("class","heat-box")
-=======
-        dc.transition(boxes.select("rect"), _chart.transitionDuration())
->>>>>>> 73df7440
             .attr("x", function(d,i) { return cols(_chart.keyAccessor()(d,i)); })
             .attr("y", function(d,i) { return rows(_chart.valueAccessor()(d,i)); })
             .attr("rx", _xBorderRadius)
@@ -192,29 +172,9 @@
               .attr("dx", -2)
               .on("click", _chart.yAxisOnClick())
               .text(function(d) { return d; });
-<<<<<<< HEAD
         dc.transition(gRows.selectAll('text'), _chart.transitionDuration())
               .text(function(d) { return d; })
               .attr("y", function(d) { return rows(d) + boxHeight/2; });
-    };
-
-    _chart.boxOnClick = function (f) {
-        if (!arguments.length) return _boxOnClick;
-        _boxOnClick = f;
-        return _chart;
-    };
-
-    _chart.xAxisOnClick = function (f) {
-        if (!arguments.length) return _xAxisOnClick;
-        _xAxisOnClick = f;
-        return _chart;
-    };
-
-    _chart.yAxisOnClick = function (f) {
-        if (!arguments.length) return _yAxisOnClick;
-        _yAxisOnClick = f;
-        return _chart;
-=======
 
         if (_chart.hasFilter()) {
             _chart.selectAll("g.box-group").each(function (d) {
@@ -231,6 +191,24 @@
         }
     };
 
+    _chart.boxOnClick = function (f) {
+        if (!arguments.length) return _boxOnClick;
+        _boxOnClick = f;
+        return _chart;
+    };
+
+    _chart.xAxisOnClick = function (f) {
+        if (!arguments.length) return _xAxisOnClick;
+        _xAxisOnClick = f;
+        return _chart;
+    };
+
+    _chart.yAxisOnClick = function (f) {
+        if (!arguments.length) return _yAxisOnClick;
+        _yAxisOnClick = f;
+        return _chart;
+    };
+
     _chart.xBorderRadius = function (d) {
         if (arguments.length) {
             _xBorderRadius = d;
@@ -247,7 +225,6 @@
 
     _chart.isSelectedNode = function (d) {
         return _chart.hasFilter(d.key);
->>>>>>> 73df7440
     };
 
     return _chart.anchor(parent, chartGroup);
