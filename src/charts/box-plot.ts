import {scaleBand} from 'd3-scale';
import {select} from 'd3-selection';
import {max, min} from 'd3-array';

import {d3Box} from '../base/d3.box'
import {CoordinateGridMixin} from '../base/coordinate-grid-mixin';
import {transition} from '../core/core';
import {units} from '../core/units';
<<<<<<< HEAD
import {utils} from '../core/utils';
import {
    BoxWidthFn,
    ChartGroupType,
    ChartParentType,
    DCBrushSelection,
    NumberFormatFn,
    SVGGElementSelection
} from '../core/types';
=======
import {add, subtract} from '../core/utils';
import {BoxWidthFn, ChartParentType, DCBrushSelection, NumberFormatFn, SVGGElementSelection} from '../core/types';
>>>>>>> 2ccf3373

// Returns a function to compute the interquartile range.
function defaultWhiskersIQR (k: number): (d) => [number, number] {
    return d => {
        const q1 = d.quartiles[0];
        const q3 = d.quartiles[2];
        const iqr = (q3 - q1) * k;

        let i = -1;
        let j = d.length;

        do {
            ++i;
        } while (d[i] < q1 - iqr);

        do {
            --j;
        } while (d[j] > q3 + iqr);

        return [i, j];
    };
}

/**
 * A box plot is a chart that depicts numerical data via their quartile ranges.
 *
 * Examples:
 * - {@link http://dc-js.github.io/dc.js/examples/boxplot-basic.html Boxplot Basic example}
 * - {@link http://dc-js.github.io/dc.js/examples/boxplot-enhanced.html Boxplot Enhanced example}
 * - {@link http://dc-js.github.io/dc.js/examples/boxplot-render-data.html Boxplot Render Data example}
 * - {@link http://dc-js.github.io/dc.js/examples/boxplot-time.html Boxplot time example}
 * @mixes CoordinateGridMixin
 */
export class BoxPlot extends CoordinateGridMixin {
    private _whiskerIqrFactor: number;
    private _whiskersIqr: (k: number) => ((d) => [number, number]);
    private _whiskers: (d) => [number, number];
    private _box;
    private _tickFormat: NumberFormatFn;
    private _renderDataPoints: boolean;
    private _dataOpacity: number;
    private _dataWidthPortion: number;
    private _showOutliers: boolean;
    private _boldOutlier: boolean;
    private _yRangePadding: number;
    private _boxWidth: BoxWidthFn;

    /**
     * Create a BoxP lot.
     *
     * @example
     * // create a box plot under #chart-container1 element using the default global chart group
     * var boxPlot1 = new BoxPlot('#chart-container1');
     * // create a box plot under #chart-container2 element using chart group A
     * var boxPlot2 = new BoxPlot('#chart-container2', 'chartGroupA');
     * @param {String|node|d3.selection} parent - Any valid
     * {@link https://github.com/d3/d3-selection/blob/master/README.md#select d3 single selector} specifying
     * a dom block element such as a div; or a dom element or d3 selection.
     * @param {String} [chartGroup] - The name of the chart group this chart instance should be placed in.
     * Interaction with a chart will only trigger events and redraws within the chart's group.
     */
    constructor (parent: ChartParentType, chartGroup: ChartGroupType) {
        super();

        this._whiskerIqrFactor = 1.5;
        this._whiskersIqr = defaultWhiskersIQR;
        this._whiskers = this._whiskersIqr(this._whiskerIqrFactor);

        this._box = d3Box();
        this._tickFormat = null;
        this._renderDataPoints = false;
        this._dataOpacity = 0.3;
        this._dataWidthPortion = 0.8;
        this._showOutliers = true;
        this._boldOutlier = false;

        // Used in yAxisMin and yAxisMax to add padding in pixel coordinates
        // so the min and max data points/whiskers are within the chart
        this._yRangePadding = 8;

        this._boxWidth = (innerChartWidth, xUnits) => {
            if (this.isOrdinal()) {
                return this.x().bandwidth();
            } else {
                return innerChartWidth / (1 + this.boxPadding()) / xUnits;
            }
        };

        // default to ordinal
        this.x(scaleBand());
        this.xUnits(units.ordinal);

        // valueAccessor should return an array of values that can be coerced into numbers
        // or if data is overloaded for a static array of arrays, it should be `Number`.
        // Empty arrays are not included.
        this.data(group => group.all().map(d => {
            d.map = accessor => accessor.call(d, d);
            return d;
        }).filter(d => {
            const values = this.valueAccessor()(d);
            return values.length !== 0;
        }));

        this.boxPadding(0.8);
        this.outerPadding(0.5);

        this.anchor(parent, chartGroup);
    }

    /**
     * Get or set the spacing between boxes as a fraction of box size. Valid values are within 0-1.
     * See the {@link https://github.com/d3/d3-scale/blob/master/README.md#scaleBand d3 docs}
     * for a visual description of how the padding is applied.
     * @see {@link https://github.com/d3/d3-scale/blob/master/README.md#scaleBand d3.scaleBand}
     * @param {Number} [padding=0.8]
     * @returns {Number|BoxPlot}
     */
    public boxPadding (): number;
    public boxPadding (padding: number): this;
    public boxPadding (padding?) {
        if (!arguments.length) {
            return this._rangeBandPadding();
        }
        return this._rangeBandPadding(padding);
    }

    /**
     * Get or set the outer padding on an ordinal box chart. This setting has no effect on non-ordinal charts
     * or on charts with a custom {@link BoxPlot#boxWidth .boxWidth}. Will pad the width by
     * `padding * barWidth` on each side of the chart.
     * @param {Number} [padding=0.5]
     * @returns {Number|BoxPlot}
     */
    public outerPadding (): number;
    public outerPadding (padding: number): this;
    public outerPadding (padding?) {
        if (!arguments.length) {
            return this._outerRangeBandPadding();
        }
        return this._outerRangeBandPadding(padding);
    }

    /**
     * Get or set the numerical width of the boxplot box. The width may also be a function taking as
     * parameters the chart width excluding the right and left margins, as well as the number of x
     * units.
     * @example
     * // Using numerical parameter
     * chart.boxWidth(10);
     * // Using function
     * chart.boxWidth((innerChartWidth, xUnits) { ... });
     * @param {Number|Function} [boxWidth=0.5]
     * @returns {Number|Function|BoxPlot}
     */
    public boxWidth (): BoxWidthFn;
    public boxWidth (boxWidth: BoxWidthFn): this;
    public boxWidth (boxWidth?) {
        if (!arguments.length) {
            return this._boxWidth;
        }
        this._boxWidth = typeof boxWidth === 'function' ? boxWidth : () => boxWidth;
        return this;
    }

    public _boxTransform (d, i: number): string {
        const xOffset = this.x()(this.keyAccessor()(d, i));
        return `translate(${xOffset}, 0)`;
    }

    public _preprocessData (): void {
        if (this.elasticX()) {
            this.x().domain([]);
        }
    }

    public plotData (): void {
        const calculatedBoxWidth: number = this._boxWidth(this.effectiveWidth(), this.xUnitCount());

        this._box.whiskers(this._whiskers)
            .width(calculatedBoxWidth)
            .height(this.effectiveHeight())
            .value(this.valueAccessor())
            .domain(this.y().domain())
            .duration(this.transitionDuration())
            .tickFormat(this._tickFormat)
            .renderDataPoints(this._renderDataPoints)
            .dataOpacity(this._dataOpacity)
            .dataWidthPortion(this._dataWidthPortion)
            .renderTitle(this.renderTitle())
            .showOutliers(this._showOutliers)
            .boldOutlier(this._boldOutlier);

        const boxesG: SVGGElementSelection = this.chartBodyG().selectAll('g.box').data(this.data(), this.keyAccessor());

        const boxesGEnterUpdate: SVGGElementSelection = this._renderBoxes(boxesG);
        this._updateBoxes(boxesGEnterUpdate);
        this._removeBoxes(boxesG);

        this.fadeDeselectedArea(this.filter());
    }

    public _renderBoxes (boxesG: SVGGElementSelection) {
        const boxesGEnter: SVGGElementSelection = boxesG.enter().append('g');

        boxesGEnter
            .attr('class', 'box')
            .attr('transform', (d, i) => this._boxTransform(d, i))
            .call(this._box)
            .on('click', d => {
                this.filter(this.keyAccessor()(d));
                this.redrawGroup();
            });
        return boxesGEnter.merge(boxesG);
    }

    public _updateBoxes (boxesG: SVGGElementSelection) {
        const chart = this;
        transition(boxesG, this.transitionDuration(), this.transitionDelay())
            .attr('transform', (d, i) => this._boxTransform(d, i))
            .call(this._box)
            .each(function (d) {
                const color = chart.getColor(d, 0);
                select(this).select('rect.box').attr('fill', color);
                select(this).selectAll('circle.data').attr('fill', color);
            });
    }

    public _removeBoxes (boxesG: SVGGElementSelection): void {
        boxesG.exit().remove().call(this._box);
    }

    public _minDataValue (): number {
        return min(this.data(), e => min<number>(this.valueAccessor()(e)));
    }

    public _maxDataValue (): number {
        return max(this.data(), e => max<number>(this.valueAccessor()(e)));
    }

    public _yAxisRangeRatio (): number {
        return ((this._maxDataValue() - this._minDataValue()) / this.effectiveHeight());
    }

    public fadeDeselectedArea (brushSelection: DCBrushSelection): void {
        const chart = this;
        if (this.hasFilter()) {
            if (this.isOrdinal()) {
                this.g().selectAll('g.box').each(function (d) {
                    if (chart.isSelectedNode(d)) {
                        chart.highlightSelected(this);
                    } else {
                        chart.fadeDeselected(this);
                    }
                });
            } else {
                if (!(this.brushOn() || this.parentBrushOn())) {
                    return;
                }
                const start = brushSelection[0];
                const end = brushSelection[1];
                this.g().selectAll('g.box').each(function (d) {
                    const key = chart.keyAccessor()(d);
                    if (key < start || key >= end) {
                        chart.fadeDeselected(this);
                    } else {
                        chart.highlightSelected(this);
                    }
                });
            }
        } else {
            this.g().selectAll('g.box').each(function () {
                chart.resetHighlight(this);
            });
        }
    }

    public isSelectedNode (d): boolean {
        return this.hasFilter(this.keyAccessor()(d));
    }

    public yAxisMin (): number {
        const padding = this._yRangePadding * this._yAxisRangeRatio();
        return subtract(this._minDataValue() - padding, this.yAxisPadding()) as number;
    }

    public yAxisMax (): number {
        const padding = this._yRangePadding * this._yAxisRangeRatio();
        return add(this._maxDataValue() + padding, this.yAxisPadding()) as number;
    }

    /**
     * Get or set the numerical format of the boxplot median, whiskers and quartile labels. Defaults
     * to integer formatting.
     * @example
     * // format ticks to 2 decimal places
     * chart.tickFormat(d3.format('.2f'));
     * @param {Function} [tickFormat]
     * @returns {Number|Function|BoxPlot}
     */
    public tickFormat (): NumberFormatFn;
    public tickFormat (tickFormat: NumberFormatFn): this;
    public tickFormat (tickFormat?) {
        if (!arguments.length) {
            return this._tickFormat;
        }
        this._tickFormat = tickFormat;
        return this;
    }

    /**
     * Get or set the amount of padding to add, in pixel coordinates, to the top and
     * bottom of the chart to accommodate box/whisker labels.
     * @example
     * // allow more space for a bigger whisker font
     * chart.yRangePadding(12);
     * @param {Function} [yRangePadding = 8]
     * @returns {Number|Function|BoxPlot}
     */
    public yRangePadding (): number;
    public yRangePadding (yRangePadding: number): this;
    public yRangePadding (yRangePadding?) {
        if (!arguments.length) {
            return this._yRangePadding;
        }
        this._yRangePadding = yRangePadding;
        return this;
    }

    /**
     * Get or set whether individual data points will be rendered.
     * @example
     * // Enable rendering of individual data points
     * chart.renderDataPoints(true);
     * @param {Boolean} [show=false]
     * @returns {Boolean|BoxPlot}
     */
    public renderDataPoints (): boolean;
    public renderDataPoints (show: boolean): this;
    public renderDataPoints (show?) {
        if (!arguments.length) {
            return this._renderDataPoints;
        }
        this._renderDataPoints = show;
        return this;
    }

    /**
     * Get or set the opacity when rendering data.
     * @example
     * // If individual data points are rendered increase the opacity.
     * chart.dataOpacity(0.7);
     * @param {Number} [opacity=0.3]
     * @returns {Number|BoxPlot}
     */
    public dataOpacity (): number;
    public dataOpacity (opacity: number): this;
    public dataOpacity (opacity?) {
        if (!arguments.length) {
            return this._dataOpacity;
        }
        this._dataOpacity = opacity;
        return this;
    }

    /**
     * Get or set the portion of the width of the box to show data points.
     * @example
     * // If individual data points are rendered increase the data box.
     * chart.dataWidthPortion(0.9);
     * @param {Number} [percentage=0.8]
     * @returns {Number|BoxPlot}
     */
    public dataWidthPortion (): number;
    public dataWidthPortion (percentage: number): this;
    public dataWidthPortion (percentage?) {
        if (!arguments.length) {
            return this._dataWidthPortion;
        }
        this._dataWidthPortion = percentage;
        return this;
    }

    /**
     * Get or set whether outliers will be rendered.
     * @example
     * // Disable rendering of outliers
     * chart.showOutliers(false);
     * @param {Boolean} [show=true]
     * @returns {Boolean|BoxPlot}
     */
    public showOutliers (): boolean;
    public showOutliers (show: boolean): this;
    public showOutliers (show?) {
        if (!arguments.length) {
            return this._showOutliers;
        }
        this._showOutliers = show;
        return this;
    }

    /**
     * Get or set whether outliers will be drawn bold.
     * @example
     * // If outliers are rendered display as bold
     * chart.boldOutlier(true);
     * @param {Boolean} [show=false]
     * @returns {Boolean|BoxPlot}
     */
    public boldOutlier (): boolean;
    public boldOutlier (show: boolean): this;
    public boldOutlier (show?) {
        if (!arguments.length) {
            return this._boldOutlier;
        }
        this._boldOutlier = show;
        return this;
    }
}

export const boxPlot = (parent, chartGroup) => new BoxPlot(parent, chartGroup);<|MERGE_RESOLUTION|>--- conflicted
+++ resolved
@@ -6,8 +6,7 @@
 import {CoordinateGridMixin} from '../base/coordinate-grid-mixin';
 import {transition} from '../core/core';
 import {units} from '../core/units';
-<<<<<<< HEAD
-import {utils} from '../core/utils';
+import {add, subtract} from '../core/utils';
 import {
     BoxWidthFn,
     ChartGroupType,
@@ -16,10 +15,6 @@
     NumberFormatFn,
     SVGGElementSelection
 } from '../core/types';
-=======
-import {add, subtract} from '../core/utils';
-import {BoxWidthFn, ChartParentType, DCBrushSelection, NumberFormatFn, SVGGElementSelection} from '../core/types';
->>>>>>> 2ccf3373
 
 // Returns a function to compute the interquartile range.
 function defaultWhiskersIQR (k: number): (d) => [number, number] {
