/**
## Coordinate Grid Mixin
Includes: [Color Mixin](#color-mixin), [Margin Mixin](#margin-mixin), [Base Mixin](#base-mixin)

Coordinate Grid is an abstract base chart designed to support a number of coordinate grid based
concrete chart types, e.g. bar chart, line chart, and bubble chart.

**/
dc.coordinateGridMixin = function (_chart) {
    var GRID_LINE_CLASS = 'grid-line';
    var HORIZONTAL_CLASS = 'horizontal';
    var VERTICAL_CLASS = 'vertical';
    var Y_AXIS_LABEL_CLASS = 'y-axis-label';
    var X_AXIS_LABEL_CLASS = 'x-axis-label';
    var DEFAULT_AXIS_LABEL_PADDING = 12;

    _chart = dc.colorMixin(dc.marginMixin(dc.baseMixin(_chart)));

    _chart.colors(d3.scale.category10());
    _chart._mandatoryAttributes().push('x');

    function zoomHandler () {
        _refocused = true;
        if (_zoomOutRestrict) {
            _chart.x().domain(constrainRange(_chart.x().domain(), _xOriginalDomain));
            if (_rangeChart) {
                _chart.x().domain(constrainRange(_chart.x().domain(), _rangeChart.x().domain()));
            }
        }

        var domain = _chart.x().domain();
        var domFilter = dc.filters.RangedFilter(domain[0], domain[1]);

        _chart.replaceFilter(domFilter);
        _chart.rescale();
        _chart.redraw();

        if (_rangeChart && !rangesEqual(_chart.filter(), _rangeChart.filter())) {
            dc.events.trigger(function () {
                _rangeChart.replaceFilter(domFilter);
                _rangeChart.redraw();
            });
        }

        _chart._invokeZoomedListener();

        dc.events.trigger(function () {
            _chart.redrawGroup();
        }, dc.constants.EVENT_DELAY);

        _refocused = !rangesEqual(domain, _xOriginalDomain);
    }

    var _parent;
    var _g;
    var _chartBodyG;

    var _x;
    var _xOriginalDomain;
    var _xAxis = d3.svg.axis().orient('bottom');
    var _xUnits = dc.units.integers;
    var _xAxisPadding = 0;
    var _xElasticity = false;
    var _xAxisLabel;
    var _xAxisLabelPadding = 0;
    var _lastXDomain;

    var _y;
    var _yAxis = d3.svg.axis().orient('left');
    var _yAxisPadding = 0;
    var _yElasticity = false;
    var _yAxisLabel;
    var _yAxisLabelPadding = 0;

    var _brush = d3.svg.brush();
    var _brushOn = true;
    var _round;

    var _renderHorizontalGridLine = false;
    var _renderVerticalGridLine = false;

    var _refocused = false;
    var _unitCount;

    var _zoomScale = [1, Infinity];
    var _zoomOutRestrict = true;

    var _zoom = d3.behavior.zoom().on('zoom', zoomHandler);
    var _nullZoom = d3.behavior.zoom().on('zoom', null);
    var _hasBeenMouseZoomable = false;

    var _rangeChart;
    var _focusChart;

    var _mouseZoomable = false;
    var _clipPadding = 0;

    var _outerRangeBandPadding = 0.5;
    var _rangeBandPadding = 0;

    var _useRightYAxis = false;

    _chart.rescale = function () {
        _unitCount = undefined;
    };

    /**
    #### .rangeChart([chart])
    Get or set the range selection chart associated with this instance. Setting the range selection
    chart using this function will automatically update its selection brush when the current chart
    zooms in. In return the given range chart will also automatically attach this chart as its focus
    chart hence zoom in when range brush updates. See the [Nasdaq 100
    Index](http://dc-js.github.com/dc.js/) example for this effect in action.

    **/
    _chart.rangeChart = function (_) {
        if (!arguments.length) {
            return _rangeChart;
        }
        _rangeChart = _;
        _rangeChart.focusChart(_chart);
        return _chart;
    };

    /**
    #### .zoomScale([extent])
    Get or set the scale extent for mouse zooms.

    **/
    _chart.zoomScale = function (_) {
        if (!arguments.length) {
            return _zoomScale;
        }
        _zoomScale = _;
        return _chart;
    };

    /**
    #### .zoomOutRestrict([true/false])
    Get or set the zoom restriction for the chart. If true limits the zoom to origional domain of the chart.
    **/
    _chart.zoomOutRestrict = function (r) {
        if (!arguments.length) {
            return _zoomOutRestrict;
        }
        _zoomScale[0] = r ? 1 : 0;
        _zoomOutRestrict = r;
        return _chart;
    };

    _chart._generateG = function (parent) {
        if (parent === undefined) {
            _parent = _chart.svg();
        } else {
            _parent = parent;
        }

        _g = _parent.append('g');

        _chartBodyG = _g.append('g').attr('class', 'chart-body')
            .attr('transform', 'translate(' + _chart.margins().left + ', ' + _chart.margins().top + ')')
            .attr('clip-path', 'url(#' + getClipPathId() + ')');

        return _g;
    };

    /**
    #### .g([gElement])
    Get or set the root g element. This method is usually used to retrieve the g element in order to
    overlay custom svg drawing programatically. **Caution**: The root g element is usually generated
    by dc.js internals, and resetting it might produce unpredictable result.

    **/
    _chart.g = function (_) {
        if (!arguments.length) {
            return _g;
        }
        _g = _;
        return _chart;
    };

    /**
    #### .mouseZoomable([boolean])
    Set or get mouse zoom capability flag (default: false). When turned on the chart will be
    zoomable using the mouse wheel. If the range selector chart is attached zooming will also update
    the range selection brush on the associated range selector chart.

    **/
    _chart.mouseZoomable = function (z) {
        if (!arguments.length) {
            return _mouseZoomable;
        }
        _mouseZoomable = z;
        return _chart;
    };

    /**
    #### .chartBodyG()
    Retrieve the svg group for the chart body.
    **/
    _chart.chartBodyG = function (_) {
        if (!arguments.length) {
            return _chartBodyG;
        }
        _chartBodyG = _;
        return _chart;
    };

    /**
    #### .x([xScale]) - **mandatory**
    Get or set the x scale. The x scale can be any d3
    [quantitive scale](https://github.com/mbostock/d3/wiki/Quantitative-Scales) or
    [ordinal scale](https://github.com/mbostock/d3/wiki/Ordinal-Scales).
    ```js
    // set x to a linear scale
    chart.x(d3.scale.linear().domain([-2500, 2500]))
    // set x to a time scale to generate histogram
    chart.x(d3.time.scale().domain([new Date(1985, 0, 1), new Date(2012, 11, 31)]))
    ```

    **/
    _chart.x = function (_) {
        if (!arguments.length) {
            return _x;
        }
        _x = _;
        _xOriginalDomain = _x.domain();
        return _chart;
    };

    _chart.xOriginalDomain = function () {
        return _xOriginalDomain;
    };

    /**
    #### .xUnits([xUnits function])
    Set or get the xUnits function. The coordinate grid chart uses the xUnits function to calculate
    the number of data projections on x axis such as the number of bars for a bar chart or the
    number of dots for a line chart. This function is expected to return a Javascript array of all
    data points on x axis, or the number of points on the axis. [d3 time range functions
    d3.time.days, d3.time.months, and
    d3.time.years](https://github.com/mbostock/d3/wiki/Time-Intervals#aliases) are all valid xUnits
    function. dc.js also provides a few units function, see the [Utilities](#utilities) section for
    a list of built-in units functions. The default xUnits function is dc.units.integers.
    ```js
    // set x units to count days
    chart.xUnits(d3.time.days);
    // set x units to count months
    chart.xUnits(d3.time.months);
    ```
    A custom xUnits function can be used as long as it follows the following interface:
    ```js
    // units in integer
    function(start, end, xDomain) {
        // simply calculates how many integers in the domain
        return Math.abs(end - start);
    };

    // fixed units
    function(start, end, xDomain) {
        // be aware using fixed units will disable the focus/zoom ability on the chart
        return 1000;
    };
    ```

    **/
    _chart.xUnits = function (_) {
        if (!arguments.length) {
            return _xUnits;
        }
        _xUnits = _;
        return _chart;
    };

    /**
    #### .xAxis([xAxis])
    Set or get the x axis used by a particular coordinate grid chart instance. This function is most
    useful when x axis customization is required. The x axis in dc.js is an instance of a [d3
    axis object](https://github.com/mbostock/d3/wiki/SVG-Axes#wiki-axis); therefore it supports any
    valid d3 axis manipulation. **Caution**: The x axis is usually generated internally by dc;
    resetting it may cause unexpected results.
    ```js
    // customize x axis tick format
    chart.xAxis().tickFormat(function(v) {return v + '%';});
    // customize x axis tick values
    chart.xAxis().tickValues([0, 100, 200, 300]);
    ```

    **/
    _chart.xAxis = function (_) {
        if (!arguments.length) {
            return _xAxis;
        }
        _xAxis = _;
        return _chart;
    };

    /**
    #### .elasticX([boolean])
    Turn on/off elastic x axis behavior. If x axis elasticity is turned on, then the grid chart will
    attempt to recalculate the x axis range whenever a redraw event is triggered.

    **/
    _chart.elasticX = function (_) {
        if (!arguments.length) {
            return _xElasticity;
        }
        _xElasticity = _;
        return _chart;
    };

    /**
    #### .xAxisPadding([padding])
    Set or get x axis padding for the elastic x axis. The padding will be added to both end of the x
    axis if elasticX is turned on; otherwise it is ignored.

    * padding can be an integer or percentage in string (e.g. '10%'). Padding can be applied to
    number or date x axes.  When padding a date axis, an integer represents number of days being padded
    and a percentage string will be treated the same as an integer.

    **/
    _chart.xAxisPadding = function (_) {
        if (!arguments.length) {
            return _xAxisPadding;
        }
        _xAxisPadding = _;
        return _chart;
    };

    /**
    #### .xUnitCount()
    Returns the number of units displayed on the x axis using the unit measure configured by
    .xUnits.
    **/
    _chart.xUnitCount = function () {
        if (_unitCount === undefined) {
            var units = _chart.xUnits()(_chart.x().domain()[0], _chart.x().domain()[1], _chart.x().domain());

            if (units instanceof Array) {
                _unitCount = units.length;
            } else {
                _unitCount = units;
            }
        }

        return _unitCount;
    };
    /**
     #### .useRightYAxis()
     Gets or sets whether the chart should be drawn with a right axis instead of a left axis. When
     used with a chart in a composite chart, allows both left and right Y axes to be shown on a
     chart.
     **/

    _chart.useRightYAxis = function (_) {
        if (!arguments.length) {
            return _useRightYAxis;
        }
        _useRightYAxis = _;
        return _chart;
    };

    /**
    #### isOrdinal()
    Returns true if the chart is using ordinal xUnits ([dc.units.ordinal](#dcunitsordinal)), or false
    otherwise. Most charts behave differently with ordinal data and use the result of this method to
    trigger the appropriate logic.
    **/
    _chart.isOrdinal = function () {
        return _chart.xUnits() === dc.units.ordinal;
    };

    _chart._useOuterPadding = function () {
        return true;
    };

    _chart._ordinalXDomain = function () {
        var groups = _chart._computeOrderedGroups(_chart.data());
        return groups.map(_chart.keyAccessor());
    };

    function prepareXAxis(g) {
        if (!_chart.isOrdinal()) {
            if (_chart.elasticX()) {
                _x.domain([_chart.xAxisMin(), _chart.xAxisMax()]);
            }
        }
        else { // _chart.isOrdinal()
            if (_chart.elasticX() || _x.domain().length === 0) {
                _x.domain(_chart._ordinalXDomain());
            }
        }

        // has the domain changed?
        var xdom = _x.domain();
        if (!_lastXDomain || xdom.some(function (elem, i) { return elem !== _lastXDomain[i]; })) {
            _chart.rescale();
        }
        _lastXDomain = xdom;

        // please can't we always use rangeBands for bar charts?
        if (_chart.isOrdinal()) {
            _x.rangeBands([0, _chart.xAxisLength()], _rangeBandPadding,
                          _chart._useOuterPadding() ? _outerRangeBandPadding : 0);
        } else {
            _x.range([0, _chart.xAxisLength()]);
        }

        _xAxis = _xAxis.scale(_chart.x());

        renderVerticalGridLines(g);
    }

    _chart.renderXAxis = function (g) {
        var axisXG = g.selectAll('g.x');

        if (axisXG.empty()) {
            axisXG = g.append('g')
                .attr('class', 'axis x')
                .attr('transform', 'translate(' + _chart.margins().left + ',' + _chart._xAxisY() + ')');
        }

        var axisXLab = g.selectAll('text.' + X_AXIS_LABEL_CLASS);
        if (axisXLab.empty() && _chart.xAxisLabel()) {
            axisXLab = g.append('text')
                .attr('transform', 'translate(' + (_chart.margins().left + _chart.xAxisLength() / 2) + ',' +
                    (_chart.height() - _xAxisLabelPadding) + ')')
                .attr('class', X_AXIS_LABEL_CLASS)
                .attr('text-anchor', 'middle')
                .text(_chart.xAxisLabel());
        }
        if (_chart.xAxisLabel() && axisXLab.text() !== _chart.xAxisLabel()) {
            axisXLab.text(_chart.xAxisLabel());
        }

        dc.transition(axisXG, _chart.transitionDuration())
            .call(_xAxis);
    };

    function renderVerticalGridLines(g) {
        var gridLineG = g.selectAll('g.' + VERTICAL_CLASS);

        if (_renderVerticalGridLine) {
            if (gridLineG.empty()) {
                gridLineG = g.insert('g', ':first-child')
                    .attr('class', GRID_LINE_CLASS + ' ' + VERTICAL_CLASS)
                    .attr('transform', 'translate(' + _chart.margins().left + ',' + _chart.margins().top + ')');
            }

            var ticks = _xAxis.tickValues() ? _xAxis.tickValues() : _x.ticks(_xAxis.ticks()[0]);

            var lines = gridLineG.selectAll('line')
                .data(ticks);

            // enter
            var linesGEnter = lines.enter()
                .append('line')
                .attr('x1', function (d) {
                    return _x(d);
                })
                .attr('y1', _chart._xAxisY() - _chart.margins().top)
                .attr('x2', function (d) {
                    return _x(d);
                })
                .attr('y2', 0)
                .attr('opacity', 0);
            dc.transition(linesGEnter, _chart.transitionDuration())
                .attr('opacity', 1);

            // update
            dc.transition(lines, _chart.transitionDuration())
                .attr('x1', function (d) {
                    return _x(d);
                })
                .attr('y1', _chart._xAxisY() - _chart.margins().top)
                .attr('x2', function (d) {
                    return _x(d);
                })
                .attr('y2', 0);

            // exit
            lines.exit().remove();
        }
        else {
            gridLineG.selectAll('line').remove();
        }
    }

    _chart._xAxisY = function () {
        return (_chart.height() - _chart.margins().bottom);
    };

    _chart.xAxisLength = function () {
        return _chart.effectiveWidth();
    };

    /**
    #### .xAxisLabel([labelText, [, padding]])
    Set or get the x axis label. If setting the label, you may optionally include additional padding to
    the margin to make room for the label. By default the padded is set to 12 to accomodate the text height.
    **/
    _chart.xAxisLabel = function (_, padding) {
        if (!arguments.length) {
            return _xAxisLabel;
        }
        _xAxisLabel = _;
        _chart.margins().bottom -= _xAxisLabelPadding;
        _xAxisLabelPadding = (padding === undefined) ? DEFAULT_AXIS_LABEL_PADDING : padding;
        _chart.margins().bottom += _xAxisLabelPadding;
        return _chart;
    };

    _chart._prepareYAxis = function (g) {
        if (_y === undefined || _chart.elasticY()) {
            _y = d3.scale.linear();
            var min = _chart.yAxisMin() || 0,
                max = _chart.yAxisMax() || 0;
            _y.domain([min, max]).rangeRound([_chart.yAxisHeight(), 0]);
        }

        _y.range([_chart.yAxisHeight(), 0]);
        _yAxis = _yAxis.scale(_y);

        if (_useRightYAxis) {
            _yAxis.orient('right');
        }

        _chart._renderHorizontalGridLinesForAxis(g, _y, _yAxis);
    };

    _chart.renderYAxisLabel = function (axisClass, text, rotation, labelXPosition) {
        labelXPosition = labelXPosition || _yAxisLabelPadding;

        var axisYLab = _chart.g().selectAll('text.' + Y_AXIS_LABEL_CLASS + '.' + axisClass + '-label');
        if (axisYLab.empty() && text) {

            var labelYPosition = (_chart.margins().top + _chart.yAxisHeight() / 2);
            axisYLab = _chart.g().append('text')
                .attr('transform', 'translate(' + labelXPosition + ',' + labelYPosition + '),rotate(' + rotation + ')')
                .attr('class', Y_AXIS_LABEL_CLASS + ' ' + axisClass + '-label')
                .attr('text-anchor', 'middle')
                .text(text);
        }
        if (text && axisYLab.text() !== text) {
            axisYLab.text(text);
        }
    };

    _chart.renderYAxisAt = function (axisClass, axis, position) {
        var axisYG = _chart.g().selectAll('g.' + axisClass);
        if (axisYG.empty()) {
            axisYG = _chart.g().append('g')
                .attr('class', 'axis ' + axisClass)
                .attr('transform', 'translate(' + position + ',' + _chart.margins().top + ')');
        }

        dc.transition(axisYG, _chart.transitionDuration()).call(axis);
    };

    _chart.renderYAxis = function () {
        var axisPosition = _useRightYAxis ? (_chart.width() - _chart.margins().right) : _chart._yAxisX();
        _chart.renderYAxisAt('y', _yAxis, axisPosition);
        var labelPosition = _useRightYAxis ? (_chart.width() - _yAxisLabelPadding) : _yAxisLabelPadding;
        var rotation = _useRightYAxis ? 90 : -90;
        _chart.renderYAxisLabel('y', _chart.yAxisLabel(), rotation, labelPosition);
    };

    _chart._renderHorizontalGridLinesForAxis = function (g, scale, axis) {
        var gridLineG = g.selectAll('g.' + HORIZONTAL_CLASS);

        if (_renderHorizontalGridLine) {
            var ticks = axis.tickValues() ? axis.tickValues() : scale.ticks(axis.ticks()[0]);

            if (gridLineG.empty()) {
                gridLineG = g.insert('g', ':first-child')
                    .attr('class', GRID_LINE_CLASS + ' ' + HORIZONTAL_CLASS)
                    .attr('transform', 'translate(' + _chart.margins().left + ',' + _chart.margins().top + ')');
            }

            var lines = gridLineG.selectAll('line')
                .data(ticks);

            // enter
            var linesGEnter = lines.enter()
                .append('line')
                .attr('x1', 1)
                .attr('y1', function (d) {
                    return scale(d);
                })
                .attr('x2', _chart.xAxisLength())
                .attr('y2', function (d) {
                    return scale(d);
                })
                .attr('opacity', 0);
            dc.transition(linesGEnter, _chart.transitionDuration())
                .attr('opacity', 1);

            // update
            dc.transition(lines, _chart.transitionDuration())
                .attr('x1', 1)
                .attr('y1', function (d) {
                    return scale(d);
                })
                .attr('x2', _chart.xAxisLength())
                .attr('y2', function (d) {
                    return scale(d);
                });

            // exit
            lines.exit().remove();
        }
        else {
            gridLineG.selectAll('line').remove();
        }
    };

    _chart._yAxisX = function () {
        return _chart.useRightYAxis() ? _chart.width() - _chart.margins().right : _chart.margins().left;
    };

    /**
    #### .yAxisLabel([labelText, [, padding]])
    Set or get the y axis label. If setting the label, you may optionally include additional padding
    to the margin to make room for the label. By default the padded is set to 12 to accomodate the
    text height.
    **/
    _chart.yAxisLabel = function (_, padding) {
        if (!arguments.length) {
            return _yAxisLabel;
        }
        _yAxisLabel = _;
        _chart.margins().left -= _yAxisLabelPadding;
        _yAxisLabelPadding = (padding === undefined) ? DEFAULT_AXIS_LABEL_PADDING : padding;
        _chart.margins().left += _yAxisLabelPadding;
        return _chart;
    };

    /**
    #### .y([yScale])
    Get or set the y scale. The y scale is typically automatically determined by the chart implementation.

    **/
    _chart.y = function (_) {
        if (!arguments.length) {
            return _y;
        }
        _y = _;
        return _chart;
    };

    /**
    #### .yAxis([yAxis])
    Set or get the y axis used by the coordinate grid chart instance. This function is most useful
    when y axis customization is required. The y axis in dc.js is simply an instance of a [d3 axis
    object](https://github.com/mbostock/d3/wiki/SVG-Axes#wiki-_axis); therefore it supports any
    valid d3 axis manipulation. **Caution**: The y axis is usually generated internally by dc;
    resetting it may cause unexpected results.
    ```js
    // customize y axis tick format
    chart.yAxis().tickFormat(function(v) {return v + '%';});
    // customize y axis tick values
    chart.yAxis().tickValues([0, 100, 200, 300]);
    ```

    **/
    _chart.yAxis = function (y) {
        if (!arguments.length) {
            return _yAxis;
        }
        _yAxis = y;
        return _chart;
    };

    /**
    #### .elasticY([boolean])
    Turn on/off elastic y axis behavior. If y axis elasticity is turned on, then the grid chart will
    attempt to recalculate the y axis range whenever a redraw event is triggered.

    **/
    _chart.elasticY = function (_) {
        if (!arguments.length) {
            return _yElasticity;
        }
        _yElasticity = _;
        return _chart;
    };

    /**
    #### .renderHorizontalGridLines([boolean])
    Turn on/off horizontal grid lines.

    **/
    _chart.renderHorizontalGridLines = function (_) {
        if (!arguments.length) {
            return _renderHorizontalGridLine;
        }
        _renderHorizontalGridLine = _;
        return _chart;
    };

    /**
    #### .renderVerticalGridLines([boolean])
    Turn on/off vertical grid lines.

    **/
    _chart.renderVerticalGridLines = function (_) {
        if (!arguments.length) {
            return _renderVerticalGridLine;
        }
        _renderVerticalGridLine = _;
        return _chart;
    };

    /**
    #### .xAxisMin()
    Calculates the minimum x value to display in the chart. Includes xAxisPadding if set.
    **/
    _chart.xAxisMin = function () {
        var min = d3.min(_chart.data(), function (e) {
            return _chart.keyAccessor()(e);
        });
        return dc.utils.subtract(min, _xAxisPadding);
    };

    /**
    #### .xAxisMax()
    Calculates the maximum x value to display in the chart. Includes xAxisPadding if set.
    **/
    _chart.xAxisMax = function () {
        var max = d3.max(_chart.data(), function (e) {
            return _chart.keyAccessor()(e);
        });
        return dc.utils.add(max, _xAxisPadding);
    };

    /**
    #### .yAxisMin()
    Calculates the minimum y value to display in the chart. Includes yAxisPadding if set.
    **/
    _chart.yAxisMin = function () {
        var min = d3.min(_chart.data(), function (e) {
            return _chart.valueAccessor()(e);
        });
        return dc.utils.subtract(min, _yAxisPadding);
    };

    /**
    #### .yAxisMax()
    Calculates the maximum y value to display in the chart. Includes yAxisPadding if set.
    **/
    _chart.yAxisMax = function () {
        var max = d3.max(_chart.data(), function (e) {
            return _chart.valueAccessor()(e);
        });
        return dc.utils.add(max, _yAxisPadding);
    };

    /**
    #### .yAxisPadding([padding])
    Set or get y axis padding for the elastic y axis. The padding will be added to the top of the y
    axis if elasticY is turned on; otherwise it is ignored.

    * padding can be an integer or percentage in string (e.g. '10%'). Padding can be applied to
    number or date axes. When padding a date axis, an integer represents number of days being padded
    and a percentage string will be treated the same as an integer.

    **/
    _chart.yAxisPadding = function (_) {
        if (!arguments.length) {
            return _yAxisPadding;
        }
        _yAxisPadding = _;
        return _chart;
    };

    _chart.yAxisHeight = function () {
        return _chart.effectiveHeight();
    };

    /**
    #### .round([rounding function])
    Set or get the rounding function used to quantize the selection when brushing is enabled.
    ```js
    // set x unit round to by month, this will make sure range selection brush will
    // select whole months
    chart.round(d3.time.month.round);
    ```

    **/
    _chart.round = function (_) {
        if (!arguments.length) {
            return _round;
        }
        _round = _;
        return _chart;
    };

    _chart._rangeBandPadding = function (_) {
        if (!arguments.length) {
            return _rangeBandPadding;
        }
        _rangeBandPadding = _;
        return _chart;
    };

    _chart._outerRangeBandPadding = function (_) {
        if (!arguments.length) {
            return _outerRangeBandPadding;
        }
        _outerRangeBandPadding = _;
        return _chart;
    };

    dc.override(_chart, 'filter', function (_) {
        if (!arguments.length) {
            return _chart._filter();
        }

        _chart._filter(_);

        if (_) {
            _chart.brush().extent(_);
        } else {
            _chart.brush().clear();
        }

        return _chart;
    });

    _chart.brush = function (_) {
        if (!arguments.length) {
            return _brush;
        }
        _brush = _;
        return _chart;
    };

    function brushHeight() {
        return _chart._xAxisY() - _chart.margins().top;
    }

    _chart.renderBrush = function (g) {
        if (_brushOn) {
            _brush.on('brush', _chart._brushing);
            _brush.on('brushstart', _chart._disableMouseZoom);
            _brush.on('brushend', configureMouseZoom);

            var gBrush = g.append('g')
                .attr('class', 'brush')
                .attr('transform', 'translate(' + _chart.margins().left + ',' + _chart.margins().top + ')')
                .call(_brush.x(_chart.x()));
            _chart.setBrushY(gBrush);
            _chart.setHandlePaths(gBrush);

            if (_chart.hasFilter()) {
                _chart.redrawBrush(g);
            }
        }
    };

    _chart.setHandlePaths = function (gBrush) {
        gBrush.selectAll('.resize').append('path').attr('d', _chart.resizeHandlePath);
    };

    _chart.setBrushY = function (gBrush) {
        gBrush.selectAll('rect').attr('height', brushHeight());
    };

    _chart.extendBrush = function () {
        var extent = _brush.extent();
        if (_chart.round()) {
            extent[0] = extent.map(_chart.round())[0];
            extent[1] = extent.map(_chart.round())[1];

            _g.select('.brush')
                .call(_brush.extent(extent));
        }
        return extent;
    };

    _chart.brushIsEmpty = function (extent) {
        return _brush.empty() || !extent || extent[1] <= extent[0];
    };

    _chart._brushing = function () {
        var extent = _chart.extendBrush();

        _chart.redrawBrush(_g);

        if (_chart.brushIsEmpty(extent)) {
            dc.events.trigger(function () {
                _chart.filter(null);
                _chart.redrawGroup();
            }, dc.constants.EVENT_DELAY);
        } else {
            var rangedFilter = dc.filters.RangedFilter(extent[0], extent[1]);

            dc.events.trigger(function () {
                _chart.replaceFilter(rangedFilter);
                _chart.redrawGroup();
            }, dc.constants.EVENT_DELAY);
        }
    };

    _chart.redrawBrush = function (g) {
        if (_brushOn) {
            if (_chart.filter() && _chart.brush().empty()) {
                _chart.brush().extent(_chart.filter());
            }

            var gBrush = g.select('g.brush');
            gBrush.call(_chart.brush().x(_chart.x()));
            _chart.setBrushY(gBrush);
        }

        _chart.fadeDeselectedArea();
    };

    _chart.fadeDeselectedArea = function () {
        // do nothing, sub-chart should override this function
    };

    // borrowed from Crossfilter example
    _chart.resizeHandlePath = function (d) {
        var e = +(d === 'e'), x = e ? 1 : -1, y = brushHeight() / 3;
        /*jshint -W014 */
        return 'M' + (0.5 * x) + ',' + y
            + 'A6,6 0 0 ' + e + ' ' + (6.5 * x) + ',' + (y + 6)
            + 'V' + (2 * y - 6)
            + 'A6,6 0 0 ' + e + ' ' + (0.5 * x) + ',' + (2 * y)
            + 'Z'
            + 'M' + (2.5 * x) + ',' + (y + 8)
            + 'V' + (2 * y - 8)
            + 'M' + (4.5 * x) + ',' + (y + 8)
            + 'V' + (2 * y - 8);
        /*jshint +W014 */
    };

    function getClipPathId() {
<<<<<<< HEAD
        return _chart.anchorName() + '-clip';
=======
        return _chart.anchorName().replace(/[ .#]/g, '-') + "-clip";
>>>>>>> b3311ea2
    }

    /**
    #### .clipPadding([padding])
    Get or set the padding in pixels for the clip path. Once set padding will be applied evenly to
    the top, left, right, and bottom when the clip path is generated. If set to zero, the clip area
    will be exactly the chart body area minus the margins.  Default: 5

    **/
    _chart.clipPadding = function (p) {
        if (!arguments.length) {
            return _clipPadding;
        }
        _clipPadding = p;
        return _chart;
    };

    function generateClipPath() {
        var defs = dc.utils.appendOrSelect(_parent, 'defs');

        var chartBodyClip = dc.utils.appendOrSelect(defs, 'clipPath').attr('id', getClipPathId());

        var padding = _clipPadding * 2;

        dc.utils.appendOrSelect(chartBodyClip, 'rect')
            .attr('width', _chart.xAxisLength() + padding)
            .attr('height', _chart.yAxisHeight() + padding)
            .attr('transform', 'translate(-' + _clipPadding + ', -' + _clipPadding + ')');
    }

    _chart._preprocessData = function () {};

    _chart._doRender = function () {
        _chart.resetSvg();

        _chart._preprocessData();

        _chart._generateG();
        generateClipPath();

        drawChart(true);

        configureMouseZoom();

        return _chart;
    };

    _chart._doRedraw = function () {
        _chart._preprocessData();

        drawChart(false);

        return _chart;
    };

    function drawChart (render) {
        if (_chart.isOrdinal()) {
            _brushOn = false;
        }

        prepareXAxis(_chart.g());
        _chart._prepareYAxis(_chart.g());

        _chart.plotData();

        if (_chart.elasticX() || _refocused || render) {
            _chart.renderXAxis(_chart.g());
        }

        if (_chart.elasticY() || render) {
            _chart.renderYAxis(_chart.g());
        }

        if (render) {
            _chart.renderBrush(_chart.g());
        } else {
            _chart.redrawBrush(_chart.g());
        }
    }

    function configureMouseZoom () {
        if (_mouseZoomable) {
            _chart._enableMouseZoom();
        }
        else if (_hasBeenMouseZoomable) {
            _chart._disableMouseZoom();
        }
    }

    _chart._enableMouseZoom = function () {
        _hasBeenMouseZoomable = true;
        _zoom.x(_chart.x())
            .scaleExtent(_zoomScale)
            .size([_chart.width(), _chart.height()]);
        _chart.root().call(_zoom);
    };

    _chart._disableMouseZoom = function () {
        _chart.root().call(_nullZoom);
    };

    function constrainRange(range, constraint) {
        var constrainedRange = [];
        constrainedRange[0] = d3.max([range[0], constraint[0]]);
        constrainedRange[1] = d3.min([range[1], constraint[1]]);
        return constrainedRange;
    }

    /**
    #### .focus([range])
    Zoom this chart to focus on the given range. The given range should be an array containing only
    2 elements (`[start, end]`) defining a range in the x domain. If the range is not given or set
    to null, then the zoom will be reset. _For focus to work elasticX has to be turned off;
    otherwise focus will be ignored._
    ```js
    chart.renderlet(function(chart){
        // smooth the rendering through event throttling
        dc.events.trigger(function(){
            // focus some other chart to the range selected by user on this chart
            someOtherChart.focus(chart.filter());
        });
    })
    ```

    **/
    _chart.focus = function (range) {
        if (hasRangeSelected(range)) {
            _chart.x().domain(range);
        } else {
            _chart.x().domain(_xOriginalDomain);
        }

        _zoom.x(_chart.x());
        zoomHandler();
    };

    _chart.refocused = function () {
        return _refocused;
    };

    _chart.focusChart = function (c) {
        if (!arguments.length) {
            return _focusChart;
        }
        _focusChart = c;
        _chart.on('filtered', function (chart) {
            if (!chart.filter()) {
                dc.events.trigger(function () {
                    _focusChart.x().domain(_focusChart.xOriginalDomain());
                });
            } else if (!rangesEqual(chart.filter(), _focusChart.filter())) {
                dc.events.trigger(function () {
                    _focusChart.focus(chart.filter());
                });
            }
        });
        return _chart;
    };

    function rangesEqual(range1, range2) {
        if (!range1 && !range2) {
            return true;
        }
        else if (!range1 || !range2) {
            return false;
        }
        else if (range1.length === 0 && range2.length === 0) {
            return true;
        }
        else if (range1[0].valueOf() === range2[0].valueOf() &&
            range1[1].valueOf() === range2[1].valueOf()) {
            return true;
        }
        return false;
    }

    /**
    #### .brushOn([boolean])
    Turn on/off the brush-based range filter. When brushing is on then user can drag the mouse
    across a chart with a quantitative scale to perform range filtering based on the extent of the
    brush, or click on the bars of an ordinal bar chart or slices of a pie chart to filter and
    unfilter them. However turning on the brush filter will disable other interactive elements on
    the chart such as highlighting, tool tips, and reference lines. Zooming will still be possible
    if enabled, but only via scrolling (panning will be disabled.) Default: true

    **/
    _chart.brushOn = function (_) {
        if (!arguments.length) {
            return _brushOn;
        }
        _brushOn = _;
        return _chart;
    };

    function hasRangeSelected(range) {
        return range instanceof Array && range.length > 1;
    }

    return _chart;
};<|MERGE_RESOLUTION|>--- conflicted
+++ resolved
@@ -937,11 +937,7 @@
     };
 
     function getClipPathId() {
-<<<<<<< HEAD
-        return _chart.anchorName() + '-clip';
-=======
-        return _chart.anchorName().replace(/[ .#]/g, '-') + "-clip";
->>>>>>> b3311ea2
+        return _chart.anchorName().replace(/[ .#]/g, '-') + '-clip';
     }
 
     /**
