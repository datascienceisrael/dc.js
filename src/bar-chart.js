--- conflicted
+++ resolved
@@ -83,9 +83,13 @@
         });
     };
 
-<<<<<<< HEAD
-    function barHeight (d) {
+    function stackBarHeight (d) {
         return dc.utils.safeNumber(Math.abs(_chart.y()(d.y + d.y0) - _chart.y()(d.y0)));
+    }
+
+    function groupBarHeight (d){
+        var margin = _chart.margins();
+        return dc.utils.safeNumber(Math.abs(_chart.height() - margin.top - margin.bottom - _chart.y()(d.y))); 
     }
 
     function renderLabels (layer, layerIndex, d) {
@@ -129,18 +133,6 @@
     }
 
     function renderBars (layer, layerIndex, d) {
-=======
-    function stackBarHeight(d) {
-        return dc.utils.safeNumber(Math.abs(_chart.y()(d.y + d.y0) - _chart.y()(d.y0)));
-    }
-
-    function groupBarHeight(d){
-        var margin = _chart.margins();
-        return dc.utils.safeNumber(Math.abs(_chart.height() - margin.top - margin.bottom - _chart.y()(d.y))); 
-    }
-
-    function renderBars(layer, layerIndex, d) {
->>>>>>> df43aace
         var bars = layer.selectAll('rect.bar')
             .data(d.values, dc.pluck('x'));
 
