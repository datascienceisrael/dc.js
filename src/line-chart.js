/**
<<<<<<< HEAD
 ## Line Chart
 
 Includes [Stack Mixin](#stack-mixin), [Coordinate Grid Mixin](#coordinate-grid-mixin)
 
 Concrete line/area chart implementation.
 
 Examples:
 * [Nasdaq 100 Index](http://dc-js.github.com/dc.js/)
 * [Canadian City Crime Stats](http://dc-js.github.com/dc.js/crime/index.html)
 
 #### dc.lineChart(parent[, chartGroup])
 Create a line chart instance and attach it to the given parent element.
 
 Parameters:
 
 * parent : string|compositeChart - any valid d3 single selector representing typically a dom block element such
 as a div, or if this line chart is a sub-chart in a [Composite Chart](#composite-chart) then pass in the parent composite chart instance.
 * chartGroup : string (optional) - name of the chart group this chart instance should be placed in. Once a chart is placed
 in a certain chart group then any interaction with such instance will only trigger events and redraw within the same
 chart group.
 
 Return:
 A newly created line chart instance
 
 ```js
 // create a line chart under #chart-container1 element using the default global chart group
 var chart1 = dc.lineChart("#chart-container1");
 // create a line chart under #chart-container2 element using chart group A
 var chart2 = dc.lineChart("#chart-container2", "chartGroupA");
 // create a sub-chart under a composite parent chart
 var chart3 = dc.lineChart(compositeChart);
 ```
 
 **/
dc.lineChart = function(parent, chartGroup) {
    var DEFAULT_DOT_RADIUS = 2.5;
    var DEFAULT_DOT_RADIUS_HOVER = 4;
    var TOOLTIP_G_CLASS = "dc-tooltip";
    var DOT_CIRCLE_CLASS = "dot";
    var Y_AXIS_REF_LINE_CLASS = "yRef";
    var X_AXIS_REF_LINE_CLASS = "xRef";
    var DEFAULT_DOT_OPACITY = 0.8;
=======
 * Concrete line/area chart implementation.
 *
 * Examples:
 * - {@link http://dc-js.github.com/dc.js/ Nasdaq 100 Index}
 * - {@link http://dc-js.github.com/dc.js/crime/index.html Canadian City Crime Stats}
 * @name lineChart
 * @memberof dc
 * @mixes dc.stackMixin
 * @mixes dc.coordinateGridMixin
 * @example
 * // create a line chart under #chart-container1 element using the default global chart group
 * var chart1 = dc.lineChart('#chart-container1');
 * // create a line chart under #chart-container2 element using chart group A
 * var chart2 = dc.lineChart('#chart-container2', 'chartGroupA');
 * // create a sub-chart under a composite parent chart
 * var chart3 = dc.lineChart(compositeChart);
 * @param {String|node|d3.selection|dc.compositeChart} parent - Any valid
 * {@link https://github.com/mbostock/d3/wiki/Selections#selecting-elements d3 single selector}
 * specifying a dom block element such as a div; or a dom element or d3 selection.  If the line
 * chart is a sub-chart in a {@link #dc.compositeChart Composite Chart} then pass in the parent
 * composite chart instance instead.
 * @param {String} [chartGroup] - The name of the chart group this chart instance should be placed in.
 * Interaction with a chart will only trigger events and redraws within the chart's group.
 * @return {dc.lineChart}
 */
dc.lineChart = function (parent, chartGroup) {
    var DEFAULT_DOT_RADIUS = 5;
    var TOOLTIP_G_CLASS = 'dc-tooltip';
    var DOT_CIRCLE_CLASS = 'dot';
    var Y_AXIS_REF_LINE_CLASS = 'yRef';
    var X_AXIS_REF_LINE_CLASS = 'xRef';
    var DEFAULT_DOT_OPACITY = 1e-6;
>>>>>>> 42ad2227

    var _chart = dc.stackMixin(dc.coordinateGridMixin({}));
    var _renderArea = false;
    var _dotRadius = DEFAULT_DOT_RADIUS;
    var _dotRadiusHover = DEFAULT_DOT_RADIUS_HOVER;
    var _dataPointRadius = null;
    var _dataPointFillOpacity = DEFAULT_DOT_OPACITY;
    var _dataPointStrokeOpacity = DEFAULT_DOT_OPACITY;
    var _interpolate = 'linear';
    var _tension = 1000;
    var _defined;
    var _dashStyle;
<<<<<<< HEAD
    var _forceGapsToZero = true;
=======
    var _xyTipsOn = true;
>>>>>>> 42ad2227

    _chart.plotData = function() {
        var chartBody = _chart.chartBodyG();
        var layersList = chartBody.selectAll('g.stack-list');

<<<<<<< HEAD
        if (layersList.empty())
            layersList = chartBody.append("g").attr("class", "stack-list");

        var layers = layersList.selectAll("g.stack").data(_chart.data());
        var layersEnter = layers
                .enter()
                .append("g")
                .attr("class", function(d, i) {
            return "stack " + "_" + i;
        });
=======
        if (layersList.empty()) {
            layersList = chartBody.append('g').attr('class', 'stack-list');
        }

        var layers = layersList.selectAll('g.stack').data(_chart.data());

        var layersEnter = layers
            .enter()
            .append('g')
            .attr('class', function (d, i) {
                return 'stack ' + '_' + i;
            });

>>>>>>> 42ad2227
        drawLine(layersEnter, layers);

        drawArea(layersEnter, layers);

        drawDots(chartBody, layers);
    };

<<<<<<< HEAD
    _chart.interpolate = function(_) {
        if (!arguments.length)
            return _interpolate;
        _interpolate = _;
        return _chart;
    };

    _chart.forceGapsToZero = function(_) {
        if (!arguments.length)
            return _forceGapsToZero;
        _forceGapsToZero = _;
        return _chart;
    };

    _chart.tension = function(_) {
        if (!arguments.length)
            return _tension;
        _tension = _;
        return _chart;
    };

    _chart.defined = function(_) {
        if (!arguments.length)
            return _defined;
        _defined = _;
=======
    /**
     * Gets or sets the interpolator to use for lines drawn, by string name, allowing e.g. step
     * functions, splines, and cubic interpolation.  This is passed to
     * {@link https://github.com/mbostock/d3/wiki/SVG-Shapes#line_interpolate d3.svg.line.interpolate} and
     * {@link https://github.com/mbostock/d3/wiki/SVG-Shapes#area_interpolate d3.svg.area.interpolate},
     * where you can find a complete list of valid arguments
     * @name interpolate
     * @memberof dc.lineChart
     * @instance
     * @see {@link https://github.com/mbostock/d3/wiki/SVG-Shapes#line_interpolate d3.svg.line.interpolate}
     * @see {@link https://github.com/mbostock/d3/wiki/SVG-Shapes#area_interpolate d3.svg.area.interpolate}
     * @param  {String} [interpolate='linear']
     * @return {String}
     * @return {dc.lineChart}
     */
    _chart.interpolate = function (interpolate) {
        if (!arguments.length) {
            return _interpolate;
        }
        _interpolate = interpolate;
        return _chart;
    };

    /**
     * Gets or sets the tension to use for lines drawn, in the range 0 to 1.
     * This parameter further customizes the interpolation behavior.  It is passed to
     * {@link https://github.com/mbostock/d3/wiki/SVG-Shapes#line_tension d3.svg.line.tension} and
     * {@link https://github.com/mbostock/d3/wiki/SVG-Shapes#area_tension d3.svg.area.tension}.
     * @name tension
     * @memberof dc.lineChart
     * @instance
     * @see {@link https://github.com/mbostock/d3/wiki/SVG-Shapes#line_interpolate d3.svg.line.interpolate}
     * @see {@link https://github.com/mbostock/d3/wiki/SVG-Shapes#area_interpolate d3.svg.area.interpolate}
     * @param  {Number} [tension=0.7]
     * @return {Number}
     * @return {dc.lineChart}
     */
    _chart.tension = function (tension) {
        if (!arguments.length) {
            return _tension;
        }
        _tension = tension;
        return _chart;
    };

    /**
     * Gets or sets a function that will determine discontinuities in the line which should be
     * skipped: the path will be broken into separate subpaths if some points are undefined.
     * This function is passed to
     * {@link https://github.com/mbostock/d3/wiki/SVG-Shapes#line_defined d3.svg.line.defined}
     *
     * Note: crossfilter will sometimes coerce nulls to 0, so you may need to carefully write
     * custom reduce functions to get this to work, depending on your data. See
     * https://github.com/dc-js/dc.js/issues/615#issuecomment-49089248
     * @name defined
     * @memberof dc.lineChart
     * @instance
     * @see {@link https://github.com/mbostock/d3/wiki/SVG-Shapes#line_defined d3.svg.line.defined}
     * @param  {Function} [defined]
     * @return {Function}
     * @return {dc.lineChart}
     */
    _chart.defined = function (defined) {
        if (!arguments.length) {
            return _defined;
        }
        _defined = defined;
>>>>>>> 42ad2227
        return _chart;
    };
    /**
<<<<<<< HEAD
     #### .dashStyle([array])
     Set the line's d3 dashstyle. This value becomes "stroke-dasharray" of line. Defaults to empty array (solid line).
     ```js
     // create a Dash Dot Dot Dot
     chart.dashStyle([3,1,1,1]);
     ```
     **/
    _chart.dashStyle = function(_) {
        if (!arguments.length)
            return _dashStyle;
        _dashStyle = _;
=======
     * Set the line's d3 dashstyle. This value becomes the 'stroke-dasharray' of line. Defaults to empty
     * array (solid line).
     * @name dashStyle
     * @memberof dc.lineChart
     * @instance
     * @see {@link https://developer.mozilla.org/en-US/docs/Web/SVG/Attribute/stroke-dasharray stroke-dasharray}
     * @example
     * // create a Dash Dot Dot Dot
     * chart.dashStyle([3,1,1,1]);
     * @param  {Array<Number>} [dashStyle=[]]
     * @return {Array<Number>}
     * @return {dc.lineChart}
     */
    _chart.dashStyle = function (dashStyle) {
        if (!arguments.length) {
            return _dashStyle;
        }
        _dashStyle = dashStyle;
>>>>>>> 42ad2227
        return _chart;
    };

    /**
<<<<<<< HEAD
     #### .renderArea([boolean])
     Get or set render area flag. If the flag is set to true then the chart will render the area beneath each line and effectively
     becomes an area chart.
     
     **/
    _chart.renderArea = function(_) {
        if (!arguments.length)
            return _renderArea;
        _renderArea = _;
        return _chart;
    };

    function colors(d, i) {
=======
     * Get or set render area flag. If the flag is set to true then the chart will render the area
     * beneath each line and the line chart effectively becomes an area chart.
     * @name renderArea
     * @memberof dc.lineChart
     * @instance
     * @param  {Boolean} [renderArea=false]
     * @return {Boolean}
     * @return {dc.lineChart}
     */
    _chart.renderArea = function (renderArea) {
        if (!arguments.length) {
            return _renderArea;
        }
        _renderArea = renderArea;
        return _chart;
    };

    function colors (d, i) {
>>>>>>> 42ad2227
        return _chart.getColor.call(d, d.values, i);
    }

    function drawLine (layersEnter, layers) {
        var line = d3.svg.line()
<<<<<<< HEAD
                .x(function(d) {
                    var x = dc.utils.safeNumber(_chart.x()(d.x))
                    if (_chart.isOrdinal()) {
                        x += _chart.x().rangeBand() / 2;
                    }
                    return x;
                })
                .y(function(d) {
                    return _chart.y()(d.y + d.y0);
                })
                .interpolate(_interpolate)
                .tension(_tension);

        if (_defined)
=======
            .x(function (d) {
                return _chart.x()(d.x);
            })
            .y(function (d) {
                return _chart.y()(d.y + d.y0);
            })
            .interpolate(_interpolate)
            .tension(_tension);
        if (_defined) {
>>>>>>> 42ad2227
            line.defined(_defined);
        }

<<<<<<< HEAD
        var path = layersEnter.append("path")
                .attr("class", "line")
                .attr("stroke", colors);

        if (_dashStyle)
            path.attr("stroke-dasharray", _dashStyle);

        dc.transition(layers.select("path.line"), _chart.transitionDuration())
                .attr("stroke", colors)
                .attr("d", function(d) {
                    if( _chart.forceGapsToZero() ){
                        var protorow = null;
                        var extent = d3.extent(d.values, function(d) {
                            protorow = d;
                            return d.x;
                        }),
                        // hash the existing days for easy lookup
                        dateHash = d.values.reduce(function(agg, d) {
                            var key  = d.x.getTime();
                            agg[key] = true;
                            return agg;
                        }, {});
                        // make even intervals
                        d3.time.days(extent[0], extent[1])
                            // drop the existing ones
                            .filter(function(date) {
                                var off = dateHash
                                return !dateHash[(new Date(date)).getTime()];
                            })
                            .forEach(function(date) {
                            var emptyRow = {x: date};
                            emptyRow['x'] = date;
                            emptyRow['y'] = 0;
                            emptyRow['y0'] = 0;
                            emptyRow['layer'] = protorow.layer;
                            emptyRow['data'] = {};
                            d.values.push(emptyRow);
                        });
                        // re-sort the data

                    }
                    d.values.sort(function(a, b) {
                        return d3.ascending(a.x, b.x);
                    });
                    return safeD(line(d.values));
                 });
=======
        var path = layersEnter.append('path')
            .attr('class', 'line')
            .attr('stroke', colors);
        if (_dashStyle) {
            path.attr('stroke-dasharray', _dashStyle);
        }

        dc.transition(layers.select('path.line'), _chart.transitionDuration())
            //.ease('linear')
            .attr('stroke', colors)
            .attr('d', function (d) {
                return safeD(line(d.values));
            });
>>>>>>> 42ad2227
    }

    function drawArea (layersEnter, layers) {
        if (_renderArea) {
            var area = d3.svg.area()
<<<<<<< HEAD
            .x(function(d) {
                return _chart.x()(d.x);
            })
            .y(function(d) {
                return _chart.y()(d.y + d.y0);
            })
            .y0(function(d) {
                return _chart.y()(d.y0);
            })
            .interpolate(_interpolate)
            .tension(_tension);
            if (_defined)
=======
                .x(function (d) {
                    return _chart.x()(d.x);
                })
                .y(function (d) {
                    return _chart.y()(d.y + d.y0);
                })
                .y0(function (d) {
                    return _chart.y()(d.y0);
                })
                .interpolate(_interpolate)
                .tension(_tension);
            if (_defined) {
>>>>>>> 42ad2227
                area.defined(_defined);
            }

<<<<<<< HEAD
            layersEnter.append("path")
                    .attr("class", "area")
                    .attr("fill", colors)
                    .attr("d", function(d) {
                return safeD(area(d.values));
            });

            dc.transition(layers.select("path.area"), _chart.transitionDuration())
                    .attr("fill", colors)
                    .attr("d", function(d) {
                        return safeD(area(d.values));
                    });
        }
    }

    function safeD(d) {
        return (!d || d.indexOf("NaN") >= 0) ? "M0,0" : d;
=======
            layersEnter.append('path')
                .attr('class', 'area')
                .attr('fill', colors)
                .attr('d', function (d) {
                    return safeD(area(d.values));
                });

            dc.transition(layers.select('path.area'), _chart.transitionDuration())
                //.ease('linear')
                .attr('fill', colors)
                .attr('d', function (d) {
                    return safeD(area(d.values));
                });
        }
    }

    function safeD (d) {
        return (!d || d.indexOf('NaN') >= 0) ? 'M0,0' : d;
>>>>>>> 42ad2227
    }

    function drawDots (chartBody, layers) {
        if (!_chart.brushOn() && _chart.xyTipsOn()) {
            var tooltipListClass = TOOLTIP_G_CLASS + '-list';
            var tooltips = chartBody.select('g.' + tooltipListClass);

<<<<<<< HEAD
            if (tooltips.empty())
                tooltips = chartBody.append("g").attr("class", tooltipListClass);
=======
            if (tooltips.empty()) {
                tooltips = chartBody.append('g').attr('class', tooltipListClass);
            }
>>>>>>> 42ad2227

            layers.each(function(d, layerIndex) {
                var points = d.values;
<<<<<<< HEAD
                if (_defined)
                    points = points.filter(_defined);

                var g = tooltips.select("g." + TOOLTIP_G_CLASS + "._" + layerIndex);
                if (g.empty())
                    g = tooltips.append("g").attr("class", TOOLTIP_G_CLASS + " _" + layerIndex);

                createRefLines(g);

                var dots = g.selectAll("circle." + DOT_CIRCLE_CLASS)
                        .data(points, dc.pluck('x'));

                dots.enter()
                        .append("circle")
                        .attr("class", DOT_CIRCLE_CLASS)
                        .attr("r", getDotRadius())
                        .attr("fill", _chart.getColor)
                        .style("fill-opacity", _dataPointFillOpacity)
                        .style("stroke-opacity", _dataPointStrokeOpacity)
                        .on("mousemove", function(d) {
                            var dot = d3.select(this);
                            //showDot(dot);
                            dot.attr("r", _chart.dotRadiusHover());
                            showRefLines(dot, g);
                        })
                        .on("mouseout", function(d) {
                            var dot = d3.select(this);
                            //hideDot(dot);
                            dot.attr("r", _chart.dotRadius());
                            hideRefLines(g);
                        })
                .append("title").text(dc.pluck('data', _chart.title(d.name)));

                dots.attr("cx", function(d) {
                    var x = dc.utils.safeNumber(_chart.x()(d.x))
                    if (_chart.isOrdinal()) {
                        x += _chart.x().rangeBand() / 2;
                    }
                    return x;
                })
                .attr("fill", _chart.getColor)
                .select("title").text(dc.pluck('data', _chart.title(d.name)));

                dc.transition(dots, _chart.transitionDuration())
                    .attr("cy", function(d) {
                        return dc.utils.safeNumber(_chart.y()(d.y + d.y0));
                    });
=======
                if (_defined) {
                    points = points.filter(_defined);
                }

                var g = tooltips.select('g.' + TOOLTIP_G_CLASS + '._' + layerIndex);
                if (g.empty()) {
                    g = tooltips.append('g').attr('class', TOOLTIP_G_CLASS + ' _' + layerIndex);
                }

                createRefLines(g);

                var dots = g.selectAll('circle.' + DOT_CIRCLE_CLASS)
                    .data(points, dc.pluck('x'));

                dots.enter()
                    .append('circle')
                    .attr('class', DOT_CIRCLE_CLASS)
                    .attr('r', getDotRadius())
                    .style('fill-opacity', _dataPointFillOpacity)
                    .style('stroke-opacity', _dataPointStrokeOpacity)
                    .on('mousemove', function () {
                        var dot = d3.select(this);
                        showDot(dot);
                        showRefLines(dot, g);
                    })
                    .on('mouseout', function () {
                        var dot = d3.select(this);
                        hideDot(dot);
                        hideRefLines(g);
                    });

                dots
                    .attr('cx', function (d) {
                        return dc.utils.safeNumber(_chart.x()(d.x));
                    })
                    .attr('cy', function (d) {
                        return dc.utils.safeNumber(_chart.y()(d.y + d.y0));
                    })
                    .attr('fill', _chart.getColor)
                    .call(renderTitle, d);
>>>>>>> 42ad2227

                dots.exit().remove();
            });
        }
    }

    function createRefLines (g) {
        var yRefLine = g.select('path.' + Y_AXIS_REF_LINE_CLASS).empty() ?
            g.append('path').attr('class', Y_AXIS_REF_LINE_CLASS) : g.select('path.' + Y_AXIS_REF_LINE_CLASS);
        yRefLine.style('display', 'none').attr('stroke-dasharray', '5,5');

        var xRefLine = g.select('path.' + X_AXIS_REF_LINE_CLASS).empty() ?
            g.append('path').attr('class', X_AXIS_REF_LINE_CLASS) : g.select('path.' + X_AXIS_REF_LINE_CLASS);
        xRefLine.style('display', 'none').attr('stroke-dasharray', '5,5');
    }

    function showDot (dot) {
        dot.style('fill-opacity', 0.8);
        dot.style('stroke-opacity', 0.8);
        dot.attr('r', _dotRadius);
        return dot;
    }

    function showRefLines (dot, g) {
        var x = dot.attr('cx');
        var y = dot.attr('cy');
        var yAxisX = (_chart._yAxisX() - _chart.margins().left);
        var yAxisRefPathD = 'M' + yAxisX + ' ' + y + 'L' + (x) + ' ' + (y);
        var xAxisRefPathD = 'M' + x + ' ' + _chart.yAxisHeight() + 'L' + x + ' ' + y;
        g.select('path.' + Y_AXIS_REF_LINE_CLASS).style('display', '').attr('d', yAxisRefPathD);
        g.select('path.' + X_AXIS_REF_LINE_CLASS).style('display', '').attr('d', xAxisRefPathD);
    }

    function getDotRadius () {
        return _dataPointRadius || _dotRadius;
    }

<<<<<<< HEAD
    function hideDot(dot) {
        dot.style("fill-opacity", _dataPointFillOpacity)
                .style("stroke-opacity", _dataPointStrokeOpacity)
                .attr("r", getDotRadius());
=======
    function hideDot (dot) {
        dot.style('fill-opacity', _dataPointFillOpacity)
            .style('stroke-opacity', _dataPointStrokeOpacity)
            .attr('r', getDotRadius());
    }

    function hideRefLines (g) {
        g.select('path.' + Y_AXIS_REF_LINE_CLASS).style('display', 'none');
        g.select('path.' + X_AXIS_REF_LINE_CLASS).style('display', 'none');
>>>>>>> 42ad2227
    }

    function renderTitle (dot, d) {
        if (_chart.renderTitle()) {
            dot.selectAll('title').remove();
            dot.append('title').text(dc.pluck('data', _chart.title(d.name)));
        }
    }

    /**
<<<<<<< HEAD
     #### .dotRadius([dotRadius])
     Get or set the radius (in px) for data points. Default dot radius is 5.
     **/
    _chart.dotRadius = function(_) {
        if (!arguments.length)
            return _dotRadius;
        _dotRadius = _;
        return _chart;
    };

    _chart.dotRadiusHover = function(_) {
        if (!arguments.length)
            return _dotRadiusHover;
        _dotRadiusHover = _;
=======
     * Turn on/off the mouseover behavior of an individual data point which renders a circle and x/y axis
     * dashed lines back to each respective axis.  This is ignored if the chart
     * {@link #dc.coordinateGridMixin+brushOn brush} is on
     * @name xyTipsOn
     * @memberof dc.lineChart
     * @instance
     * @param  {Boolean} [xyTipsOn=false]
     * @return {Boolean}
     * @return {dc.lineChart}
     */
    _chart.xyTipsOn = function (xyTipsOn) {
        if (!arguments.length) {
            return _xyTipsOn;
        }
        _xyTipsOn = xyTipsOn;
        return _chart;
    };

    /**
     * Get or set the radius (in px) for dots displayed on the data points.
     * @name dotRadius
     * @memberof dc.lineChart
     * @instance
     * @param  {Number} [dotRadius=5]
     * @return {Number}
     * @return {dc.lineChart}
     */
    _chart.dotRadius = function (dotRadius) {
        if (!arguments.length) {
            return _dotRadius;
        }
        _dotRadius = dotRadius;
>>>>>>> 42ad2227
        return _chart;
    };

    /**
<<<<<<< HEAD
     #### .renderDataPoints([options])
     Always show individual dots for each datapoint.
     
     Options, if given, is an object that can contain the following:
     
     * fillOpacity (default 0.8)
     * strokeOpacity (default 0.8)
     * radius (default 2)
     
     If `options` is falsy, it disables data point rendering.
     
     If no `options` are provided, the current `options` values are instead returned.
     
     Example:
     ```
     chart.renderDataPoints({radius: 2, fillOpacity: 0.8, strokeOpacity: 0.8})
     ```
     **/
    _chart.renderDataPoints = function(options) {
=======
     * Always show individual dots for each datapoint.
     * If `options` is falsy, it disables data point rendering.
     *
     * If no `options` are provided, the current `options` values are instead returned.
     * @name renderDataPoints
     * @memberof dc.lineChart
     * @instance
     * @example
     * chart.renderDataPoints({radius: 2, fillOpacity: 0.8, strokeOpacity: 0.8})
     * @param  {{fillOpacity: Number, strokeOpacity: Number, radius: Number}} [options={fillOpacity: 0.8, strokeOpacity: 0.8, radius: 2}]
     * @return {{fillOpacity: Number, strokeOpacity: Number, radius: Number}}
     * @return {dc.lineChart}
     */
    _chart.renderDataPoints = function (options) {
>>>>>>> 42ad2227
        if (!arguments.length) {
            return {
                fillOpacity: _dataPointFillOpacity,
                strokeOpacity: _dataPointStrokeOpacity,
                radius: _dataPointRadius
            };
        } else if (!options) {
            _dataPointFillOpacity = DEFAULT_DOT_OPACITY;
            _dataPointStrokeOpacity = DEFAULT_DOT_OPACITY;
            _dataPointRadius = null;
        } else {
            _dataPointFillOpacity = options.fillOpacity || 0.8;
            _dataPointStrokeOpacity = options.strokeOpacity || 0.8;
            _dataPointRadius = options.radius || 2;
        }
        return _chart;
    };

    function colorFilter (color, dashstyle, inv) {
        return function () {
            var item = d3.select(this);
<<<<<<< HEAD
            var match = (item.attr('stroke') == color && item.attr("stroke-dasharray") == ((dashstyle instanceof Array) ? dashstyle.join(",") : null)) || item.attr('fill') == color;
=======
            var match = (item.attr('stroke') === color &&
                item.attr('stroke-dasharray') === ((dashstyle instanceof Array) ?
                    dashstyle.join(',') : null)) || item.attr('fill') === color;
>>>>>>> 42ad2227
            return inv ? !match : match;
        };
    }

<<<<<<< HEAD
    _chart.legendHighlight = function(d) {
=======
    _chart.legendHighlight = function (d) {
>>>>>>> 42ad2227
        if (!_chart.isLegendableHidden(d)) {
            _chart.g().selectAll('path.line, path.area')
                    .classed('highlight', colorFilter(d.color, d.dashstyle))
                    .classed('fadeout', colorFilter(d.color, d.dashstyle, true));
        }
    };

    _chart.legendReset = function() {
        _chart.g().selectAll('path.line, path.area')
                .classed('highlight', false)
                .classed('fadeout', false);
    };

<<<<<<< HEAD
    dc.override(_chart, 'legendables', function() {
        var legendables = _chart._legendables();
        if (!_dashStyle)
            return legendables;
        return legendables.map(function(l) {
=======
    dc.override(_chart, 'legendables', function () {
        var legendables = _chart._legendables();
        if (!_dashStyle) {
            return legendables;
        }
        return legendables.map(function (l) {
>>>>>>> 42ad2227
            l.dashstyle = _dashStyle;
            return l;
        });
    });

    return _chart.anchor(parent, chartGroup);
};<|MERGE_RESOLUTION|>--- conflicted
+++ resolved
@@ -1,48 +1,4 @@
 /**
-<<<<<<< HEAD
- ## Line Chart
- 
- Includes [Stack Mixin](#stack-mixin), [Coordinate Grid Mixin](#coordinate-grid-mixin)
- 
- Concrete line/area chart implementation.
- 
- Examples:
- * [Nasdaq 100 Index](http://dc-js.github.com/dc.js/)
- * [Canadian City Crime Stats](http://dc-js.github.com/dc.js/crime/index.html)
- 
- #### dc.lineChart(parent[, chartGroup])
- Create a line chart instance and attach it to the given parent element.
- 
- Parameters:
- 
- * parent : string|compositeChart - any valid d3 single selector representing typically a dom block element such
- as a div, or if this line chart is a sub-chart in a [Composite Chart](#composite-chart) then pass in the parent composite chart instance.
- * chartGroup : string (optional) - name of the chart group this chart instance should be placed in. Once a chart is placed
- in a certain chart group then any interaction with such instance will only trigger events and redraw within the same
- chart group.
- 
- Return:
- A newly created line chart instance
- 
- ```js
- // create a line chart under #chart-container1 element using the default global chart group
- var chart1 = dc.lineChart("#chart-container1");
- // create a line chart under #chart-container2 element using chart group A
- var chart2 = dc.lineChart("#chart-container2", "chartGroupA");
- // create a sub-chart under a composite parent chart
- var chart3 = dc.lineChart(compositeChart);
- ```
- 
- **/
-dc.lineChart = function(parent, chartGroup) {
-    var DEFAULT_DOT_RADIUS = 2.5;
-    var DEFAULT_DOT_RADIUS_HOVER = 4;
-    var TOOLTIP_G_CLASS = "dc-tooltip";
-    var DOT_CIRCLE_CLASS = "dot";
-    var Y_AXIS_REF_LINE_CLASS = "yRef";
-    var X_AXIS_REF_LINE_CLASS = "xRef";
-    var DEFAULT_DOT_OPACITY = 0.8;
-=======
  * Concrete line/area chart implementation.
  *
  * Examples:
@@ -75,41 +31,26 @@
     var Y_AXIS_REF_LINE_CLASS = 'yRef';
     var X_AXIS_REF_LINE_CLASS = 'xRef';
     var DEFAULT_DOT_OPACITY = 1e-6;
->>>>>>> 42ad2227
 
     var _chart = dc.stackMixin(dc.coordinateGridMixin({}));
     var _renderArea = false;
     var _dotRadius = DEFAULT_DOT_RADIUS;
-    var _dotRadiusHover = DEFAULT_DOT_RADIUS_HOVER;
     var _dataPointRadius = null;
     var _dataPointFillOpacity = DEFAULT_DOT_OPACITY;
     var _dataPointStrokeOpacity = DEFAULT_DOT_OPACITY;
     var _interpolate = 'linear';
-    var _tension = 1000;
+    var _tension = 0.7;
     var _defined;
     var _dashStyle;
-<<<<<<< HEAD
-    var _forceGapsToZero = true;
-=======
     var _xyTipsOn = true;
->>>>>>> 42ad2227
-
-    _chart.plotData = function() {
+
+    _chart.transitionDuration(500);
+    _chart._rangeBandPadding(1);
+
+    _chart.plotData = function () {
         var chartBody = _chart.chartBodyG();
         var layersList = chartBody.selectAll('g.stack-list');
 
-<<<<<<< HEAD
-        if (layersList.empty())
-            layersList = chartBody.append("g").attr("class", "stack-list");
-
-        var layers = layersList.selectAll("g.stack").data(_chart.data());
-        var layersEnter = layers
-                .enter()
-                .append("g")
-                .attr("class", function(d, i) {
-            return "stack " + "_" + i;
-        });
-=======
         if (layersList.empty()) {
             layersList = chartBody.append('g').attr('class', 'stack-list');
         }
@@ -123,7 +64,6 @@
                 return 'stack ' + '_' + i;
             });
 
->>>>>>> 42ad2227
         drawLine(layersEnter, layers);
 
         drawArea(layersEnter, layers);
@@ -131,33 +71,6 @@
         drawDots(chartBody, layers);
     };
 
-<<<<<<< HEAD
-    _chart.interpolate = function(_) {
-        if (!arguments.length)
-            return _interpolate;
-        _interpolate = _;
-        return _chart;
-    };
-
-    _chart.forceGapsToZero = function(_) {
-        if (!arguments.length)
-            return _forceGapsToZero;
-        _forceGapsToZero = _;
-        return _chart;
-    };
-
-    _chart.tension = function(_) {
-        if (!arguments.length)
-            return _tension;
-        _tension = _;
-        return _chart;
-    };
-
-    _chart.defined = function(_) {
-        if (!arguments.length)
-            return _defined;
-        _defined = _;
-=======
     /**
      * Gets or sets the interpolator to use for lines drawn, by string name, allowing e.g. step
      * functions, splines, and cubic interpolation.  This is passed to
@@ -225,23 +138,10 @@
             return _defined;
         }
         _defined = defined;
->>>>>>> 42ad2227
-        return _chart;
-    };
-    /**
-<<<<<<< HEAD
-     #### .dashStyle([array])
-     Set the line's d3 dashstyle. This value becomes "stroke-dasharray" of line. Defaults to empty array (solid line).
-     ```js
-     // create a Dash Dot Dot Dot
-     chart.dashStyle([3,1,1,1]);
-     ```
-     **/
-    _chart.dashStyle = function(_) {
-        if (!arguments.length)
-            return _dashStyle;
-        _dashStyle = _;
-=======
+        return _chart;
+    };
+
+    /**
      * Set the line's d3 dashstyle. This value becomes the 'stroke-dasharray' of line. Defaults to empty
      * array (solid line).
      * @name dashStyle
@@ -260,26 +160,10 @@
             return _dashStyle;
         }
         _dashStyle = dashStyle;
->>>>>>> 42ad2227
-        return _chart;
-    };
-
-    /**
-<<<<<<< HEAD
-     #### .renderArea([boolean])
-     Get or set render area flag. If the flag is set to true then the chart will render the area beneath each line and effectively
-     becomes an area chart.
-     
-     **/
-    _chart.renderArea = function(_) {
-        if (!arguments.length)
-            return _renderArea;
-        _renderArea = _;
-        return _chart;
-    };
-
-    function colors(d, i) {
-=======
+        return _chart;
+    };
+
+    /**
      * Get or set render area flag. If the flag is set to true then the chart will render the area
      * beneath each line and the line chart effectively becomes an area chart.
      * @name renderArea
@@ -298,28 +182,11 @@
     };
 
     function colors (d, i) {
->>>>>>> 42ad2227
         return _chart.getColor.call(d, d.values, i);
     }
 
     function drawLine (layersEnter, layers) {
         var line = d3.svg.line()
-<<<<<<< HEAD
-                .x(function(d) {
-                    var x = dc.utils.safeNumber(_chart.x()(d.x))
-                    if (_chart.isOrdinal()) {
-                        x += _chart.x().rangeBand() / 2;
-                    }
-                    return x;
-                })
-                .y(function(d) {
-                    return _chart.y()(d.y + d.y0);
-                })
-                .interpolate(_interpolate)
-                .tension(_tension);
-
-        if (_defined)
-=======
             .x(function (d) {
                 return _chart.x()(d.x);
             })
@@ -329,58 +196,9 @@
             .interpolate(_interpolate)
             .tension(_tension);
         if (_defined) {
->>>>>>> 42ad2227
             line.defined(_defined);
         }
 
-<<<<<<< HEAD
-        var path = layersEnter.append("path")
-                .attr("class", "line")
-                .attr("stroke", colors);
-
-        if (_dashStyle)
-            path.attr("stroke-dasharray", _dashStyle);
-
-        dc.transition(layers.select("path.line"), _chart.transitionDuration())
-                .attr("stroke", colors)
-                .attr("d", function(d) {
-                    if( _chart.forceGapsToZero() ){
-                        var protorow = null;
-                        var extent = d3.extent(d.values, function(d) {
-                            protorow = d;
-                            return d.x;
-                        }),
-                        // hash the existing days for easy lookup
-                        dateHash = d.values.reduce(function(agg, d) {
-                            var key  = d.x.getTime();
-                            agg[key] = true;
-                            return agg;
-                        }, {});
-                        // make even intervals
-                        d3.time.days(extent[0], extent[1])
-                            // drop the existing ones
-                            .filter(function(date) {
-                                var off = dateHash
-                                return !dateHash[(new Date(date)).getTime()];
-                            })
-                            .forEach(function(date) {
-                            var emptyRow = {x: date};
-                            emptyRow['x'] = date;
-                            emptyRow['y'] = 0;
-                            emptyRow['y0'] = 0;
-                            emptyRow['layer'] = protorow.layer;
-                            emptyRow['data'] = {};
-                            d.values.push(emptyRow);
-                        });
-                        // re-sort the data
-
-                    }
-                    d.values.sort(function(a, b) {
-                        return d3.ascending(a.x, b.x);
-                    });
-                    return safeD(line(d.values));
-                 });
-=======
         var path = layersEnter.append('path')
             .attr('class', 'line')
             .attr('stroke', colors);
@@ -394,26 +212,11 @@
             .attr('d', function (d) {
                 return safeD(line(d.values));
             });
->>>>>>> 42ad2227
     }
 
     function drawArea (layersEnter, layers) {
         if (_renderArea) {
             var area = d3.svg.area()
-<<<<<<< HEAD
-            .x(function(d) {
-                return _chart.x()(d.x);
-            })
-            .y(function(d) {
-                return _chart.y()(d.y + d.y0);
-            })
-            .y0(function(d) {
-                return _chart.y()(d.y0);
-            })
-            .interpolate(_interpolate)
-            .tension(_tension);
-            if (_defined)
-=======
                 .x(function (d) {
                     return _chart.x()(d.x);
                 })
@@ -426,29 +229,9 @@
                 .interpolate(_interpolate)
                 .tension(_tension);
             if (_defined) {
->>>>>>> 42ad2227
                 area.defined(_defined);
             }
 
-<<<<<<< HEAD
-            layersEnter.append("path")
-                    .attr("class", "area")
-                    .attr("fill", colors)
-                    .attr("d", function(d) {
-                return safeD(area(d.values));
-            });
-
-            dc.transition(layers.select("path.area"), _chart.transitionDuration())
-                    .attr("fill", colors)
-                    .attr("d", function(d) {
-                        return safeD(area(d.values));
-                    });
-        }
-    }
-
-    function safeD(d) {
-        return (!d || d.indexOf("NaN") >= 0) ? "M0,0" : d;
-=======
             layersEnter.append('path')
                 .attr('class', 'area')
                 .attr('fill', colors)
@@ -467,7 +250,6 @@
 
     function safeD (d) {
         return (!d || d.indexOf('NaN') >= 0) ? 'M0,0' : d;
->>>>>>> 42ad2227
     }
 
     function drawDots (chartBody, layers) {
@@ -475,66 +257,12 @@
             var tooltipListClass = TOOLTIP_G_CLASS + '-list';
             var tooltips = chartBody.select('g.' + tooltipListClass);
 
-<<<<<<< HEAD
-            if (tooltips.empty())
-                tooltips = chartBody.append("g").attr("class", tooltipListClass);
-=======
             if (tooltips.empty()) {
                 tooltips = chartBody.append('g').attr('class', tooltipListClass);
             }
->>>>>>> 42ad2227
-
-            layers.each(function(d, layerIndex) {
+
+            layers.each(function (d, layerIndex) {
                 var points = d.values;
-<<<<<<< HEAD
-                if (_defined)
-                    points = points.filter(_defined);
-
-                var g = tooltips.select("g." + TOOLTIP_G_CLASS + "._" + layerIndex);
-                if (g.empty())
-                    g = tooltips.append("g").attr("class", TOOLTIP_G_CLASS + " _" + layerIndex);
-
-                createRefLines(g);
-
-                var dots = g.selectAll("circle." + DOT_CIRCLE_CLASS)
-                        .data(points, dc.pluck('x'));
-
-                dots.enter()
-                        .append("circle")
-                        .attr("class", DOT_CIRCLE_CLASS)
-                        .attr("r", getDotRadius())
-                        .attr("fill", _chart.getColor)
-                        .style("fill-opacity", _dataPointFillOpacity)
-                        .style("stroke-opacity", _dataPointStrokeOpacity)
-                        .on("mousemove", function(d) {
-                            var dot = d3.select(this);
-                            //showDot(dot);
-                            dot.attr("r", _chart.dotRadiusHover());
-                            showRefLines(dot, g);
-                        })
-                        .on("mouseout", function(d) {
-                            var dot = d3.select(this);
-                            //hideDot(dot);
-                            dot.attr("r", _chart.dotRadius());
-                            hideRefLines(g);
-                        })
-                .append("title").text(dc.pluck('data', _chart.title(d.name)));
-
-                dots.attr("cx", function(d) {
-                    var x = dc.utils.safeNumber(_chart.x()(d.x))
-                    if (_chart.isOrdinal()) {
-                        x += _chart.x().rangeBand() / 2;
-                    }
-                    return x;
-                })
-                .attr("fill", _chart.getColor)
-                .select("title").text(dc.pluck('data', _chart.title(d.name)));
-
-                dc.transition(dots, _chart.transitionDuration())
-                    .attr("cy", function(d) {
-                        return dc.utils.safeNumber(_chart.y()(d.y + d.y0));
-                    });
-=======
                 if (_defined) {
                     points = points.filter(_defined);
                 }
@@ -575,7 +303,6 @@
                     })
                     .attr('fill', _chart.getColor)
                     .call(renderTitle, d);
->>>>>>> 42ad2227
 
                 dots.exit().remove();
             });
@@ -613,12 +340,6 @@
         return _dataPointRadius || _dotRadius;
     }
 
-<<<<<<< HEAD
-    function hideDot(dot) {
-        dot.style("fill-opacity", _dataPointFillOpacity)
-                .style("stroke-opacity", _dataPointStrokeOpacity)
-                .attr("r", getDotRadius());
-=======
     function hideDot (dot) {
         dot.style('fill-opacity', _dataPointFillOpacity)
             .style('stroke-opacity', _dataPointStrokeOpacity)
@@ -628,7 +349,6 @@
     function hideRefLines (g) {
         g.select('path.' + Y_AXIS_REF_LINE_CLASS).style('display', 'none');
         g.select('path.' + X_AXIS_REF_LINE_CLASS).style('display', 'none');
->>>>>>> 42ad2227
     }
 
     function renderTitle (dot, d) {
@@ -639,22 +359,6 @@
     }
 
     /**
-<<<<<<< HEAD
-     #### .dotRadius([dotRadius])
-     Get or set the radius (in px) for data points. Default dot radius is 5.
-     **/
-    _chart.dotRadius = function(_) {
-        if (!arguments.length)
-            return _dotRadius;
-        _dotRadius = _;
-        return _chart;
-    };
-
-    _chart.dotRadiusHover = function(_) {
-        if (!arguments.length)
-            return _dotRadiusHover;
-        _dotRadiusHover = _;
-=======
      * Turn on/off the mouseover behavior of an individual data point which renders a circle and x/y axis
      * dashed lines back to each respective axis.  This is ignored if the chart
      * {@link #dc.coordinateGridMixin+brushOn brush} is on
@@ -687,32 +391,10 @@
             return _dotRadius;
         }
         _dotRadius = dotRadius;
->>>>>>> 42ad2227
-        return _chart;
-    };
-
-    /**
-<<<<<<< HEAD
-     #### .renderDataPoints([options])
-     Always show individual dots for each datapoint.
-     
-     Options, if given, is an object that can contain the following:
-     
-     * fillOpacity (default 0.8)
-     * strokeOpacity (default 0.8)
-     * radius (default 2)
-     
-     If `options` is falsy, it disables data point rendering.
-     
-     If no `options` are provided, the current `options` values are instead returned.
-     
-     Example:
-     ```
-     chart.renderDataPoints({radius: 2, fillOpacity: 0.8, strokeOpacity: 0.8})
-     ```
-     **/
-    _chart.renderDataPoints = function(options) {
-=======
+        return _chart;
+    };
+
+    /**
      * Always show individual dots for each datapoint.
      * If `options` is falsy, it disables data point rendering.
      *
@@ -727,7 +409,6 @@
      * @return {dc.lineChart}
      */
     _chart.renderDataPoints = function (options) {
->>>>>>> 42ad2227
         if (!arguments.length) {
             return {
                 fillOpacity: _dataPointFillOpacity,
@@ -749,49 +430,33 @@
     function colorFilter (color, dashstyle, inv) {
         return function () {
             var item = d3.select(this);
-<<<<<<< HEAD
-            var match = (item.attr('stroke') == color && item.attr("stroke-dasharray") == ((dashstyle instanceof Array) ? dashstyle.join(",") : null)) || item.attr('fill') == color;
-=======
             var match = (item.attr('stroke') === color &&
                 item.attr('stroke-dasharray') === ((dashstyle instanceof Array) ?
                     dashstyle.join(',') : null)) || item.attr('fill') === color;
->>>>>>> 42ad2227
             return inv ? !match : match;
         };
     }
 
-<<<<<<< HEAD
-    _chart.legendHighlight = function(d) {
-=======
     _chart.legendHighlight = function (d) {
->>>>>>> 42ad2227
         if (!_chart.isLegendableHidden(d)) {
             _chart.g().selectAll('path.line, path.area')
-                    .classed('highlight', colorFilter(d.color, d.dashstyle))
-                    .classed('fadeout', colorFilter(d.color, d.dashstyle, true));
-        }
-    };
-
-    _chart.legendReset = function() {
+                .classed('highlight', colorFilter(d.color, d.dashstyle))
+                .classed('fadeout', colorFilter(d.color, d.dashstyle, true));
+        }
+    };
+
+    _chart.legendReset = function () {
         _chart.g().selectAll('path.line, path.area')
-                .classed('highlight', false)
-                .classed('fadeout', false);
-    };
-
-<<<<<<< HEAD
-    dc.override(_chart, 'legendables', function() {
-        var legendables = _chart._legendables();
-        if (!_dashStyle)
-            return legendables;
-        return legendables.map(function(l) {
-=======
+            .classed('highlight', false)
+            .classed('fadeout', false);
+    };
+
     dc.override(_chart, 'legendables', function () {
         var legendables = _chart._legendables();
         if (!_dashStyle) {
             return legendables;
         }
         return legendables.map(function (l) {
->>>>>>> 42ad2227
             l.dashstyle = _dashStyle;
             return l;
         });
