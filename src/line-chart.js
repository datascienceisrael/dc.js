--- conflicted
+++ resolved
@@ -242,12 +242,6 @@
                     .append("circle")
                     .attr("class", DOT_CIRCLE_CLASS)
                     .attr("r", getDotRadius())
-                    .attr("cx", function (d) {
-                        return dc.utils.safeNumber(_chart.x()(d.x));
-                    })
-                    .attr("cy", function (d) {
-                        return dc.utils.safeNumber(_chart.y()(d.y + d.y0));
-                    })
                     .attr("fill", _chart.getColor)
                     .style("fill-opacity", _dataPointFillOpacity)
                     .style("stroke-opacity", _dataPointStrokeOpacity)
@@ -261,8 +255,7 @@
                         hideDot(dot);
                         hideRefLines(g);
                     })
-<<<<<<< HEAD
-                    .append("title").text(dc.pluck('data', _chart.title(d.name)));
+                    .call(renderTitle, d);
 
                 dots.attr("cx", function (d) {
                         return dc.utils.safeNumber(_chart.x()(d.x));
@@ -272,9 +265,6 @@
                     })
                     .attr("fill", _chart.getColor)
                     .select("title").text(dc.pluck('data', _chart.title(d.name)));
-=======
-                    .call(renderTitle, d);
->>>>>>> 488fe29e
 
                 dots.exit().remove();
             });
