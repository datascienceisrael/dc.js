--- conflicted
+++ resolved
@@ -44,16 +44,10 @@
     "grunt-debug-task": "~0.1.5",
     "grunt-docco2": "~0.2.0",
     "grunt-fileindex": "^0.1.0",
-<<<<<<< HEAD
     "grunt-gh-pages": "~0.10.0",
+    "grunt-jsdoc-to-markdown": "~1.1.1",
     "grunt-jscs": "~2.0.0",
     "grunt-lib-phantomjs": "~0.7.1",
-=======
-    "grunt-gh-pages": "~0.9.1",
-    "grunt-jsdoc-to-markdown": "~1.1.1",
-    "grunt-jscs": "~1.2.0",
-    "grunt-lib-phantomjs": "~0.6.0",
->>>>>>> 7dd8d36c
     "grunt-markdown": "~0.7.0",
     "grunt-saucelabs": "~8.6.1",
     "grunt-shell": "~1.1.1",
