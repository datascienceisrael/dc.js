--- conflicted
+++ resolved
@@ -1,10 +1,6 @@
 {
   "name": "dc",
-<<<<<<< HEAD
   "version": "2.1.0-dev",
-=======
-  "version": "2.0.0-beta.20",
->>>>>>> 37e899fd
   "license": "Apache-2.0",
   "copyright": "2014",
   "description": "A multi-dimensional charting library built to work natively with crossfilter and rendered using d3.js ",
@@ -48,9 +44,8 @@
     "grunt-docco2": "~0.2.0",
     "grunt-fileindex": "^0.1.0",
     "grunt-gh-pages": "~0.10.0",
-    "grunt-jscs": "~2.0.0",
+    "grunt-jscs": "~2.1.0",
     "grunt-jsdoc-to-markdown": "~1.1.1",
-    "grunt-jscs": "~2.0.0",
     "grunt-lib-phantomjs": "~0.7.1",
     "grunt-markdown": "~0.7.0",
     "grunt-saucelabs": "~8.6.1",
