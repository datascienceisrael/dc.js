{
  "name": "dc",
  "version": "2.0.0-beta.8",
  "license": "Apache-2.0",
  "copyright": "2014",
  "description": "A multi-dimensional charting library built to work natively with crossfilter and rendered using d3.js ",
  "keywords": [
    "visualization",
    "svg",
    "animation",
    "canvas",
    "chart",
    "dimensional",
    "crossfilter",
    "d3"
  ],
  "homepage": "http://dc-js.github.io/dc.js/",
  "bugs": "https://github.com/dc-js/dc.js/issues",
  "author": {
    "name": "Nick Zhu",
    "url": "http://nzhu.blogspot.ca/"
  },
  "repository": {
    "type": "git",
    "url": "https://github.com/dc-js/dc.js.git"
  },
  "dependencies": {
    "crossfilter": "1.x",
    "d3": "3.x"
  },
  "devDependencies": {
    "emu": "~0.0.2",
    "grunt": "~0.4.5",
    "grunt-browserify": "~3.3.0",
    "grunt-cli": "~0.1.13",
    "grunt-contrib-concat": "~0.5.0",
    "grunt-contrib-connect": "~0.9.0",
    "grunt-contrib-copy": "~0.7.0",
    "grunt-contrib-jasmine": "~0.8.2",
<<<<<<< HEAD
    "grunt-contrib-jshint": "~0.10.0",
    "grunt-contrib-uglify": "~0.8.0",
=======
    "grunt-contrib-jshint": "~0.11.0",
    "grunt-contrib-uglify": "~0.7.0",
>>>>>>> a7193039
    "grunt-contrib-watch": "~0.6.1",
    "grunt-debug-task": "~0.1.5",
    "grunt-docco2": "~0.2.0",
    "grunt-fileindex": "^0.1.0",
    "grunt-gh-pages": "~0.9.1",
    "grunt-jscs": "~1.2.0",
    "grunt-lib-phantomjs": "~0.6.0",
    "grunt-markdown": "~0.7.0",
    "grunt-saucelabs": "~8.5.0",
    "grunt-shell": "~1.1.1",
    "grunt-template-jasmine-istanbul": "~0.3.2",
    "load-grunt-tasks": "~3.0.0",
    "jsdifflib": "~1.1.0",
    "marked": "~0.3.3",
    "uglify-js": "2.4.x",
    "time-grunt": "~1.0.0"
  },
  "scripts": {
    "test": "grunt test"
  },
  "npmName": "dc",
  "npmFileMap": [
    {
      "basePath": "/",
      "files": [
        "dc.css",
        "dc.min.js",
        "dc.js"
      ]
    }
  ]
}<|MERGE_RESOLUTION|>--- conflicted
+++ resolved
@@ -37,13 +37,8 @@
     "grunt-contrib-connect": "~0.9.0",
     "grunt-contrib-copy": "~0.7.0",
     "grunt-contrib-jasmine": "~0.8.2",
-<<<<<<< HEAD
-    "grunt-contrib-jshint": "~0.10.0",
+    "grunt-contrib-jshint": "~0.11.0",
     "grunt-contrib-uglify": "~0.8.0",
-=======
-    "grunt-contrib-jshint": "~0.11.0",
-    "grunt-contrib-uglify": "~0.7.0",
->>>>>>> a7193039
     "grunt-contrib-watch": "~0.6.1",
     "grunt-debug-task": "~0.1.5",
     "grunt-docco2": "~0.2.0",
