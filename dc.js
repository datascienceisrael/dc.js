--- conflicted
+++ resolved
@@ -1,9 +1,5 @@
 dc = {
-<<<<<<< HEAD
-    version: "0.8.0",
-=======
-    version: "0.7.1",
->>>>>>> c9715106
+    version: "0.7.0",
     constants : {
         STACK_CLASS: "stack",
         DESELECTED_CLASS: "deselected",
@@ -188,7 +184,7 @@
 dc.utils.GroupStack = function() {
     var _dataPointMatrix = [];
     var _groups = [];
-    var _defaultRetriever;
+    var _defaultAccessor;
 
     function initializeDataPointRow(x) {
         if (!_dataPointMatrix[x])
@@ -210,7 +206,7 @@
 
     this.addGroup = function(group, retriever) {
         if (!retriever)
-            retriever = _defaultRetriever;
+            retriever = _defaultAccessor;
         _groups.push([group, retriever]);
         return _groups.length - 1;
     };
@@ -219,7 +215,7 @@
         return _groups[index][0];
     };
 
-    this.getRetrieverByIndex = function(index) {
+    this.getAccessorByIndex = function(index) {
         return _groups[index][1];
     };
 
@@ -232,9 +228,21 @@
         _groups = [];
     };
 
-    this.setDefaultRetriever = function(retriever) {
-        _defaultRetriever = retriever;
-    };
+    this.setDefaultAccessor = function(retriever) {
+        _defaultAccessor = retriever;
+    };
+};
+
+dc.utils.groupMax = function(group, accessor) {
+    return d3.max(group.all(), function(e) {
+        return accessor(e);
+    });
+};
+
+dc.utils.groupMin = function(group, accessor) {
+    return d3.min(group.all(), function(e) {
+        return accessor(e);
+    });
 };
 dc.cumulative = {};
 
@@ -1044,7 +1052,7 @@
     var _groupStack = new dc.utils.GroupStack();
 
     _chart.stack = function(group, retriever) {
-        _groupStack.setDefaultRetriever(_chart.valueAccessor());
+        _groupStack.setDefaultAccessor(_chart.valueAccessor());
         _groupStack.addGroup(group, retriever);
         return _chart;
     };
@@ -1060,19 +1068,19 @@
         return allGroups;
     };
 
-    _chart.allValueRetrievers = function() {
-        var allRetrievers = [];
-
-        allRetrievers.push(_chart.valueAccessor());
+    _chart.allValueAccessors = function() {
+        var allAccessors = [];
+
+        allAccessors.push(_chart.valueAccessor());
 
         for (var i = 0; i < _groupStack.size(); ++i)
-            allRetrievers.push(_groupStack.getRetrieverByIndex(i));
-
-        return allRetrievers;
-    };
-
-    _chart.getValueRetrieverByIndex = function(groupIndex) {
-        return _chart.allValueRetrievers()[groupIndex];
+            allAccessors.push(_groupStack.getAccessorByIndex(i));
+
+        return allAccessors;
+    };
+
+    _chart.getValueAccessorByIndex = function(groupIndex) {
+        return _chart.allValueAccessors()[groupIndex];
     };
 
     _chart.yAxisMin = function() {
@@ -1082,7 +1090,7 @@
         for (var groupIndex = 0; groupIndex < allGroups.length; ++groupIndex) {
             var group = allGroups[groupIndex];
             var m = d3.min(group.all(), function(e) {
-                return _chart.getValueRetrieverByIndex(groupIndex)(e);
+                return _chart.getValueAccessorByIndex(groupIndex)(e);
             });
             if (m < min) min = m;
         }
@@ -1096,27 +1104,25 @@
 
         for (var groupIndex = 0; groupIndex < allGroups.length; ++groupIndex) {
             var group = allGroups[groupIndex];
-            max += d3.max(group.all(), function(e) {
-                return _chart.getValueRetrieverByIndex(groupIndex)(e);
-            });
+            max += dc.utils.groupMax(group, _chart.getValueAccessorByIndex(groupIndex));
         }
 
         return dc.utils.add(max, _chart.yAxisPadding());
     };
 
-    _chart.allKeyRetrievers = function() {
-        var allRetrievers = [];
-
-        allRetrievers.push(_chart.keyAccessor());
+    _chart.allKeyAccessors = function() {
+        var allAccessors = [];
+
+        allAccessors.push(_chart.keyAccessor());
 
         for (var i = 0; i < _groupStack.size(); ++i)
-            allRetrievers.push(_chart.keyAccessor());
-
-        return allRetrievers;
-    };
-
-    _chart.getKeyRetrieverByIndex = function(groupIndex) {
-        return _chart.allKeyRetrievers()[groupIndex];
+            allAccessors.push(_chart.keyAccessor());
+
+        return allAccessors;
+    };
+
+    _chart.getKeyAccessorByIndex = function(groupIndex) {
+        return _chart.allKeyAccessors()[groupIndex];
     };
 
     _chart.xAxisMin = function() {
@@ -1125,9 +1131,7 @@
 
         for (var groupIndex = 0; groupIndex < allGroups.length; ++groupIndex) {
             var group = allGroups[groupIndex];
-            var m = d3.min(group.all(), function(e) {
-                return _chart.getKeyRetrieverByIndex(groupIndex)(e);
-            });
+            var m = dc.utils.groupMin(group, _chart.getKeyAccessorByIndex(groupIndex));
             if (min == null || min > m) min = m;
         }
 
@@ -1140,9 +1144,7 @@
 
         for (var groupIndex = 0; groupIndex < allGroups.length; ++groupIndex) {
             var group = allGroups[groupIndex];
-            var m = d3.max(group.all(), function(e) {
-                return _chart.getKeyRetrieverByIndex(groupIndex)(e);
-            });
+            var m = dc.utils.groupMax(group, _chart.getKeyAccessorByIndex(groupIndex));
             if(max == null || max < m) max = m;
         }
 
@@ -1154,7 +1156,7 @@
     };
 
     _chart.dataPointHeight = function(d, groupIndex) {
-        var h = (_chart.yAxisHeight() - _chart.y()(_chart.getValueRetrieverByIndex(groupIndex)(d)) - DATA_POINT_PADDING_BOTTOM);
+        var h = (_chart.yAxisHeight() - _chart.y()(_chart.getValueAccessorByIndex(groupIndex)(d)) - DATA_POINT_PADDING_BOTTOM);
         if (isNaN(h) || h < MIN_DATA_POINT_HEIGHT)
             h = MIN_DATA_POINT_HEIGHT;
         return h;
@@ -1483,14 +1485,10 @@
 
     function barX(bar, data, groupIndex, dataIndex) {
         setGroupIndexToBar(bar, groupIndex);
-<<<<<<< HEAD
-        return _chart.x()(_chart.keyAccessor()(data)) + _chart.margins().left - barWidth(data)/2;
-=======
-        var position = _chart.x()(_chart.keyRetriever()(data)) + _chart.margins().left;
+        var position = _chart.x()(_chart.keyAccessor()(data)) + _chart.margins().left;
         if(_centering)
             position = position - barWidth(data)/2;
         return position;
->>>>>>> c9715106
     }
 
     function getGroupIndexFromBar(bar) {
@@ -1772,7 +1770,7 @@
     };
 
     _chart.plotData = function() {
-         _r.range([0, _chart.xAxisLength() / 3]);
+        _r.range([0, _chart.xAxisLength() / 3]);
 
         var bubbleG = _chart.g().selectAll("g." + NODE_CLASS)
             .data(_chart.group().all());
@@ -1859,9 +1857,7 @@
     }
 
     function removeNodes(bubbleG) {
-        dc.transition(bubbleG.exit().selectAll("circle." + BUBBLE_CLASS), _chart.transitionDuration())
-            .attr("r", 0)
-            .remove();
+        bubbleG.exit().remove();
     }
 
     var onClick = function(d) {
@@ -2030,57 +2026,121 @@
     return _chart.anchor(parent, chartGroup);
 };
 dc.geoChoroplethChart = function(parent, chartGroup) {
-    var _chart = dc.colorChart(dc.baseChart({}));
+    var _chart = dc.singleSelectionChart(dc.colorChart(dc.baseChart({})));
 
     var _geoPath = d3.geo.path();
 
-    var _geoJson;
-
-    var _colorAccessor = function(value){
-        if(isNaN(value)) value = 0;
+    var _geoJsons = [];
+
+    var _colorAccessor = function(value, maxValue) {
+        if (isNaN(value)) value = 0;
         var colorsLength = _chart.colors().range().length;
-        var colorIndex = Math.min(colorsLength - 1, Math.round(value / colorsLength));
-        return _chart.colors()(colorIndex);
-    };
+        var denominator = maxValue / colorsLength;
+        var colorValue = Math.min(colorsLength - 1, Math.round(value / denominator));
+        return _chart.colors()(colorValue);
+    };
+
+    function geoJson(index) {
+        return _geoJsons[index];
+    }
 
     _chart.doRender = function() {
         _chart.resetSvg();
 
-        var states = _chart.svg().append("g")
-            .attr("class", "layer");
-
-        states.selectAll("path")
-            .data(_geoJson.data)
-            .enter().append("path")
-            .attr("class", _geoJson.name)
-            .attr("d", _geoPath);
-
-        plotData();
-    };
-
-    function plotData() {
+        for (var layerIndex = 0; layerIndex < _geoJsons.length; ++layerIndex) {
+            var states = _chart.svg().append("g")
+                .attr("class", "layer" + layerIndex);
+
+            var regionG = states.selectAll("g." + geoJson(layerIndex).name)
+                .data(geoJson(layerIndex).data)
+                .enter()
+                .append("g")
+                .attr("class", geoJson(layerIndex).name);
+
+            regionG
+                .append("path")
+                .attr("fill", "white")
+                .attr("d", _geoPath);
+
+            regionG.append("title");
+
+            plotData(layerIndex);
+        }
+    };
+
+    function plotData(layerIndex) {
+        var maxValue = dc.utils.groupMax(_chart.group(), _chart.valueAccessor());
         var data = {};
         var groupAll = _chart.group().all();
         for (var i = 0; i < groupAll.length; ++i) {
             data[_chart.keyAccessor()(groupAll[i])] = _chart.valueAccessor()(groupAll[i]);
         }
 
-        _chart.svg()
-            .selectAll("path.state")
-            .attr("class", function(d) {
-                return _geoJson.name + " " + _geoJson.keyAccessor(d);
-            })
-            .attr("fill", function(d) {
-                return _colorAccessor(data[_geoJson.keyAccessor(d)]);
+        if (isDataLayer(layerIndex)) {
+            var regionG = _chart.svg()
+                .selectAll(layerSelector(layerIndex))
+                .attr("class", function(d) {
+                    return geoJson(layerIndex).name + " " + geoJson(layerIndex).keyAccessor(d);
+                });
+
+            var paths = regionG
+                .select("path")
+                .attr("fill", function(d) {
+                    var currentFill = d3.select(this).attr("fill");
+                    if (currentFill)
+                        return currentFill;
+                    return "none";
+                })
+                .classed("selected", function(d){return isSelected(layerIndex, d);})
+                .classed("deselected", function(d){return isDeselected(layerIndex, d);})
+                .on("click", function(d){
+                    var selectedRegion = geoJson(layerIndex).keyAccessor(d);
+                    _chart.filter(selectedRegion);
+                    dc.redrawAll(_chart.chartGroup());
+                });
+
+            dc.transition(paths, _chart.transitionDuration()).attr("fill", function(d) {
+                return _colorAccessor(data[geoJson(layerIndex).keyAccessor(d)], maxValue);
             });
+
+            if (_chart.renderTitle()) {
+                regionG.selectAll("title").text(function(d) {
+                    var key = getKey(layerIndex, d);
+                    var value = data[key];
+                    return _chart.title()({key: key, value: value});
+                });
+            }
+        }
+    }
+
+    function isDataLayer(layerIndex) {
+        return geoJson(layerIndex).keyAccessor;
+    }
+
+    function isSelected(layerIndex, d) {
+        return _chart.hasFilter() && _chart.filter() == getKey(layerIndex, d);
+    }
+
+    function isDeselected(layerIndex, d) {
+        return _chart.hasFilter() && _chart.filter() != getKey(layerIndex, d);
+    }
+
+    function layerSelector(layerIndex) {
+        return "g.layer" + layerIndex + " g." + geoJson(layerIndex).name;
+    }
+
+    function getKey(layerIndex, d) {
+        return geoJson(layerIndex).keyAccessor(d);
     }
 
     _chart.doRedraw = function() {
-        plotData();
+        for (var layerIndex = 0; layerIndex < _geoJsons.length; ++layerIndex) {
+            plotData(layerIndex);
+        }
     };
 
     _chart.overlayGeoJson = function(json, name, keyAccessor) {
-        _geoJson = {name: name, data: json, keyAccessor: keyAccessor};
+        _geoJsons.push({name: name, data: json, keyAccessor: keyAccessor});
         return _chart;
     };
 
