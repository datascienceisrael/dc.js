<html><head><title>Index of dc.js examples</title>
<link rel="stylesheet" type="text/css" href="../css/bootstrap.min.css"></head>
<body><div class="container">
<h2>Examples of using dc.js</h2>
<p>An attempt to present a simple example of each chart type.</p>
<p>Contributions <a href="https://github.com/dc-js/dc.js/blob/master/CONTRIBUTING.md">welcome</a>.
Source <a href="https://github.com/dc-js/dc.js/tree/master/web/examples">
here</a>.</p>
<table class="table">
  <tr>
    <td><a href="adjustable-threshold.html">adjustable threshold</a></td>
    <td><a href="align-axes.html">align axes</a></td>
    <td><a href="area.html">area</a></td>
    <td><a href="bar-extra-line.html">bar extra line</a></td>
    <td><a href="bar-single-select.html">bar single select</a></td>
<tr>
  <tr>
    <td><a href="bar.html">bar</a></td>
    <td><a href="box-plot-time.html">box plot time</a></td>
    <td><a href="box-plot.html">box plot</a></td>
    <td><a href="complex-reduce.html">complex reduce</a></td>
    <td><a href="composite.html">composite</a></td>
<tr>
  <tr>
    <td><a href="download-table.html">download table</a></td>
    <td><a href="filtering-removing.html">filtering removing</a></td>
    <td><a href="filtering.html">filtering</a></td>
    <td><a href="heat.html">heat</a></td>
    <td><a href="heatmap-filtering.html">heatmap filtering</a></td>
<tr>
  <tr>
    <td><a href="line.html">line</a></td>
    <td><a href="multi-focus.html">multi focus</a></td>
    <td><a href="multi-scatter.html">multi scatter</a></td>
    <td><a href="number.html">number</a></td>
    <td><a href="ordinal-bar.html">ordinal bar</a></td>
<tr>
  <tr>
    <td><a href="ordinal-line.html">ordinal line</a></td>
    <td><a href="pie-external-labels.html">pie external labels</a></td>
    <td><a href="pie.html">pie</a></td>
    <td><a href="range-series.html">range series</a></td>
    <td><a href="replacing-data.html">replacing data</a></td>
<tr>
  <tr>
    <td><a href="right-axis.html">right axis</a></td>
    <td><a href="row.html">row</a></td>
    <td><a href="scatter-brushing.html">scatter brushing</a></td>
    <td><a href="scatter-series.html">scatter series</a></td>
    <td><a href="scatter.html">scatter</a></td>
<tr>
  <tr>
    <td><a href="select.html">select</a></td>
    <td><a href="series.html">series</a></td>
    <td><a href="sparkline.html">sparkline</a></td>
    <td><a href="splom.html">splom</a></td>
    <td><a href="stacked-bar.html">stacked bar</a></td>
<<<<<<< HEAD
    <td><a href="table-on-aggregated-data.html">table on aggregated data</a></td>
<tr>
  <tr>
=======
    <td><a href="switching-time-intervals.html">switching time intervals</a></td>
<tr>
  <tr>
    <td><a href="table-on-aggregated-data.html">table on aggregated data</a></td>
>>>>>>> e54be2b9
    <td><a href="table-pagination.html">table pagination</a></td>
    <td><a href="time-intervals.html">time intervals</a></td>
<tr>
</table>
</div></body></html><|MERGE_RESOLUTION|>--- conflicted
+++ resolved
@@ -55,16 +55,10 @@
     <td><a href="sparkline.html">sparkline</a></td>
     <td><a href="splom.html">splom</a></td>
     <td><a href="stacked-bar.html">stacked bar</a></td>
-<<<<<<< HEAD
-    <td><a href="table-on-aggregated-data.html">table on aggregated data</a></td>
 <tr>
   <tr>
-=======
     <td><a href="switching-time-intervals.html">switching time intervals</a></td>
-<tr>
-  <tr>
     <td><a href="table-on-aggregated-data.html">table on aggregated data</a></td>
->>>>>>> e54be2b9
     <td><a href="table-pagination.html">table pagination</a></td>
     <td><a href="time-intervals.html">time intervals</a></td>
 <tr>
