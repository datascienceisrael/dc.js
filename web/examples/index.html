<html><head><title>Index of dc.js examples</title>
<link rel="stylesheet" type="text/css" href="../css/bootstrap.min.css"></head>
<body><div class="container">
<h2>Examples of using dc.js</h2>
<p>An attempt to present a simple example of each chart type.</p>
<p>Contributions <a href="https://github.com/dc-js/dc.js/blob/master/CONTRIBUTING.md">welcome</a>.
Source <a href="https://github.com/dc-js/dc.js/tree/master/web/examples">
here</a>.</p>
<table class="table">
  <tr>
    <td><a href="adjustable-threshold.html">adjustable threshold</a></td>
    <td><a href="align-axes.html">align axes</a></td>
    <td><a href="area.html">area</a></td>
    <td><a href="bar-extra-line.html">bar extra line</a></td>
    <td><a href="bar-single-select.html">bar single select</a></td>
<tr>
  <tr>
    <td><a href="bar.html">bar</a></td>
    <td><a href="box-plot-time.html">box plot time</a></td>
    <td><a href="box-plot.html">box plot</a></td>
    <td><a href="complex-reduce.html">complex reduce</a></td>
    <td><a href="composite.html">composite</a></td>
<tr>
  <tr>
    <td><a href="download-table.html">download table</a></td>
    <td><a href="filtering-removing.html">filtering removing</a></td>
    <td><a href="filtering.html">filtering</a></td>
    <td><a href="heat.html">heat</a></td>
    <td><a href="heatmap-filtering.html">heatmap filtering</a></td>
<tr>
  <tr>
    <td><a href="line.html">line</a></td>
    <td><a href="multi-focus.html">multi focus</a></td>
    <td><a href="multi-scatter.html">multi scatter</a></td>
    <td><a href="number.html">number</a></td>
    <td><a href="ordinal-bar.html">ordinal bar</a></td>
<tr>
  <tr>
    <td><a href="ordinal-line.html">ordinal line</a></td>
    <td><a href="pie-external-labels.html">pie external labels</a></td>
    <td><a href="pie.html">pie</a></td>
    <td><a href="range-series.html">range series</a></td>
    <td><a href="replacing-data.html">replacing data</a></td>
<tr>
  <tr>
    <td><a href="right-axis.html">right axis</a></td>
    <td><a href="row.html">row</a></td>
    <td><a href="scatter-brushing.html">scatter brushing</a></td>
    <td><a href="scatter-series.html">scatter series</a></td>
    <td><a href="scatter.html">scatter</a></td>
<<<<<<< HEAD
    <td><a href="select.html">select</a></td>
    <td><a href="series.html">series</a></td>
<tr>
  <tr>
=======
<tr>
  <tr>
    <td><a href="series.html">series</a></td>
>>>>>>> 58a6a172
    <td><a href="sparkline.html">sparkline</a></td>
    <td><a href="stacked-bar.html">stacked bar</a></td>
    <td><a href="table-on-aggregated-data.html">table on aggregated data</a></td>
    <td><a href="table-pagination.html">table pagination</a></td>
<tr>
  <tr>
    <td><a href="time-intervals.html">time intervals</a></td>
<tr>
</table>
</div></body></html><|MERGE_RESOLUTION|>--- conflicted
+++ resolved
@@ -48,22 +48,16 @@
     <td><a href="scatter-brushing.html">scatter brushing</a></td>
     <td><a href="scatter-series.html">scatter series</a></td>
     <td><a href="scatter.html">scatter</a></td>
-<<<<<<< HEAD
+<tr>
+  <tr>
     <td><a href="select.html">select</a></td>
     <td><a href="series.html">series</a></td>
-<tr>
-  <tr>
-=======
-<tr>
-  <tr>
-    <td><a href="series.html">series</a></td>
->>>>>>> 58a6a172
     <td><a href="sparkline.html">sparkline</a></td>
     <td><a href="stacked-bar.html">stacked bar</a></td>
     <td><a href="table-on-aggregated-data.html">table on aggregated data</a></td>
-    <td><a href="table-pagination.html">table pagination</a></td>
 <tr>
   <tr>
+    <td><a href="table-pagination.html">table pagination</a></td>
     <td><a href="time-intervals.html">time intervals</a></td>
 <tr>
 </table>
