<html><head><title>Index of dc.js examples</title>
<link rel="stylesheet" type="text/css" href="../css/bootstrap.min.css"></head>
<body><div class="container">
<h2>Examples of using dc.js</h2>
<p>An attempt to present a simple example of each chart type.</p>
<p>Contributions <a href="https://github.com/dc-js/dc.js/blob/master/CONTRIBUTING.md">welcome</a>.
Source <a href="https://github.com/dc-js/dc.js/tree/master/web/examples">
here</a>.</p>
<table class="table">
  <tr>
    <td><a href="area.html">area</a></td>
    <td><a href="bar-extra-line.html">bar extra line</a></td>
    <td><a href="bar-single-select.html">bar single select</a></td>
    <td><a href="bar.html">bar</a></td>
    <td><a href="box-plot-time.html">box plot time</a></td>
<tr>
  <tr>
    <td><a href="box-plot.html">box plot</a></td>
    <td><a href="composite.html">composite</a></td>
    <td><a href="cust.html">cust</a></td>
    <td><a href="heat.html">heat</a></td>
    <td><a href="heatmap-filtering.html">heatmap filtering</a></td>
<tr>
  <tr>
    <td><a href="line.html">line</a></td>
    <td><a href="multi-focus.html">multi focus</a></td>
    <td><a href="multi-scatter.html">multi scatter</a></td>
    <td><a href="number.html">number</a></td>
    <td><a href="ord.html">ord</a></td>
<tr>
  <tr>
    <td><a href="pie.html">pie</a></td>
    <td><a href="right-axis.html">right axis</a></td>
    <td><a href="row.html">row</a></td>
    <td><a href="scatter-brushing.html">scatter brushing</a></td>
    <td><a href="scatter-series.html">scatter series</a></td>
<tr>
  <tr>
<<<<<<< HEAD
    <td><a href="select.html">select</a></td>
=======
    <td><a href="scatter.html">scatter</a></td>
>>>>>>> fddd053f
    <td><a href="series.html">series</a></td>
    <td><a href="stacked-bar.html">stacked bar</a></td>
    <td><a href="table-on-aggregated-data.html">table on aggregated data</a></td>
<tr>
</table>
</div></body></html><|MERGE_RESOLUTION|>--- conflicted
+++ resolved
@@ -36,11 +36,8 @@
     <td><a href="scatter-series.html">scatter series</a></td>
 <tr>
   <tr>
-<<<<<<< HEAD
+    <td><a href="scatter.html">scatter</a></td>
     <td><a href="select.html">select</a></td>
-=======
-    <td><a href="scatter.html">scatter</a></td>
->>>>>>> fddd053f
     <td><a href="series.html">series</a></td>
     <td><a href="stacked-bar.html">stacked bar</a></td>
     <td><a href="table-on-aggregated-data.html">table on aggregated data</a></td>
