<a name="dc"></a>

## dc : <code>object</code>
The entire dc.js library is scoped under the **dc** name space. It does not introduce
anything else into the global name space.

Most `dc` functions are designed to allow function chaining, meaning they return the current chart
instance whenever it is appropriate.  The getter forms of functions do not participate in function
chaining because they return values that are not the chart, although some,
such as [.svg](#dc.baseMixin+svg) and [.xAxis](#dc.coordinateGridMixin+xAxis),
return values that are themselves chainable d3 objects.

**Kind**: global namespace  
<<<<<<< HEAD
**Version**: 2.1.0  
=======
**Version**: 2.0.1  
>>>>>>> 92093f1a
**Example**  
```js
// Example chaining
chart.width(300)
     .height(300)
     .filter('sunday');
```

* [dc](#dc) : <code>object</code>
    * [.pieChart](#dc.pieChart)
        * [new pieChart(parent, [chartGroup])](#new_dc.pieChart_new)
        * [.slicesCap([cap])](#dc.pieChart+slicesCap) ⇒ <code>Number</code> &#124; <code>[pieChart](#dc.pieChart)</code>
        * [.externalRadiusPadding([externalRadiusPadding])](#dc.pieChart+externalRadiusPadding) ⇒ <code>Number</code> &#124; <code>[pieChart](#dc.pieChart)</code>
        * [.innerRadius([innerRadius])](#dc.pieChart+innerRadius) ⇒ <code>Number</code> &#124; <code>[pieChart](#dc.pieChart)</code>
        * [.radius([radius])](#dc.pieChart+radius) ⇒ <code>Number</code> &#124; <code>[pieChart](#dc.pieChart)</code>
        * [.cx([cx])](#dc.pieChart+cx) ⇒ <code>Number</code> &#124; <code>[pieChart](#dc.pieChart)</code>
        * [.cy([cy])](#dc.pieChart+cy) ⇒ <code>Number</code> &#124; <code>[pieChart](#dc.pieChart)</code>
        * [.minAngleForLabel([minAngleForLabel])](#dc.pieChart+minAngleForLabel) ⇒ <code>Number</code> &#124; <code>[pieChart](#dc.pieChart)</code>
        * [.emptyTitle([title])](#dc.pieChart+emptyTitle) ⇒ <code>String</code> &#124; <code>[pieChart](#dc.pieChart)</code>
        * [.externalLabels([externalLabelRadius])](#dc.pieChart+externalLabels) ⇒ <code>Number</code> &#124; <code>[pieChart](#dc.pieChart)</code>
        * [.drawPaths([drawPaths])](#dc.pieChart+drawPaths) ⇒ <code>Boolean</code> &#124; <code>[pieChart](#dc.pieChart)</code>
    * [.barChart](#dc.barChart)
        * [new barChart(parent, [chartGroup])](#new_dc.barChart_new)
        * [.centerBar([centerBar])](#dc.barChart+centerBar) ⇒ <code>Boolean</code> &#124; <code>[barChart](#dc.barChart)</code>
        * [.barPadding([barPadding])](#dc.barChart+barPadding) ⇒ <code>Number</code> &#124; <code>[barChart](#dc.barChart)</code>
        * [.outerPadding([padding])](#dc.barChart+outerPadding) ⇒ <code>Number</code> &#124; <code>[barChart](#dc.barChart)</code>
        * [.gap([gap])](#dc.barChart+gap) ⇒ <code>Number</code> &#124; <code>[barChart](#dc.barChart)</code>
        * [.alwaysUseRounding([alwaysUseRounding])](#dc.barChart+alwaysUseRounding) ⇒ <code>Boolean</code> &#124; <code>[barChart](#dc.barChart)</code>
    * [.lineChart](#dc.lineChart)
        * [new lineChart(parent, [chartGroup])](#new_dc.lineChart_new)
        * [.interpolate([interpolate])](#dc.lineChart+interpolate) ⇒ <code>String</code> &#124; <code>[lineChart](#dc.lineChart)</code>
        * [.tension([tension])](#dc.lineChart+tension) ⇒ <code>Number</code> &#124; <code>[lineChart](#dc.lineChart)</code>
        * [.defined([defined])](#dc.lineChart+defined) ⇒ <code>function</code> &#124; <code>[lineChart](#dc.lineChart)</code>
        * [.dashStyle([dashStyle])](#dc.lineChart+dashStyle) ⇒ <code>Array.&lt;Number&gt;</code> &#124; <code>[lineChart](#dc.lineChart)</code>
        * [.renderArea([renderArea])](#dc.lineChart+renderArea) ⇒ <code>Boolean</code> &#124; <code>[lineChart](#dc.lineChart)</code>
        * [.xyTipsOn([xyTipsOn])](#dc.lineChart+xyTipsOn) ⇒ <code>Boolean</code> &#124; <code>[lineChart](#dc.lineChart)</code>
        * [.dotRadius([dotRadius])](#dc.lineChart+dotRadius) ⇒ <code>Number</code> &#124; <code>[lineChart](#dc.lineChart)</code>
        * [.renderDataPoints([options])](#dc.lineChart+renderDataPoints) ⇒ <code>Object</code> &#124; <code>[lineChart](#dc.lineChart)</code>
    * [.dataCount](#dc.dataCount)
        * [new dataCount(parent, [chartGroup])](#new_dc.dataCount_new)
        * [.html([options])](#dc.dataCount+html) ⇒ <code>Object</code> &#124; <code>[dataCount](#dc.dataCount)</code>
        * [.formatNumber([formatter])](#dc.dataCount+formatNumber) ⇒ <code>function</code> &#124; <code>[dataCount](#dc.dataCount)</code>
    * [.dataTable](#dc.dataTable)
        * [new dataTable(parent, [chartGroup])](#new_dc.dataTable_new)
        * [.group(groupFunction)](#dc.dataTable+group) ⇒ <code>function</code> &#124; <code>[dataTable](#dc.dataTable)</code>
        * [.size([size])](#dc.dataTable+size) ⇒ <code>Number</code> &#124; <code>[dataTable](#dc.dataTable)</code>
        * [.beginSlice([beginSlice])](#dc.dataTable+beginSlice) ⇒ <code>Number</code> &#124; <code>[dataTable](#dc.dataTable)</code>
        * [.endSlice([endSlice])](#dc.dataTable+endSlice) ⇒ <code>Number</code> &#124; <code>[dataTable](#dc.dataTable)</code>
        * [.columns([columns])](#dc.dataTable+columns) ⇒ <code>Array.&lt;function()&gt;</code>
        * [.sortBy([sortBy])](#dc.dataTable+sortBy) ⇒ <code>function</code> &#124; <code>[dataTable](#dc.dataTable)</code>
        * [.order([order])](#dc.dataTable+order) ⇒ <code>function</code> &#124; <code>[dataTable](#dc.dataTable)</code>
        * [.showGroups([showGroups])](#dc.dataTable+showGroups) ⇒ <code>Boolean</code> &#124; <code>[dataTable](#dc.dataTable)</code>
    * [.dataGrid](#dc.dataGrid)
        * [new dataGrid(parent, [chartGroup])](#new_dc.dataGrid_new)
        * [.group(groupFunction)](#dc.dataGrid+group) ⇒ <code>function</code> &#124; <code>[dataTable](#dc.dataTable)</code>
        * [.beginSlice([beginSlice])](#dc.dataGrid+beginSlice) ⇒ <code>Number</code> &#124; <code>[dataGrid](#dc.dataGrid)</code>
        * [.endSlice([endSlice])](#dc.dataGrid+endSlice) ⇒ <code>Number</code> &#124; <code>[dataGrid](#dc.dataGrid)</code>
        * [.size([size])](#dc.dataGrid+size) ⇒ <code>Number</code> &#124; <code>[dataGrid](#dc.dataGrid)</code>
        * [.html([html])](#dc.dataGrid+html) ⇒ <code>function</code> &#124; <code>[dataGrid](#dc.dataGrid)</code>
        * [.htmlGroup([htmlGroup])](#dc.dataGrid+htmlGroup) ⇒ <code>function</code> &#124; <code>[dataGrid](#dc.dataGrid)</code>
        * [.sortBy([sortByFunction])](#dc.dataGrid+sortBy) ⇒ <code>function</code> &#124; <code>[dataGrid](#dc.dataGrid)</code>
        * [.order([order])](#dc.dataGrid+order) ⇒ <code>function</code> &#124; <code>[dataGrid](#dc.dataGrid)</code>
    * [.bubbleChart](#dc.bubbleChart)
        * [new bubbleChart(parent, [chartGroup])](#new_dc.bubbleChart_new)
        * [.elasticRadius([elasticRadius])](#dc.bubbleChart+elasticRadius) ⇒ <code>Boolean</code> &#124; <code>[bubbleChart](#dc.bubbleChart)</code>
        * [.sortBubbleSize([sortBubbleSize])](#dc.bubbleChart+sortBubbleSize) ⇒ <code>Boolean</code> &#124; <code>[bubbleChart](#dc.bubbleChart)</code>
    * [.compositeChart](#dc.compositeChart)
        * [new compositeChart(parent, [chartGroup])](#new_dc.compositeChart_new)
        * [.useRightAxisGridLines([useRightAxisGridLines])](#dc.compositeChart+useRightAxisGridLines) ⇒ <code>Boolean</code> &#124; <code>[compositeChart](#dc.compositeChart)</code>
        * [.childOptions([childOptions])](#dc.compositeChart+childOptions) ⇒ <code>Object</code> &#124; <code>[compositeChart](#dc.compositeChart)</code>
        * [.rightYAxisLabel([rightYAxisLabel], [padding])](#dc.compositeChart+rightYAxisLabel) ⇒ <code>String</code> &#124; <code>[compositeChart](#dc.compositeChart)</code>
        * [.compose([subChartArray])](#dc.compositeChart+compose) ⇒ <code>[compositeChart](#dc.compositeChart)</code>
        * [.children()](#dc.compositeChart+children) ⇒ <code>[Array.&lt;baseMixin&gt;](#dc.baseMixin)</code>
        * [.shareColors([shareColors])](#dc.compositeChart+shareColors) ⇒ <code>Boolean</code> &#124; <code>[compositeChart](#dc.compositeChart)</code>
        * [.shareTitle([shareTitle])](#dc.compositeChart+shareTitle) ⇒ <code>Boolean</code> &#124; <code>[compositeChart](#dc.compositeChart)</code>
        * [.rightY([yScale])](#dc.compositeChart+rightY) ⇒ <code>d3.scale</code> &#124; <code>[compositeChart](#dc.compositeChart)</code>
        * [.alignYAxes([alignYAxes])](#dc.compositeChart+alignYAxes) ⇒ <code>Chart</code>
        * [.rightYAxis([rightYAxis])](#dc.compositeChart+rightYAxis) ⇒ <code>d3.svg.axis</code> &#124; <code>[compositeChart](#dc.compositeChart)</code>
    * [.seriesChart](#dc.seriesChart)
        * [new seriesChart(parent, [chartGroup])](#new_dc.seriesChart_new)
        * [.chart([chartFunction])](#dc.seriesChart+chart) ⇒ <code>function</code> &#124; <code>[seriesChart](#dc.seriesChart)</code>
        * [.seriesAccessor([accessor])](#dc.seriesChart+seriesAccessor) ⇒ <code>function</code> &#124; <code>[seriesChart](#dc.seriesChart)</code>
        * [.seriesSort([sortFunction])](#dc.seriesChart+seriesSort) ⇒ <code>function</code> &#124; <code>[seriesChart](#dc.seriesChart)</code>
        * [.valueSort([sortFunction])](#dc.seriesChart+valueSort) ⇒ <code>function</code> &#124; <code>[seriesChart](#dc.seriesChart)</code>
    * [.geoChoroplethChart](#dc.geoChoroplethChart)
        * [new geoChoroplethChart(parent, [chartGroup])](#new_dc.geoChoroplethChart_new)
        * [.overlayGeoJson(json, name, keyAccessor)](#dc.geoChoroplethChart+overlayGeoJson) ⇒ <code>[geoChoroplethChart](#dc.geoChoroplethChart)</code>
        * [.projection([projection])](#dc.geoChoroplethChart+projection) ⇒ <code>[geoChoroplethChart](#dc.geoChoroplethChart)</code>
        * [.geoJsons()](#dc.geoChoroplethChart+geoJsons) ⇒ <code>Array.&lt;{name:String, data: Object, accessor: function()}&gt;</code>
        * [.geoPath()](#dc.geoChoroplethChart+geoPath) ⇒ <code>d3.geo.path</code>
        * [.removeGeoJson(name)](#dc.geoChoroplethChart+removeGeoJson) ⇒ <code>[geoChoroplethChart](#dc.geoChoroplethChart)</code>
    * [.bubbleOverlay](#dc.bubbleOverlay)
        * [new bubbleOverlay(parent, [chartGroup])](#new_dc.bubbleOverlay_new)
        * [.svg([imageElement])](#dc.bubbleOverlay+svg) ⇒ <code>[bubbleOverlay](#dc.bubbleOverlay)</code>
        * [.point(name, x, y)](#dc.bubbleOverlay+point) ⇒ <code>[bubbleOverlay](#dc.bubbleOverlay)</code>
    * [.rowChart](#dc.rowChart)
        * [new rowChart(parent, [chartGroup])](#new_dc.rowChart_new)
        * [.x([scale])](#dc.rowChart+x) ⇒ <code>d3.scale</code> &#124; <code>[rowChart](#dc.rowChart)</code>
        * [.renderTitleLabel([renderTitleLabel])](#dc.rowChart+renderTitleLabel) ⇒ <code>Boolean</code> &#124; <code>[rowChart](#dc.rowChart)</code>
        * [.xAxis()](#dc.rowChart+xAxis) ⇒ <code>d3.svg.axis</code>
        * [.fixedBarHeight([fixedBarHeight])](#dc.rowChart+fixedBarHeight) ⇒ <code>Boolean</code> &#124; <code>Number</code> &#124; <code>[rowChart](#dc.rowChart)</code>
        * [.gap([gap])](#dc.rowChart+gap) ⇒ <code>Number</code> &#124; <code>[rowChart](#dc.rowChart)</code>
        * [.elasticX([elasticX])](#dc.rowChart+elasticX) ⇒ <code>Boolean</code> &#124; <code>[rowChart](#dc.rowChart)</code>
        * [.labelOffsetX([labelOffsetX])](#dc.rowChart+labelOffsetX) ⇒ <code>Number</code> &#124; <code>[rowChart](#dc.rowChart)</code>
        * [.labelOffsetY([labelOffsety])](#dc.rowChart+labelOffsetY) ⇒ <code>Number</code> &#124; <code>[rowChart](#dc.rowChart)</code>
        * [.titleLabelOffsetX([titleLabelOffsetX])](#dc.rowChart+titleLabelOffsetX) ⇒ <code>Number</code> &#124; <code>[rowChart](#dc.rowChart)</code>
    * [.legend](#dc.legend)
        * [new legend()](#new_dc.legend_new)
        * [.x([x])](#dc.legend+x) ⇒ <code>Number</code> &#124; <code>[legend](#dc.legend)</code>
        * [.y([y])](#dc.legend+y) ⇒ <code>Number</code> &#124; <code>[legend](#dc.legend)</code>
        * [.gap([gap])](#dc.legend+gap) ⇒ <code>Number</code> &#124; <code>[legend](#dc.legend)</code>
        * [.itemHeight([itemHeight])](#dc.legend+itemHeight) ⇒ <code>Number</code> &#124; <code>[legend](#dc.legend)</code>
        * [.horizontal([horizontal])](#dc.legend+horizontal) ⇒ <code>Boolean</code> &#124; <code>[legend](#dc.legend)</code>
        * [.legendWidth([legendWidth])](#dc.legend+legendWidth) ⇒ <code>Number</code> &#124; <code>[legend](#dc.legend)</code>
        * [.itemWidth([itemWidth])](#dc.legend+itemWidth) ⇒ <code>Number</code> &#124; <code>[legend](#dc.legend)</code>
        * [.autoItemWidth([autoItemWidth])](#dc.legend+autoItemWidth) ⇒ <code>Boolean</code> &#124; <code>[legend](#dc.legend)</code>
        * [.legendText([legendText])](#dc.legend+legendText) ⇒ <code>function</code> &#124; <code>[legend](#dc.legend)</code>
        * [.maxItems([maxItems])](#dc.legend+maxItems) ⇒ <code>[legend](#dc.legend)</code>
    * [.scatterPlot](#dc.scatterPlot)
        * [new scatterPlot(parent, [chartGroup])](#new_dc.scatterPlot_new)
        * [.emptyColor](#dc.scatterPlot+emptyColor) ⇒ <code>String</code> &#124; <code>[scatterPlot](#dc.scatterPlot)</code>
        * [.emptyOpacity](#dc.scatterPlot+emptyOpacity) ⇒ <code>Number</code> &#124; <code>[scatterPlot](#dc.scatterPlot)</code>
        * [.nonemptyOpacity](#dc.scatterPlot+nonemptyOpacity) ⇒ <code>Number</code> &#124; <code>[scatterPlot](#dc.scatterPlot)</code>
        * [.existenceAccessor([accessor])](#dc.scatterPlot+existenceAccessor) ⇒ <code>function</code> &#124; <code>[scatterPlot](#dc.scatterPlot)</code>
        * [.symbol([type])](#dc.scatterPlot+symbol) ⇒ <code>String</code> &#124; <code>function</code> &#124; <code>[scatterPlot](#dc.scatterPlot)</code>
        * [.symbolSize([symbolSize])](#dc.scatterPlot+symbolSize) ⇒ <code>Number</code> &#124; <code>[scatterPlot](#dc.scatterPlot)</code>
        * [.highlightedSize([highlightedSize])](#dc.scatterPlot+highlightedSize) ⇒ <code>Number</code> &#124; <code>[scatterPlot](#dc.scatterPlot)</code>
        * [.excludedSize([excludedSize])](#dc.scatterPlot+excludedSize) ⇒ <code>Number</code> &#124; <code>[scatterPlot](#dc.scatterPlot)</code>
        * [.excludedColor([excludedColor])](#dc.scatterPlot+excludedColor) ⇒ <code>Number</code> &#124; <code>[scatterPlot](#dc.scatterPlot)</code>
        * [.excludedOpacity([excludedOpacity])](#dc.scatterPlot+excludedOpacity) ⇒ <code>Number</code> &#124; <code>[scatterPlot](#dc.scatterPlot)</code>
        * [.emptySize([emptySize])](#dc.scatterPlot+emptySize) ⇒ <code>Number</code> &#124; <code>[scatterPlot](#dc.scatterPlot)</code>
    * [.numberDisplay](#dc.numberDisplay)
        * [new numberDisplay(parent, [chartGroup])](#new_dc.numberDisplay_new)
        * [.html([html])](#dc.numberDisplay+html) ⇒ <code>Object</code> &#124; <code>[numberDisplay](#dc.numberDisplay)</code>
        * [.value()](#dc.numberDisplay+value) ⇒ <code>Number</code>
        * [.formatNumber([formatter])](#dc.numberDisplay+formatNumber) ⇒ <code>function</code> &#124; <code>[numberDisplay](#dc.numberDisplay)</code>
    * [.heatMap](#dc.heatMap)
        * [new heatMap(parent, [chartGroup])](#new_dc.heatMap_new)
        * [.colsLabel([labelFunction])](#dc.heatMap+colsLabel) ⇒ <code>function</code> &#124; <code>[heatMap](#dc.heatMap)</code>
        * [.rowsLabel([labelFunction])](#dc.heatMap+rowsLabel) ⇒ <code>function</code> &#124; <code>[heatMap](#dc.heatMap)</code>
        * [.rows([rows])](#dc.heatMap+rows) ⇒ <code>Array.&lt;(String\|Number)&gt;</code> &#124; <code>[heatMap](#dc.heatMap)</code>
        * [.cols([cols])](#dc.heatMap+cols) ⇒ <code>Array.&lt;(String\|Number)&gt;</code> &#124; <code>[heatMap](#dc.heatMap)</code>
        * [.boxOnClick([handler])](#dc.heatMap+boxOnClick) ⇒ <code>function</code> &#124; <code>[heatMap](#dc.heatMap)</code>
        * [.xAxisOnClick([handler])](#dc.heatMap+xAxisOnClick) ⇒ <code>function</code> &#124; <code>[heatMap](#dc.heatMap)</code>
        * [.yAxisOnClick([handler])](#dc.heatMap+yAxisOnClick) ⇒ <code>function</code> &#124; <code>[heatMap](#dc.heatMap)</code>
        * [.xBorderRadius([xBorderRadius])](#dc.heatMap+xBorderRadius) ⇒ <code>Number</code> &#124; <code>[heatMap](#dc.heatMap)</code>
        * [.yBorderRadius([yBorderRadius])](#dc.heatMap+yBorderRadius) ⇒ <code>Number</code> &#124; <code>[heatMap](#dc.heatMap)</code>
    * [.boxPlot](#dc.boxPlot)
        * [new boxPlot(parent, [chartGroup])](#new_dc.boxPlot_new)
        * [.boxPadding([padding])](#dc.boxPlot+boxPadding) ⇒ <code>Number</code> &#124; <code>[boxPlot](#dc.boxPlot)</code>
        * [.outerPadding([padding])](#dc.boxPlot+outerPadding) ⇒ <code>Number</code> &#124; <code>[boxPlot](#dc.boxPlot)</code>
        * [.boxWidth([boxWidth])](#dc.boxPlot+boxWidth) ⇒ <code>Number</code> &#124; <code>function</code> &#124; <code>[boxPlot](#dc.boxPlot)</code>
        * [.tickFormat([tickFormat])](#dc.boxPlot+tickFormat) ⇒ <code>Number</code> &#124; <code>function</code> &#124; <code>[boxPlot](#dc.boxPlot)</code>
    * [.selectMenu](#dc.selectMenu)
        * [new selectMenu(parent, [chartGroup])](#new_dc.selectMenu_new)
        * [.order](#dc.selectMenu+order)
        * [.promptText](#dc.selectMenu+promptText)
        * [.filterDisplayed](#dc.selectMenu+filterDisplayed)
        * [.multiple](#dc.selectMenu+multiple)
        * [.promptValue](#dc.selectMenu+promptValue)
        * [.numberItems](#dc.selectMenu+numberItems)
    * [.baseMixin](#dc.baseMixin) ⇒ <code>[baseMixin](#dc.baseMixin)</code>
        * [.height([height])](#dc.baseMixin+height) ⇒ <code>Number</code> &#124; <code>[baseMixin](#dc.baseMixin)</code>
        * [.width([width])](#dc.baseMixin+width) ⇒ <code>Number</code> &#124; <code>[baseMixin](#dc.baseMixin)</code>
        * [.minWidth([minWidth])](#dc.baseMixin+minWidth) ⇒ <code>Number</code> &#124; <code>[baseMixin](#dc.baseMixin)</code>
        * [.minHeight([minHeight])](#dc.baseMixin+minHeight) ⇒ <code>Number</code> &#124; <code>[baseMixin](#dc.baseMixin)</code>
        * [.dimension([dimension])](#dc.baseMixin+dimension) ⇒ <code>crossfilter.dimension</code> &#124; <code>[baseMixin](#dc.baseMixin)</code>
        * [.data([callback])](#dc.baseMixin+data) ⇒ <code>\*</code> &#124; <code>[baseMixin](#dc.baseMixin)</code>
        * [.group([group], [name])](#dc.baseMixin+group) ⇒ <code>crossfilter.group</code> &#124; <code>[baseMixin](#dc.baseMixin)</code>
        * [.ordering([orderFunction])](#dc.baseMixin+ordering) ⇒ <code>function</code> &#124; <code>[baseMixin](#dc.baseMixin)</code>
        * [.filterAll()](#dc.baseMixin+filterAll) ⇒ <code>[baseMixin](#dc.baseMixin)</code>
        * [.select()](#dc.baseMixin+select) ⇒ <code>d3.selection</code>
        * [.selectAll()](#dc.baseMixin+selectAll) ⇒ <code>d3.selection</code>
        * [.anchor([parent], [chartGroup])](#dc.baseMixin+anchor) ⇒ <code>String</code> &#124; <code>node</code> &#124; <code>d3.selection</code> &#124; <code>[baseMixin](#dc.baseMixin)</code>
        * [.anchorName()](#dc.baseMixin+anchorName) ⇒ <code>String</code>
        * [.root([rootElement])](#dc.baseMixin+root) ⇒ <code>HTMLElement</code> &#124; <code>[baseMixin](#dc.baseMixin)</code>
        * [.svg([svgElement])](#dc.baseMixin+svg) ⇒ <code>SVGElement</code> &#124; <code>d3.selection</code> &#124; <code>[baseMixin](#dc.baseMixin)</code>
        * [.resetSvg()](#dc.baseMixin+resetSvg) ⇒ <code>SVGElement</code>
        * [.filterPrinter([filterPrinterFunction])](#dc.baseMixin+filterPrinter) ⇒ <code>function</code> &#124; <code>[baseMixin](#dc.baseMixin)</code>
        * [.controlsUseVisibility([controlsUseVisibility])](#dc.baseMixin+controlsUseVisibility) ⇒ <code>Boolean</code> &#124; <code>[baseMixin](#dc.baseMixin)</code>
        * [.turnOnControls()](#dc.baseMixin+turnOnControls) ⇒ <code>[baseMixin](#dc.baseMixin)</code>
        * [.turnOffControls()](#dc.baseMixin+turnOffControls) ⇒ <code>[baseMixin](#dc.baseMixin)</code>
        * [.transitionDuration([duration])](#dc.baseMixin+transitionDuration) ⇒ <code>Number</code> &#124; <code>[baseMixin](#dc.baseMixin)</code>
        * [.transitionDelay([delay])](#dc.baseMixin+transitionDelay) ⇒ <code>Number</code> &#124; <code>[baseMixin](#dc.baseMixin)</code>
        * [.render()](#dc.baseMixin+render) ⇒ <code>[baseMixin](#dc.baseMixin)</code>
        * [.redraw()](#dc.baseMixin+redraw) ⇒ <code>[baseMixin](#dc.baseMixin)</code>
        * [.commitHandler()](#dc.baseMixin+commitHandler) ⇒ <code>[baseMixin](#dc.baseMixin)</code>
        * [.redrawGroup()](#dc.baseMixin+redrawGroup) ⇒ <code>[baseMixin](#dc.baseMixin)</code>
        * [.renderGroup()](#dc.baseMixin+renderGroup) ⇒ <code>[baseMixin](#dc.baseMixin)</code>
        * [.hasFilterHandler([hasFilterHandler])](#dc.baseMixin+hasFilterHandler) ⇒ <code>function</code> &#124; <code>[baseMixin](#dc.baseMixin)</code>
        * [.hasFilter([filter])](#dc.baseMixin+hasFilter) ⇒ <code>Boolean</code>
        * [.removeFilterHandler([removeFilterHandler])](#dc.baseMixin+removeFilterHandler) ⇒ <code>function</code> &#124; <code>[baseMixin](#dc.baseMixin)</code>
        * [.addFilterHandler([addFilterHandler])](#dc.baseMixin+addFilterHandler) ⇒ <code>function</code> &#124; <code>[baseMixin](#dc.baseMixin)</code>
        * [.resetFilterHandler([resetFilterHandler])](#dc.baseMixin+resetFilterHandler) ⇒ <code>[baseMixin](#dc.baseMixin)</code>
        * [.replaceFilter([filter])](#dc.baseMixin+replaceFilter) ⇒ <code>[baseMixin](#dc.baseMixin)</code>
        * [.filter([filter])](#dc.baseMixin+filter) ⇒ <code>[baseMixin](#dc.baseMixin)</code>
        * [.filters()](#dc.baseMixin+filters) ⇒ <code>Array.&lt;\*&gt;</code>
        * [.onClick(datum)](#dc.baseMixin+onClick)
        * [.filterHandler([filterHandler])](#dc.baseMixin+filterHandler) ⇒ <code>function</code> &#124; <code>[baseMixin](#dc.baseMixin)</code>
        * [.keyAccessor([keyAccessor])](#dc.baseMixin+keyAccessor) ⇒ <code>function</code> &#124; <code>[baseMixin](#dc.baseMixin)</code>
        * [.valueAccessor([valueAccessor])](#dc.baseMixin+valueAccessor) ⇒ <code>function</code> &#124; <code>[baseMixin](#dc.baseMixin)</code>
        * [.label([labelFunction], [enableLabels])](#dc.baseMixin+label) ⇒ <code>function</code> &#124; <code>[baseMixin](#dc.baseMixin)</code>
        * [.renderLabel([renderLabel])](#dc.baseMixin+renderLabel) ⇒ <code>Boolean</code> &#124; <code>[baseMixin](#dc.baseMixin)</code>
        * [.title([titleFunction])](#dc.baseMixin+title) ⇒ <code>function</code> &#124; <code>[baseMixin](#dc.baseMixin)</code>
        * [.renderTitle([renderTitle])](#dc.baseMixin+renderTitle) ⇒ <code>Boolean</code> &#124; <code>[baseMixin](#dc.baseMixin)</code>
        * ~~[.renderlet(renderletFunction)](#dc.baseMixin+renderlet) ⇒ <code>[baseMixin](#dc.baseMixin)</code>~~
        * [.chartGroup([chartGroup])](#dc.baseMixin+chartGroup) ⇒ <code>String</code> &#124; <code>[baseMixin](#dc.baseMixin)</code>
        * [.expireCache()](#dc.baseMixin+expireCache) ⇒ <code>[baseMixin](#dc.baseMixin)</code>
        * [.legend([legend])](#dc.baseMixin+legend) ⇒ <code>[legend](#dc.legend)</code> &#124; <code>[baseMixin](#dc.baseMixin)</code>
        * [.chartID()](#dc.baseMixin+chartID) ⇒ <code>String</code>
        * [.options(opts)](#dc.baseMixin+options) ⇒ <code>[baseMixin](#dc.baseMixin)</code>
        * [.on(event, listener)](#dc.baseMixin+on) ⇒ <code>[baseMixin](#dc.baseMixin)</code>
    * [.marginMixin](#dc.marginMixin) ⇒ <code>[marginMixin](#dc.marginMixin)</code>
        * [.margins([margins])](#dc.marginMixin+margins) ⇒ <code>Object</code> &#124; <code>[marginMixin](#dc.marginMixin)</code>
    * [.colorMixin](#dc.colorMixin) ⇒ <code>[colorMixin](#dc.colorMixin)</code>
        * [.colors([colorScale])](#dc.colorMixin+colors) ⇒ <code>d3.scale</code> &#124; <code>[colorMixin](#dc.colorMixin)</code>
        * [.ordinalColors(r)](#dc.colorMixin+ordinalColors) ⇒ <code>[colorMixin](#dc.colorMixin)</code>
        * [.linearColors(r)](#dc.colorMixin+linearColors) ⇒ <code>[colorMixin](#dc.colorMixin)</code>
        * [.colorAccessor([colorAccessor])](#dc.colorMixin+colorAccessor) ⇒ <code>function</code> &#124; <code>[colorMixin](#dc.colorMixin)</code>
        * [.colorDomain([domain])](#dc.colorMixin+colorDomain) ⇒ <code>Array.&lt;String&gt;</code> &#124; <code>[colorMixin](#dc.colorMixin)</code>
        * [.calculateColorDomain()](#dc.colorMixin+calculateColorDomain) ⇒ <code>[colorMixin](#dc.colorMixin)</code>
        * [.getColor(d, [i])](#dc.colorMixin+getColor) ⇒ <code>String</code>
        * [.colorCalculator([colorCalculator])](#dc.colorMixin+colorCalculator) ⇒ <code>function</code> &#124; <code>[colorMixin](#dc.colorMixin)</code>
    * [.coordinateGridMixin](#dc.coordinateGridMixin) ⇒ <code>[coordinateGridMixin](#dc.coordinateGridMixin)</code>
        * [.rescale()](#dc.coordinateGridMixin+rescale) ⇒ <code>[coordinateGridMixin](#dc.coordinateGridMixin)</code>
        * [.rangeChart([rangeChart])](#dc.coordinateGridMixin+rangeChart) ⇒ <code>[coordinateGridMixin](#dc.coordinateGridMixin)</code>
        * [.zoomScale([extent])](#dc.coordinateGridMixin+zoomScale) ⇒ <code>Array.&lt;(Number\|Date)&gt;</code> &#124; <code>[coordinateGridMixin](#dc.coordinateGridMixin)</code>
        * [.zoomOutRestrict([zoomOutRestrict])](#dc.coordinateGridMixin+zoomOutRestrict) ⇒ <code>Boolean</code> &#124; <code>[coordinateGridMixin](#dc.coordinateGridMixin)</code>
        * [.g([gElement])](#dc.coordinateGridMixin+g) ⇒ <code>SVGElement</code> &#124; <code>[coordinateGridMixin](#dc.coordinateGridMixin)</code>
        * [.mouseZoomable([mouseZoomable])](#dc.coordinateGridMixin+mouseZoomable) ⇒ <code>Boolean</code> &#124; <code>[coordinateGridMixin](#dc.coordinateGridMixin)</code>
        * [.chartBodyG([chartBodyG])](#dc.coordinateGridMixin+chartBodyG) ⇒ <code>SVGElement</code>
        * [.x([xScale])](#dc.coordinateGridMixin+x) ⇒ <code>d3.scale</code> &#124; <code>[coordinateGridMixin](#dc.coordinateGridMixin)</code>
        * [.xUnits([xUnits])](#dc.coordinateGridMixin+xUnits) ⇒ <code>function</code> &#124; <code>[coordinateGridMixin](#dc.coordinateGridMixin)</code>
        * [.xAxis([xAxis])](#dc.coordinateGridMixin+xAxis) ⇒ <code>d3.svg.axis</code> &#124; <code>[coordinateGridMixin](#dc.coordinateGridMixin)</code>
        * [.elasticX([elasticX])](#dc.coordinateGridMixin+elasticX) ⇒ <code>Boolean</code> &#124; <code>[coordinateGridMixin](#dc.coordinateGridMixin)</code>
        * [.xAxisPadding([padding])](#dc.coordinateGridMixin+xAxisPadding) ⇒ <code>Number</code> &#124; <code>String</code> &#124; <code>[coordinateGridMixin](#dc.coordinateGridMixin)</code>
        * [.xAxisPaddingUnit([unit])](#dc.coordinateGridMixin+xAxisPaddingUnit) ⇒ <code>String</code> &#124; <code>[coordinateGridMixin](#dc.coordinateGridMixin)</code>
        * [.xUnitCount()](#dc.coordinateGridMixin+xUnitCount) ⇒ <code>Number</code>
        * [.useRightYAxis([useRightYAxis])](#dc.coordinateGridMixin+useRightYAxis) ⇒ <code>Boolean</code> &#124; <code>[coordinateGridMixin](#dc.coordinateGridMixin)</code>
        * [.isOrdinal()](#dc.coordinateGridMixin+isOrdinal) ⇒ <code>Boolean</code>
        * [.xAxisLabel([labelText], [padding])](#dc.coordinateGridMixin+xAxisLabel) ⇒ <code>String</code>
        * [.yAxisLabel([labelText], [padding])](#dc.coordinateGridMixin+yAxisLabel) ⇒ <code>String</code> &#124; <code>[coordinateGridMixin](#dc.coordinateGridMixin)</code>
        * [.y([yScale])](#dc.coordinateGridMixin+y) ⇒ <code>d3.scale</code> &#124; <code>[coordinateGridMixin](#dc.coordinateGridMixin)</code>
        * [.yAxis([yAxis])](#dc.coordinateGridMixin+yAxis) ⇒ <code>d3.svg.axis</code> &#124; <code>[coordinateGridMixin](#dc.coordinateGridMixin)</code>
        * [.elasticY([elasticY])](#dc.coordinateGridMixin+elasticY) ⇒ <code>Boolean</code> &#124; <code>[coordinateGridMixin](#dc.coordinateGridMixin)</code>
        * [.renderHorizontalGridLines([renderHorizontalGridLines])](#dc.coordinateGridMixin+renderHorizontalGridLines) ⇒ <code>Boolean</code> &#124; <code>[coordinateGridMixin](#dc.coordinateGridMixin)</code>
        * [.renderVerticalGridLines([renderVerticalGridLines])](#dc.coordinateGridMixin+renderVerticalGridLines) ⇒ <code>Boolean</code> &#124; <code>[coordinateGridMixin](#dc.coordinateGridMixin)</code>
        * [.xAxisMin()](#dc.coordinateGridMixin+xAxisMin) ⇒ <code>\*</code>
        * [.xAxisMax()](#dc.coordinateGridMixin+xAxisMax) ⇒ <code>\*</code>
        * [.yAxisMin()](#dc.coordinateGridMixin+yAxisMin) ⇒ <code>\*</code>
        * [.yAxisMax()](#dc.coordinateGridMixin+yAxisMax) ⇒ <code>\*</code>
        * [.yAxisPadding([padding])](#dc.coordinateGridMixin+yAxisPadding) ⇒ <code>Number</code> &#124; <code>[coordinateGridMixin](#dc.coordinateGridMixin)</code>
        * [.round([round])](#dc.coordinateGridMixin+round) ⇒ <code>function</code> &#124; <code>[coordinateGridMixin](#dc.coordinateGridMixin)</code>
        * [.clipPadding([padding])](#dc.coordinateGridMixin+clipPadding) ⇒ <code>Number</code> &#124; <code>[coordinateGridMixin](#dc.coordinateGridMixin)</code>
        * [.focus([range])](#dc.coordinateGridMixin+focus)
        * [.brushOn([brushOn])](#dc.coordinateGridMixin+brushOn) ⇒ <code>Boolean</code> &#124; <code>[coordinateGridMixin](#dc.coordinateGridMixin)</code>
    * [.stackMixin](#dc.stackMixin) ⇒ <code>[stackMixin](#dc.stackMixin)</code>
        * [.stack(group, [name], [accessor])](#dc.stackMixin+stack) ⇒ <code>Array.&lt;{group: crossfilter.group, name: String, accessor: function()}&gt;</code> &#124; <code>[stackMixin](#dc.stackMixin)</code>
        * [.hidableStacks([hidableStacks])](#dc.stackMixin+hidableStacks) ⇒ <code>Boolean</code> &#124; <code>[stackMixin](#dc.stackMixin)</code>
        * [.hideStack(stackName)](#dc.stackMixin+hideStack) ⇒ <code>[stackMixin](#dc.stackMixin)</code>
        * [.showStack(stackName)](#dc.stackMixin+showStack) ⇒ <code>[stackMixin](#dc.stackMixin)</code>
        * [.title([stackName], [titleAccessor])](#dc.stackMixin+title) ⇒ <code>String</code> &#124; <code>[stackMixin](#dc.stackMixin)</code>
        * [.stackLayout([stack])](#dc.stackMixin+stackLayout) ⇒ <code>function</code> &#124; <code>[stackMixin](#dc.stackMixin)</code>
    * [.capMixin](#dc.capMixin) ⇒ <code>[capMixin](#dc.capMixin)</code>
        * [.cap([count])](#dc.capMixin+cap) ⇒ <code>Number</code> &#124; <code>[capMixin](#dc.capMixin)</code>
        * [.othersLabel([label])](#dc.capMixin+othersLabel) ⇒ <code>String</code> &#124; <code>[capMixin](#dc.capMixin)</code>
        * [.othersGrouper([grouperFunction])](#dc.capMixin+othersGrouper) ⇒ <code>function</code> &#124; <code>[capMixin](#dc.capMixin)</code>
    * [.bubbleMixin](#dc.bubbleMixin) ⇒ <code>[bubbleMixin](#dc.bubbleMixin)</code>
        * [.r([bubbleRadiusScale])](#dc.bubbleMixin+r) ⇒ <code>d3.scale</code> &#124; <code>[bubbleMixin](#dc.bubbleMixin)</code>
        * [.radiusValueAccessor([radiusValueAccessor])](#dc.bubbleMixin+radiusValueAccessor) ⇒ <code>function</code> &#124; <code>[bubbleMixin](#dc.bubbleMixin)</code>
        * [.minRadius([radius])](#dc.bubbleMixin+minRadius) ⇒ <code>Number</code> &#124; <code>[bubbleMixin](#dc.bubbleMixin)</code>
        * [.minRadiusWithLabel([radius])](#dc.bubbleMixin+minRadiusWithLabel) ⇒ <code>Number</code> &#124; <code>[bubbleMixin](#dc.bubbleMixin)</code>
        * [.maxBubbleRelativeSize([relativeSize])](#dc.bubbleMixin+maxBubbleRelativeSize) ⇒ <code>Number</code> &#124; <code>[bubbleMixin](#dc.bubbleMixin)</code>
    * [.disableTransitions](#dc.disableTransitions) : <code>Boolean</code>
    * [.dateFormat](#dc.dateFormat) : <code>function</code>
    * [.chartRegistry](#dc.chartRegistry) : <code>object</code>
        * [.has(chart)](#dc.chartRegistry.has) ⇒ <code>Boolean</code>
        * [.register(chart, [group])](#dc.chartRegistry.register)
        * [.deregister(chart, [group])](#dc.chartRegistry.deregister)
        * [.clear(group)](#dc.chartRegistry.clear)
        * [.list([group])](#dc.chartRegistry.list) ⇒ <code>Array.&lt;Object&gt;</code>
    * [.units](#dc.units) : <code>object</code>
        * [.fp](#dc.units.fp) : <code>object</code>
            * [.precision(precision)](#dc.units.fp.precision) ⇒ <code>function</code>
        * [.integers(start, end)](#dc.units.integers) ⇒ <code>Number</code>
        * [.ordinal(start, end, domain)](#dc.units.ordinal) ⇒ <code>Array.&lt;String&gt;</code>
    * [.printers](#dc.printers) : <code>object</code>
        * [.filters(filters)](#dc.printers.filters) ⇒ <code>String</code>
        * [.filter(filter)](#dc.printers.filter) ⇒ <code>String</code>
    * [.utils](#dc.utils) : <code>object</code>
        * [.printSingleValue(filter)](#dc.utils.printSingleValue) ⇒ <code>String</code>
        * [.add(l, r, [t])](#dc.utils.add) ⇒ <code>String</code> &#124; <code>Date</code> &#124; <code>Number</code>
        * [.subtract(l, r, [t])](#dc.utils.subtract) ⇒ <code>String</code> &#124; <code>Date</code> &#124; <code>Number</code>
        * [.isNumber(n)](#dc.utils.isNumber) ⇒ <code>Boolean</code>
        * [.isFloat(n)](#dc.utils.isFloat) ⇒ <code>Boolean</code>
        * [.isInteger(n)](#dc.utils.isInteger) ⇒ <code>Boolean</code>
        * [.isNegligible(n)](#dc.utils.isNegligible) ⇒ <code>Boolean</code>
        * [.clamp(val, min, max)](#dc.utils.clamp) ⇒ <code>any</code>
        * [.uniqueId()](#dc.utils.uniqueId) ⇒ <code>Number</code>
        * [.nameToId(name)](#dc.utils.nameToId) ⇒ <code>String</code>
        * [.appendOrSelect(parent, selector, tag)](#dc.utils.appendOrSelect) ⇒ <code>d3.selection</code>
        * [.safeNumber(n)](#dc.utils.safeNumber) ⇒ <code>Number</code>
    * [.filters](#dc.filters) : <code>object</code>
        * [.RangedFilter](#dc.filters.RangedFilter)
            * [new RangedFilter(low, high)](#new_dc.filters.RangedFilter_new)
        * [.TwoDimensionalFilter](#dc.filters.TwoDimensionalFilter)
            * [new TwoDimensionalFilter(filter)](#new_dc.filters.TwoDimensionalFilter_new)
        * [.RangedTwoDimensionalFilter](#dc.filters.RangedTwoDimensionalFilter)
            * [new RangedTwoDimensionalFilter(filter)](#new_dc.filters.RangedTwoDimensionalFilter_new)
    * [.registerChart(chart, [group])](#dc.registerChart)
    * [.deregisterChart(chart, [group])](#dc.deregisterChart)
    * [.hasChart(chart)](#dc.hasChart) ⇒ <code>Boolean</code>
    * [.deregisterAllCharts(group)](#dc.deregisterAllCharts)
    * [.filterAll([group])](#dc.filterAll)
    * [.refocusAll([group])](#dc.refocusAll)
    * [.renderAll([group])](#dc.renderAll)
    * [.redrawAll([group])](#dc.redrawAll)
    * [.transition(selection, [duration], [delay], [name])](#dc.transition) ⇒ <code>d3.transition</code> &#124; <code>d3.selection</code>
    * [.pluck(n, [f])](#dc.pluck) ⇒ <code>function</code>

<a name="dc.pieChart"></a>

### dc.pieChart
**Kind**: static class of <code>[dc](#dc)</code>  
**Mixes**: <code>[capMixin](#dc.capMixin)</code>, <code>[colorMixin](#dc.colorMixin)</code>, <code>[baseMixin](#dc.baseMixin)</code>  

* [.pieChart](#dc.pieChart)
    * [new pieChart(parent, [chartGroup])](#new_dc.pieChart_new)
    * [.slicesCap([cap])](#dc.pieChart+slicesCap) ⇒ <code>Number</code> &#124; <code>[pieChart](#dc.pieChart)</code>
    * [.externalRadiusPadding([externalRadiusPadding])](#dc.pieChart+externalRadiusPadding) ⇒ <code>Number</code> &#124; <code>[pieChart](#dc.pieChart)</code>
    * [.innerRadius([innerRadius])](#dc.pieChart+innerRadius) ⇒ <code>Number</code> &#124; <code>[pieChart](#dc.pieChart)</code>
    * [.radius([radius])](#dc.pieChart+radius) ⇒ <code>Number</code> &#124; <code>[pieChart](#dc.pieChart)</code>
    * [.cx([cx])](#dc.pieChart+cx) ⇒ <code>Number</code> &#124; <code>[pieChart](#dc.pieChart)</code>
    * [.cy([cy])](#dc.pieChart+cy) ⇒ <code>Number</code> &#124; <code>[pieChart](#dc.pieChart)</code>
    * [.minAngleForLabel([minAngleForLabel])](#dc.pieChart+minAngleForLabel) ⇒ <code>Number</code> &#124; <code>[pieChart](#dc.pieChart)</code>
    * [.emptyTitle([title])](#dc.pieChart+emptyTitle) ⇒ <code>String</code> &#124; <code>[pieChart](#dc.pieChart)</code>
    * [.externalLabels([externalLabelRadius])](#dc.pieChart+externalLabels) ⇒ <code>Number</code> &#124; <code>[pieChart](#dc.pieChart)</code>
    * [.drawPaths([drawPaths])](#dc.pieChart+drawPaths) ⇒ <code>Boolean</code> &#124; <code>[pieChart](#dc.pieChart)</code>

<a name="new_dc.pieChart_new"></a>

#### new pieChart(parent, [chartGroup])
The pie chart implementation is usually used to visualize a small categorical distribution.  The pie
chart uses keyAccessor to determine the slices, and valueAccessor to calculate the size of each
slice relative to the sum of all values. Slices are ordered by [ordering](#dc.baseMixin+ordering)
which defaults to sorting by key.

Examples:
- [Nasdaq 100 Index](http://dc-js.github.com/dc.js/)


| Param | Type | Description |
| --- | --- | --- |
| parent | <code>String</code> &#124; <code>node</code> &#124; <code>d3.selection</code> | Any valid [d3 single selector](https://github.com/d3/d3-3.x-api-reference/blob/master/Selections.md#selecting-elements) specifying a dom block element such as a div; or a dom element or d3 selection. |
| [chartGroup] | <code>String</code> | The name of the chart group this chart instance should be placed in. Interaction with a chart will only trigger events and redraws within the chart's group. |

**Example**  
```js
// create a pie chart under #chart-container1 element using the default global chart group
var chart1 = dc.pieChart('#chart-container1');
// create a pie chart under #chart-container2 element using chart group A
var chart2 = dc.pieChart('#chart-container2', 'chartGroupA');
```
<a name="dc.pieChart+slicesCap"></a>

#### pieChart.slicesCap([cap]) ⇒ <code>Number</code> &#124; <code>[pieChart](#dc.pieChart)</code>
Get or set the maximum number of slices the pie chart will generate. The top slices are determined by
value from high to low. Other slices exeeding the cap will be rolled up into one single *Others* slice.

**Kind**: instance method of <code>[pieChart](#dc.pieChart)</code>  

| Param | Type |
| --- | --- |
| [cap] | <code>Number</code> | 

<a name="dc.pieChart+externalRadiusPadding"></a>

#### pieChart.externalRadiusPadding([externalRadiusPadding]) ⇒ <code>Number</code> &#124; <code>[pieChart](#dc.pieChart)</code>
Get or set the external radius padding of the pie chart. This will force the radius of the
pie chart to become smaller or larger depending on the value.

**Kind**: instance method of <code>[pieChart](#dc.pieChart)</code>  

| Param | Type | Default |
| --- | --- | --- |
| [externalRadiusPadding] | <code>Number</code> | <code>0</code> | 

<a name="dc.pieChart+innerRadius"></a>

#### pieChart.innerRadius([innerRadius]) ⇒ <code>Number</code> &#124; <code>[pieChart](#dc.pieChart)</code>
Get or set the inner radius of the pie chart. If the inner radius is greater than 0px then the
pie chart will be rendered as a doughnut chart.

**Kind**: instance method of <code>[pieChart](#dc.pieChart)</code>  

| Param | Type | Default |
| --- | --- | --- |
| [innerRadius] | <code>Number</code> | <code>0</code> | 

<a name="dc.pieChart+radius"></a>

#### pieChart.radius([radius]) ⇒ <code>Number</code> &#124; <code>[pieChart](#dc.pieChart)</code>
Get or set the outer radius. If the radius is not set, it will be half of the minimum of the
chart width and height.

**Kind**: instance method of <code>[pieChart](#dc.pieChart)</code>  

| Param | Type |
| --- | --- |
| [radius] | <code>Number</code> | 

<a name="dc.pieChart+cx"></a>

#### pieChart.cx([cx]) ⇒ <code>Number</code> &#124; <code>[pieChart](#dc.pieChart)</code>
Get or set center x coordinate position. Default is center of svg.

**Kind**: instance method of <code>[pieChart](#dc.pieChart)</code>  

| Param | Type |
| --- | --- |
| [cx] | <code>Number</code> | 

<a name="dc.pieChart+cy"></a>

#### pieChart.cy([cy]) ⇒ <code>Number</code> &#124; <code>[pieChart](#dc.pieChart)</code>
Get or set center y coordinate position. Default is center of svg.

**Kind**: instance method of <code>[pieChart](#dc.pieChart)</code>  

| Param | Type |
| --- | --- |
| [cy] | <code>Number</code> | 

<a name="dc.pieChart+minAngleForLabel"></a>

#### pieChart.minAngleForLabel([minAngleForLabel]) ⇒ <code>Number</code> &#124; <code>[pieChart](#dc.pieChart)</code>
Get or set the minimal slice angle for label rendering. Any slice with a smaller angle will not
display a slice label.

**Kind**: instance method of <code>[pieChart](#dc.pieChart)</code>  

| Param | Type | Default |
| --- | --- | --- |
| [minAngleForLabel] | <code>Number</code> | <code>0.5</code> | 

<a name="dc.pieChart+emptyTitle"></a>

#### pieChart.emptyTitle([title]) ⇒ <code>String</code> &#124; <code>[pieChart](#dc.pieChart)</code>
Title to use for the only slice when there is no data.

**Kind**: instance method of <code>[pieChart](#dc.pieChart)</code>  

| Param | Type |
| --- | --- |
| [title] | <code>String</code> | 

<a name="dc.pieChart+externalLabels"></a>

#### pieChart.externalLabels([externalLabelRadius]) ⇒ <code>Number</code> &#124; <code>[pieChart](#dc.pieChart)</code>
Position slice labels offset from the outer edge of the chart.

The argument specifies the extra radius to be added for slice labels.

**Kind**: instance method of <code>[pieChart](#dc.pieChart)</code>  

| Param | Type |
| --- | --- |
| [externalLabelRadius] | <code>Number</code> | 

<a name="dc.pieChart+drawPaths"></a>

#### pieChart.drawPaths([drawPaths]) ⇒ <code>Boolean</code> &#124; <code>[pieChart](#dc.pieChart)</code>
Get or set whether to draw lines from pie slices to their labels.

**Kind**: instance method of <code>[pieChart](#dc.pieChart)</code>  

| Param | Type |
| --- | --- |
| [drawPaths] | <code>Boolean</code> | 

<a name="dc.barChart"></a>

### dc.barChart
**Kind**: static class of <code>[dc](#dc)</code>  
**Mixes**: <code>[stackMixin](#dc.stackMixin)</code>, <code>[coordinateGridMixin](#dc.coordinateGridMixin)</code>  

* [.barChart](#dc.barChart)
    * [new barChart(parent, [chartGroup])](#new_dc.barChart_new)
    * [.centerBar([centerBar])](#dc.barChart+centerBar) ⇒ <code>Boolean</code> &#124; <code>[barChart](#dc.barChart)</code>
    * [.barPadding([barPadding])](#dc.barChart+barPadding) ⇒ <code>Number</code> &#124; <code>[barChart](#dc.barChart)</code>
    * [.outerPadding([padding])](#dc.barChart+outerPadding) ⇒ <code>Number</code> &#124; <code>[barChart](#dc.barChart)</code>
    * [.gap([gap])](#dc.barChart+gap) ⇒ <code>Number</code> &#124; <code>[barChart](#dc.barChart)</code>
    * [.alwaysUseRounding([alwaysUseRounding])](#dc.barChart+alwaysUseRounding) ⇒ <code>Boolean</code> &#124; <code>[barChart](#dc.barChart)</code>

<a name="new_dc.barChart_new"></a>

#### new barChart(parent, [chartGroup])
Concrete bar chart/histogram implementation.

Examples:
- [Nasdaq 100 Index](http://dc-js.github.com/dc.js/)
- [Canadian City Crime Stats](http://dc-js.github.com/dc.js/crime/index.html)


| Param | Type | Description |
| --- | --- | --- |
| parent | <code>String</code> &#124; <code>node</code> &#124; <code>d3.selection</code> &#124; <code>[compositeChart](#dc.compositeChart)</code> | Any valid [d3 single selector](https://github.com/d3/d3-3.x-api-reference/blob/master/Selections.md#selecting-elements) specifying a dom block element such as a div; or a dom element or d3 selection.  If the bar chart is a sub-chart in a [Composite Chart](#dc.compositeChart) then pass in the parent composite chart instance instead. |
| [chartGroup] | <code>String</code> | The name of the chart group this chart instance should be placed in. Interaction with a chart will only trigger events and redraws within the chart's group. |

**Example**  
```js
// create a bar chart under #chart-container1 element using the default global chart group
var chart1 = dc.barChart('#chart-container1');
// create a bar chart under #chart-container2 element using chart group A
var chart2 = dc.barChart('#chart-container2', 'chartGroupA');
// create a sub-chart under a composite parent chart
var chart3 = dc.barChart(compositeChart);
```
<a name="dc.barChart+centerBar"></a>

#### barChart.centerBar([centerBar]) ⇒ <code>Boolean</code> &#124; <code>[barChart](#dc.barChart)</code>
Whether the bar chart will render each bar centered around the data position on the x-axis.

**Kind**: instance method of <code>[barChart](#dc.barChart)</code>  

| Param | Type | Default |
| --- | --- | --- |
| [centerBar] | <code>Boolean</code> | <code>false</code> | 

<a name="dc.barChart+barPadding"></a>

#### barChart.barPadding([barPadding]) ⇒ <code>Number</code> &#124; <code>[barChart](#dc.barChart)</code>
Get or set the spacing between bars as a fraction of bar size. Valid values are between 0-1.
Setting this value will also remove any previously set [gap](#dc.barChart+gap). See the
[d3 docs](https://github.com/d3/d3-3.x-api-reference/blob/master/Ordinal-Scales.md#ordinal_rangeBands)
for a visual description of how the padding is applied.

**Kind**: instance method of <code>[barChart](#dc.barChart)</code>  

| Param | Type | Default |
| --- | --- | --- |
| [barPadding] | <code>Number</code> | <code>0</code> | 

<a name="dc.barChart+outerPadding"></a>

#### barChart.outerPadding([padding]) ⇒ <code>Number</code> &#124; <code>[barChart](#dc.barChart)</code>
Get or set the outer padding on an ordinal bar chart. This setting has no effect on non-ordinal charts.
Will pad the width by `padding * barWidth` on each side of the chart.

**Kind**: instance method of <code>[barChart](#dc.barChart)</code>  

| Param | Type | Default |
| --- | --- | --- |
| [padding] | <code>Number</code> | <code>0.5</code> | 

<a name="dc.barChart+gap"></a>

#### barChart.gap([gap]) ⇒ <code>Number</code> &#124; <code>[barChart](#dc.barChart)</code>
Manually set fixed gap (in px) between bars instead of relying on the default auto-generated
gap.  By default the bar chart implementation will calculate and set the gap automatically
based on the number of data points and the length of the x axis.

**Kind**: instance method of <code>[barChart](#dc.barChart)</code>  

| Param | Type | Default |
| --- | --- | --- |
| [gap] | <code>Number</code> | <code>2</code> | 

<a name="dc.barChart+alwaysUseRounding"></a>

#### barChart.alwaysUseRounding([alwaysUseRounding]) ⇒ <code>Boolean</code> &#124; <code>[barChart](#dc.barChart)</code>
Set or get whether rounding is enabled when bars are centered. If false, using
rounding with centered bars will result in a warning and rounding will be ignored.  This flag
has no effect if bars are not [centered](#dc.barChart+centerBar).
When using standard d3.js rounding methods, the brush often doesn't align correctly with
centered bars since the bars are offset.  The rounding function must add an offset to
compensate, such as in the following example.

**Kind**: instance method of <code>[barChart](#dc.barChart)</code>  

| Param | Type | Default |
| --- | --- | --- |
| [alwaysUseRounding] | <code>Boolean</code> | <code>false</code> | 

**Example**  
```js
chart.round(function(n) { return Math.floor(n) + 0.5; });
```
<a name="dc.lineChart"></a>

### dc.lineChart
**Kind**: static class of <code>[dc](#dc)</code>  
**Mixes**: <code>[stackMixin](#dc.stackMixin)</code>, <code>[coordinateGridMixin](#dc.coordinateGridMixin)</code>  

* [.lineChart](#dc.lineChart)
    * [new lineChart(parent, [chartGroup])](#new_dc.lineChart_new)
    * [.interpolate([interpolate])](#dc.lineChart+interpolate) ⇒ <code>String</code> &#124; <code>[lineChart](#dc.lineChart)</code>
    * [.tension([tension])](#dc.lineChart+tension) ⇒ <code>Number</code> &#124; <code>[lineChart](#dc.lineChart)</code>
    * [.defined([defined])](#dc.lineChart+defined) ⇒ <code>function</code> &#124; <code>[lineChart](#dc.lineChart)</code>
    * [.dashStyle([dashStyle])](#dc.lineChart+dashStyle) ⇒ <code>Array.&lt;Number&gt;</code> &#124; <code>[lineChart](#dc.lineChart)</code>
    * [.renderArea([renderArea])](#dc.lineChart+renderArea) ⇒ <code>Boolean</code> &#124; <code>[lineChart](#dc.lineChart)</code>
    * [.xyTipsOn([xyTipsOn])](#dc.lineChart+xyTipsOn) ⇒ <code>Boolean</code> &#124; <code>[lineChart](#dc.lineChart)</code>
    * [.dotRadius([dotRadius])](#dc.lineChart+dotRadius) ⇒ <code>Number</code> &#124; <code>[lineChart](#dc.lineChart)</code>
    * [.renderDataPoints([options])](#dc.lineChart+renderDataPoints) ⇒ <code>Object</code> &#124; <code>[lineChart](#dc.lineChart)</code>

<a name="new_dc.lineChart_new"></a>

#### new lineChart(parent, [chartGroup])
Concrete line/area chart implementation.

Examples:
- [Nasdaq 100 Index](http://dc-js.github.com/dc.js/)
- [Canadian City Crime Stats](http://dc-js.github.com/dc.js/crime/index.html)


| Param | Type | Description |
| --- | --- | --- |
| parent | <code>String</code> &#124; <code>node</code> &#124; <code>d3.selection</code> &#124; <code>[compositeChart](#dc.compositeChart)</code> | Any valid [d3 single selector](https://github.com/d3/d3-3.x-api-reference/blob/master/Selections.md#selecting-elements) specifying a dom block element such as a div; or a dom element or d3 selection.  If the line chart is a sub-chart in a [Composite Chart](#dc.compositeChart) then pass in the parent composite chart instance instead. |
| [chartGroup] | <code>String</code> | The name of the chart group this chart instance should be placed in. Interaction with a chart will only trigger events and redraws within the chart's group. |

**Example**  
```js
// create a line chart under #chart-container1 element using the default global chart group
var chart1 = dc.lineChart('#chart-container1');
// create a line chart under #chart-container2 element using chart group A
var chart2 = dc.lineChart('#chart-container2', 'chartGroupA');
// create a sub-chart under a composite parent chart
var chart3 = dc.lineChart(compositeChart);
```
<a name="dc.lineChart+interpolate"></a>

#### lineChart.interpolate([interpolate]) ⇒ <code>String</code> &#124; <code>[lineChart](#dc.lineChart)</code>
Gets or sets the interpolator to use for lines drawn, by string name, allowing e.g. step
functions, splines, and cubic interpolation.  This is passed to
[d3.svg.line.interpolate](https://github.com/d3/d3-3.x-api-reference/blob/master/SVG-Shapes.md#line_interpolate) and
[d3.svg.area.interpolate](https://github.com/d3/d3-3.x-api-reference/blob/master/SVG-Shapes.md#area_interpolate),
where you can find a complete list of valid arguments.

**Kind**: instance method of <code>[lineChart](#dc.lineChart)</code>  
**See**

- [d3.svg.line.interpolate](https://github.com/d3/d3-3.x-api-reference/blob/master/SVG-Shapes.md#line_interpolate)
- [d3.svg.area.interpolate](https://github.com/d3/d3-3.x-api-reference/blob/master/SVG-Shapes.md#area_interpolate)


| Param | Type | Default |
| --- | --- | --- |
| [interpolate] | <code>String</code> | <code>&#x27;linear&#x27;</code> | 

<a name="dc.lineChart+tension"></a>

#### lineChart.tension([tension]) ⇒ <code>Number</code> &#124; <code>[lineChart](#dc.lineChart)</code>
Gets or sets the tension to use for lines drawn, in the range 0 to 1.
This parameter further customizes the interpolation behavior.  It is passed to
[d3.svg.line.tension](https://github.com/d3/d3-3.x-api-reference/blob/master/SVG-Shapes.md#line_tension) and
[d3.svg.area.tension](https://github.com/d3/d3-3.x-api-reference/blob/master/SVG-Shapes.md#area_tension).

**Kind**: instance method of <code>[lineChart](#dc.lineChart)</code>  
**See**

- [d3.svg.line.interpolate](https://github.com/d3/d3-3.x-api-reference/blob/master/SVG-Shapes.md#line_interpolate)
- [d3.svg.area.interpolate](https://github.com/d3/d3-3.x-api-reference/blob/master/SVG-Shapes.md#area_interpolate)


| Param | Type | Default |
| --- | --- | --- |
| [tension] | <code>Number</code> | <code>0.7</code> | 

<a name="dc.lineChart+defined"></a>

#### lineChart.defined([defined]) ⇒ <code>function</code> &#124; <code>[lineChart](#dc.lineChart)</code>
Gets or sets a function that will determine discontinuities in the line which should be
skipped: the path will be broken into separate subpaths if some points are undefined.
This function is passed to
[d3.svg.line.defined](https://github.com/d3/d3-3.x-api-reference/blob/master/SVG-Shapes.md#line_defined)

Note: crossfilter will sometimes coerce nulls to 0, so you may need to carefully write
custom reduce functions to get this to work, depending on your data. See
[this GitHub comment](https://github.com/dc-js/dc.js/issues/615#issuecomment-49089248)
for more details and an example.

**Kind**: instance method of <code>[lineChart](#dc.lineChart)</code>  
**See**: [d3.svg.line.defined](https://github.com/d3/d3-3.x-api-reference/blob/master/SVG-Shapes.md#line_defined)  

| Param | Type |
| --- | --- |
| [defined] | <code>function</code> | 

<a name="dc.lineChart+dashStyle"></a>

#### lineChart.dashStyle([dashStyle]) ⇒ <code>Array.&lt;Number&gt;</code> &#124; <code>[lineChart](#dc.lineChart)</code>
Set the line's d3 dashstyle. This value becomes the 'stroke-dasharray' of line. Defaults to empty
array (solid line).

**Kind**: instance method of <code>[lineChart](#dc.lineChart)</code>  
**See**: [stroke-dasharray](https://developer.mozilla.org/en-US/docs/Web/SVG/Attribute/stroke-dasharray)  

| Param | Type | Default |
| --- | --- | --- |
| [dashStyle] | <code>Array.&lt;Number&gt;</code> | <code>[]</code> | 

**Example**  
```js
// create a Dash Dot Dot Dot
chart.dashStyle([3,1,1,1]);
```
<a name="dc.lineChart+renderArea"></a>

#### lineChart.renderArea([renderArea]) ⇒ <code>Boolean</code> &#124; <code>[lineChart](#dc.lineChart)</code>
Get or set render area flag. If the flag is set to true then the chart will render the area
beneath each line and the line chart effectively becomes an area chart.

**Kind**: instance method of <code>[lineChart](#dc.lineChart)</code>  

| Param | Type | Default |
| --- | --- | --- |
| [renderArea] | <code>Boolean</code> | <code>false</code> | 

<a name="dc.lineChart+xyTipsOn"></a>

#### lineChart.xyTipsOn([xyTipsOn]) ⇒ <code>Boolean</code> &#124; <code>[lineChart](#dc.lineChart)</code>
Turn on/off the mouseover behavior of an individual data point which renders a circle and x/y axis
dashed lines back to each respective axis.  This is ignored if the chart
[brush](#dc.coordinateGridMixin+brushOn) is on

**Kind**: instance method of <code>[lineChart](#dc.lineChart)</code>  

| Param | Type | Default |
| --- | --- | --- |
| [xyTipsOn] | <code>Boolean</code> | <code>false</code> | 

<a name="dc.lineChart+dotRadius"></a>

#### lineChart.dotRadius([dotRadius]) ⇒ <code>Number</code> &#124; <code>[lineChart](#dc.lineChart)</code>
Get or set the radius (in px) for dots displayed on the data points.

**Kind**: instance method of <code>[lineChart](#dc.lineChart)</code>  

| Param | Type | Default |
| --- | --- | --- |
| [dotRadius] | <code>Number</code> | <code>5</code> | 

<a name="dc.lineChart+renderDataPoints"></a>

#### lineChart.renderDataPoints([options]) ⇒ <code>Object</code> &#124; <code>[lineChart](#dc.lineChart)</code>
Always show individual dots for each datapoint.

If `options` is falsy, it disables data point rendering. If no `options` are provided, the
current `options` values are instead returned.

**Kind**: instance method of <code>[lineChart](#dc.lineChart)</code>  

| Param | Type | Default |
| --- | --- | --- |
| [options] | <code>Object</code> | <code>{fillOpacity: 0.8, strokeOpacity: 0.8, radius: 2}</code> | 

**Example**  
```js
chart.renderDataPoints({radius: 2, fillOpacity: 0.8, strokeOpacity: 0.8})
```
<a name="dc.dataCount"></a>

### dc.dataCount
**Kind**: static class of <code>[dc](#dc)</code>  
**Mixes**: <code>[baseMixin](#dc.baseMixin)</code>  

* [.dataCount](#dc.dataCount)
    * [new dataCount(parent, [chartGroup])](#new_dc.dataCount_new)
    * [.html([options])](#dc.dataCount+html) ⇒ <code>Object</code> &#124; <code>[dataCount](#dc.dataCount)</code>
    * [.formatNumber([formatter])](#dc.dataCount+formatNumber) ⇒ <code>function</code> &#124; <code>[dataCount](#dc.dataCount)</code>

<a name="new_dc.dataCount_new"></a>

#### new dataCount(parent, [chartGroup])
The data count widget is a simple widget designed to display the number of records selected by the
current filters out of the total number of records in the data set. Once created the data count widget
will automatically update the text content of child elements with the following classes:

* `.total-count` - total number of records
* `.filter-count` - number of records matched by the current filters

Note: this widget works best for the specific case of showing the number of records out of a
total. If you want a more general-purpose numeric display, please use the
[numberDisplay](#dc.numberDisplay) widget instead.

Examples:
- [Nasdaq 100 Index](http://dc-js.github.com/dc.js/)


| Param | Type | Description |
| --- | --- | --- |
| parent | <code>String</code> &#124; <code>node</code> &#124; <code>d3.selection</code> | Any valid [d3 single selector](https://github.com/d3/d3-3.x-api-reference/blob/master/Selections.md#selecting-elements) specifying a dom block element such as a div; or a dom element or d3 selection. |
| [chartGroup] | <code>String</code> | The name of the chart group this chart instance should be placed in. Interaction with a chart will only trigger events and redraws within the chart's group. |

**Example**  
```js
var ndx = crossfilter(data);
var all = ndx.groupAll();

dc.dataCount('.dc-data-count')
    .dimension(ndx)
    .group(all);
```
<a name="dc.dataCount+html"></a>

#### dataCount.html([options]) ⇒ <code>Object</code> &#124; <code>[dataCount](#dc.dataCount)</code>
Gets or sets an optional object specifying HTML templates to use depending how many items are
selected. The text `%total-count` will replaced with the total number of records, and the text
`%filter-count` will be replaced with the number of selected records.
- all: HTML template to use if all items are selected
- some: HTML template to use if not all items are selected

**Kind**: instance method of <code>[dataCount](#dc.dataCount)</code>  

| Param | Type |
| --- | --- |
| [options] | <code>Object</code> | 

**Example**  
```js
counter.html({
     some: '%filter-count out of %total-count records selected',
     all: 'All records selected. Click on charts to apply filters'
})
```
<a name="dc.dataCount+formatNumber"></a>

#### dataCount.formatNumber([formatter]) ⇒ <code>function</code> &#124; <code>[dataCount](#dc.dataCount)</code>
Gets or sets an optional function to format the filter count and total count.

**Kind**: instance method of <code>[dataCount](#dc.dataCount)</code>  
**See**: [d3.format](https://github.com/d3/d3-3.x-api-reference/blob/master/Formatting.md)  

| Param | Type | Default |
| --- | --- | --- |
| [formatter] | <code>function</code> | <code>d3.format(&#x27;.2g&#x27;)</code> | 

**Example**  
```js
counter.formatNumber(d3.format('.2g'))
```
<a name="dc.dataTable"></a>

### dc.dataTable
**Kind**: static class of <code>[dc](#dc)</code>  
**Mixes**: <code>[baseMixin](#dc.baseMixin)</code>  

* [.dataTable](#dc.dataTable)
    * [new dataTable(parent, [chartGroup])](#new_dc.dataTable_new)
    * [.group(groupFunction)](#dc.dataTable+group) ⇒ <code>function</code> &#124; <code>[dataTable](#dc.dataTable)</code>
    * [.size([size])](#dc.dataTable+size) ⇒ <code>Number</code> &#124; <code>[dataTable](#dc.dataTable)</code>
    * [.beginSlice([beginSlice])](#dc.dataTable+beginSlice) ⇒ <code>Number</code> &#124; <code>[dataTable](#dc.dataTable)</code>
    * [.endSlice([endSlice])](#dc.dataTable+endSlice) ⇒ <code>Number</code> &#124; <code>[dataTable](#dc.dataTable)</code>
    * [.columns([columns])](#dc.dataTable+columns) ⇒ <code>Array.&lt;function()&gt;</code>
    * [.sortBy([sortBy])](#dc.dataTable+sortBy) ⇒ <code>function</code> &#124; <code>[dataTable](#dc.dataTable)</code>
    * [.order([order])](#dc.dataTable+order) ⇒ <code>function</code> &#124; <code>[dataTable](#dc.dataTable)</code>
    * [.showGroups([showGroups])](#dc.dataTable+showGroups) ⇒ <code>Boolean</code> &#124; <code>[dataTable](#dc.dataTable)</code>

<a name="new_dc.dataTable_new"></a>

#### new dataTable(parent, [chartGroup])
The data table is a simple widget designed to list crossfilter focused data set (rows being
filtered) in a good old tabular fashion.

Note: Unlike other charts, the data table (and data grid chart) use the [group](#dc.dataTable+group) attribute as a
keying function for [nesting](https://github.com/d3/d3-3.x-api-reference/blob/master/Arrays.md#nest) the data
together in groups.  Do not pass in a crossfilter group as this will not work.

Another interesting feature of the data table is that you can pass a crossfilter group to the `dimension`, as
long as you specify the [order](#dc.dataTable+order) as `d3.descending`, since the data
table will use `dimension.top()` to fetch the data in that case, and the method is equally
supported on the crossfilter group as the crossfilter dimension.

Examples:
- [Nasdaq 100 Index](http://dc-js.github.com/dc.js/)
- [dataTable on a crossfilter group](http://dc-js.github.io/dc.js/examples/table-on-aggregated-data.html)
([source](https://github.com/dc-js/dc.js/blob/develop/web/examples/table-on-aggregated-data.html))


| Param | Type | Description |
| --- | --- | --- |
| parent | <code>String</code> &#124; <code>node</code> &#124; <code>d3.selection</code> | Any valid [d3 single selector](https://github.com/d3/d3-3.x-api-reference/blob/master/Selections.md#selecting-elements) specifying a dom block element such as a div; or a dom element or d3 selection. |
| [chartGroup] | <code>String</code> | The name of the chart group this chart instance should be placed in. Interaction with a chart will only trigger events and redraws within the chart's group. |

<a name="dc.dataTable+group"></a>

#### dataTable.group(groupFunction) ⇒ <code>function</code> &#124; <code>[dataTable](#dc.dataTable)</code>
Get or set the group function for the data table. The group function takes a data row and
returns the key to specify to [d3.nest](https://github.com/d3/d3-3.x-api-reference/blob/master/Arrays.md#d3_nest)
to split rows into groups.

Do not pass in a crossfilter group as this will not work.

**Kind**: instance method of <code>[dataTable](#dc.dataTable)</code>  

| Param | Type | Description |
| --- | --- | --- |
| groupFunction | <code>function</code> | Function taking a row of data and returning the nest key. |

**Example**  
```js
// group rows by the value of their field
chart
    .group(function(d) { return d.field; })
```
<a name="dc.dataTable+size"></a>

#### dataTable.size([size]) ⇒ <code>Number</code> &#124; <code>[dataTable](#dc.dataTable)</code>
Get or set the table size which determines the number of rows displayed by the widget.

**Kind**: instance method of <code>[dataTable](#dc.dataTable)</code>  

| Param | Type | Default |
| --- | --- | --- |
| [size] | <code>Number</code> | <code>25</code> | 

<a name="dc.dataTable+beginSlice"></a>

#### dataTable.beginSlice([beginSlice]) ⇒ <code>Number</code> &#124; <code>[dataTable](#dc.dataTable)</code>
Get or set the index of the beginning slice which determines which entries get displayed
by the widget. Useful when implementing pagination.

Note: the sortBy function will determine how the rows are ordered for pagination purposes.
See the [table pagination example](http://dc-js.github.io/dc.js/examples/table-pagination.html)
to see how to implement the pagination user interface using `beginSlice` and `endSlice`.

**Kind**: instance method of <code>[dataTable](#dc.dataTable)</code>  

| Param | Type | Default |
| --- | --- | --- |
| [beginSlice] | <code>Number</code> | <code>0</code> | 

<a name="dc.dataTable+endSlice"></a>

#### dataTable.endSlice([endSlice]) ⇒ <code>Number</code> &#124; <code>[dataTable](#dc.dataTable)</code>
Get or set the index of the end slice which determines which entries get displayed by the
widget. Useful when implementing pagination. See [`beginSlice`](#dc.dataTable+beginSlice) for more information.

**Kind**: instance method of <code>[dataTable](#dc.dataTable)</code>  

| Param | Type |
| --- | --- |
| [endSlice] | <code>Number</code> &#124; <code>undefined</code> | 

<a name="dc.dataTable+columns"></a>

#### dataTable.columns([columns]) ⇒ <code>Array.&lt;function()&gt;</code>
Get or set column functions. The data table widget supports several methods of specifying the
columns to display.

The original method uses an array of functions to generate dynamic columns. Column functions
are simple javascript functions with only one input argument `d` which represents a row in
the data set. The return value of these functions will be used to generate the content for
each cell. However, this method requires the HTML for the table to have a fixed set of column
headers.

<pre><code>chart.columns([
    function(d) { return d.date; },
    function(d) { return d.open; },
    function(d) { return d.close; },
    function(d) { return numberFormat(d.close - d.open); },
    function(d) { return d.volume; }
]);
</code></pre>

In the second method, you can list the columns to read from the data without specifying it as
a function, except where necessary (ie, computed columns).  Note the data element name is
capitalized when displayed in the table header. You can also mix in functions as necessary,
using the third `{label, format}` form, as shown below.

<pre><code>chart.columns([
    "date",    // d["date"], ie, a field accessor; capitalized automatically
    "open",    // ...
    "close",   // ...
    {
        label: "Change",
        format: function (d) {
            return numberFormat(d.close - d.open);
        }
    },
    "volume"   // d["volume"], ie, a field accessor; capitalized automatically
]);
</code></pre>

In the third example, we specify all fields using the `{label, format}` method:
<pre><code>chart.columns([
    {
        label: "Date",
        format: function (d) { return d.date; }
    },
    {
        label: "Open",
        format: function (d) { return numberFormat(d.open); }
    },
    {
        label: "Close",
        format: function (d) { return numberFormat(d.close); }
    },
    {
        label: "Change",
        format: function (d) { return numberFormat(d.close - d.open); }
    },
    {
        label: "Volume",
        format: function (d) { return d.volume; }
    }
]);
</code></pre>

You may wish to override the dataTable functions `_doColumnHeaderCapitalize` and
`_doColumnHeaderFnToString`, which are used internally to translate the column information or
function into a displayed header. The first one is used on the "string" column specifier; the
second is used to transform a stringified function into something displayable. For the Stock
example, the function for Change becomes the table header **d.close - d.open**.

Finally, you can even specify a completely different form of column definition. To do this,
override `_chart._doColumnHeaderFormat` and `_chart._doColumnValueFormat` Be aware that
fields without numberFormat specification will be displayed just as they are stored in the
data, unformatted.

**Kind**: instance method of <code>[dataTable](#dc.dataTable)</code>  
**Returns**: <code>Array.&lt;function()&gt;</code> - |dc.dataTable}  

| Param | Type | Default |
| --- | --- | --- |
| [columns] | <code>Array.&lt;function()&gt;</code> | <code>[]</code> | 

<a name="dc.dataTable+sortBy"></a>

#### dataTable.sortBy([sortBy]) ⇒ <code>function</code> &#124; <code>[dataTable](#dc.dataTable)</code>
Get or set sort-by function. This function works as a value accessor at row level and returns a
particular field to be sorted by.

**Kind**: instance method of <code>[dataTable](#dc.dataTable)</code>  

| Param | Type | Default |
| --- | --- | --- |
| [sortBy] | <code>function</code> | <code>identity function</code> | 

**Example**  
```js
chart.sortBy(function(d) {
    return d.date;
});
```
<a name="dc.dataTable+order"></a>

#### dataTable.order([order]) ⇒ <code>function</code> &#124; <code>[dataTable](#dc.dataTable)</code>
Get or set sort order. If the order is `d3.ascending`, the data table will use
`dimension().bottom()` to fetch the data; otherwise it will use `dimension().top()`

**Kind**: instance method of <code>[dataTable](#dc.dataTable)</code>  
**See**

- [d3.ascending](https://github.com/d3/d3-3.x-api-reference/blob/master/Arrays.md#d3_ascending)
- [d3.descending](https://github.com/d3/d3-3.x-api-reference/blob/master/Arrays.md#d3_descending)


| Param | Type | Default |
| --- | --- | --- |
| [order] | <code>function</code> | <code>d3.ascending</code> | 

**Example**  
```js
chart.order(d3.descending);
```
<a name="dc.dataTable+showGroups"></a>

#### dataTable.showGroups([showGroups]) ⇒ <code>Boolean</code> &#124; <code>[dataTable](#dc.dataTable)</code>
Get or set if group rows will be shown. The dataTable [group](#dc.dataTable+group)
function must be specified even if groups are not shown.

**Kind**: instance method of <code>[dataTable](#dc.dataTable)</code>  

| Param | Type | Default |
| --- | --- | --- |
| [showGroups] | <code>Boolean</code> | <code>true</code> | 

**Example**  
```js
chart
    .group([value], [name])
    .showGroups(true|false);
```
<a name="dc.dataGrid"></a>

### dc.dataGrid
**Kind**: static class of <code>[dc](#dc)</code>  
**Mixes**: <code>[baseMixin](#dc.baseMixin)</code>  

* [.dataGrid](#dc.dataGrid)
    * [new dataGrid(parent, [chartGroup])](#new_dc.dataGrid_new)
    * [.group(groupFunction)](#dc.dataGrid+group) ⇒ <code>function</code> &#124; <code>[dataTable](#dc.dataTable)</code>
    * [.beginSlice([beginSlice])](#dc.dataGrid+beginSlice) ⇒ <code>Number</code> &#124; <code>[dataGrid](#dc.dataGrid)</code>
    * [.endSlice([endSlice])](#dc.dataGrid+endSlice) ⇒ <code>Number</code> &#124; <code>[dataGrid](#dc.dataGrid)</code>
    * [.size([size])](#dc.dataGrid+size) ⇒ <code>Number</code> &#124; <code>[dataGrid](#dc.dataGrid)</code>
    * [.html([html])](#dc.dataGrid+html) ⇒ <code>function</code> &#124; <code>[dataGrid](#dc.dataGrid)</code>
    * [.htmlGroup([htmlGroup])](#dc.dataGrid+htmlGroup) ⇒ <code>function</code> &#124; <code>[dataGrid](#dc.dataGrid)</code>
    * [.sortBy([sortByFunction])](#dc.dataGrid+sortBy) ⇒ <code>function</code> &#124; <code>[dataGrid](#dc.dataGrid)</code>
    * [.order([order])](#dc.dataGrid+order) ⇒ <code>function</code> &#124; <code>[dataGrid](#dc.dataGrid)</code>

<a name="new_dc.dataGrid_new"></a>

#### new dataGrid(parent, [chartGroup])
Data grid is a simple widget designed to list the filtered records, providing
a simple way to define how the items are displayed.

Note: Unlike other charts, the data grid chart (and data table) use the [group](#dc.dataGrid+group) attribute as a keying function
for [nesting](https://github.com/d3/d3-3.x-api-reference/blob/master/Arrays.md#nest) the data together in groups.
Do not pass in a crossfilter group as this will not work.

Examples:
- [List of members of the european parliament](http://europarl.me/dc.js/web/ep/index.html)


| Param | Type | Description |
| --- | --- | --- |
| parent | <code>String</code> &#124; <code>node</code> &#124; <code>d3.selection</code> | Any valid [d3 single selector](https://github.com/d3/d3-3.x-api-reference/blob/master/Selections.md#selecting-elements) specifying a dom block element such as a div; or a dom element or d3 selection. |
| [chartGroup] | <code>String</code> | The name of the chart group this chart instance should be placed in. Interaction with a chart will only trigger events and redraws within the chart's group. |

<a name="dc.dataGrid+group"></a>

#### dataGrid.group(groupFunction) ⇒ <code>function</code> &#124; <code>[dataTable](#dc.dataTable)</code>
Get or set the group function for the data grid. The group function takes a data row and
returns the key to specify to [d3.nest](https://github.com/d3/d3-3.x-api-reference/blob/master/Arrays.md#d3_nest)
to split rows into groups.

Do not pass in a crossfilter group as this will not work.

**Kind**: instance method of <code>[dataGrid](#dc.dataGrid)</code>  

| Param | Type | Description |
| --- | --- | --- |
| groupFunction | <code>function</code> | Function taking a row of data and returning the nest key. |

**Example**  
```js
// group rows by the value of their field
chart
    .group(function(d) { return d.field; })
```
<a name="dc.dataGrid+beginSlice"></a>

#### dataGrid.beginSlice([beginSlice]) ⇒ <code>Number</code> &#124; <code>[dataGrid](#dc.dataGrid)</code>
Get or set the index of the beginning slice which determines which entries get displayed by the widget.
Useful when implementing pagination.

**Kind**: instance method of <code>[dataGrid](#dc.dataGrid)</code>  

| Param | Type | Default |
| --- | --- | --- |
| [beginSlice] | <code>Number</code> | <code>0</code> | 

<a name="dc.dataGrid+endSlice"></a>

#### dataGrid.endSlice([endSlice]) ⇒ <code>Number</code> &#124; <code>[dataGrid](#dc.dataGrid)</code>
Get or set the index of the end slice which determines which entries get displayed by the widget.
Useful when implementing pagination.

**Kind**: instance method of <code>[dataGrid](#dc.dataGrid)</code>  

| Param | Type |
| --- | --- |
| [endSlice] | <code>Number</code> | 

<a name="dc.dataGrid+size"></a>

#### dataGrid.size([size]) ⇒ <code>Number</code> &#124; <code>[dataGrid](#dc.dataGrid)</code>
Get or set the grid size which determines the number of items displayed by the widget.

**Kind**: instance method of <code>[dataGrid](#dc.dataGrid)</code>  

| Param | Type | Default |
| --- | --- | --- |
| [size] | <code>Number</code> | <code>999</code> | 

<a name="dc.dataGrid+html"></a>

#### dataGrid.html([html]) ⇒ <code>function</code> &#124; <code>[dataGrid](#dc.dataGrid)</code>
Get or set the function that formats an item. The data grid widget uses a
function to generate dynamic html. Use your favourite templating engine or
generate the string directly.

**Kind**: instance method of <code>[dataGrid](#dc.dataGrid)</code>  

| Param | Type |
| --- | --- |
| [html] | <code>function</code> | 

**Example**  
```js
chart.html(function (d) { return '<div class='item '+data.exampleCategory+''>'+data.exampleString+'</div>';});
```
<a name="dc.dataGrid+htmlGroup"></a>

#### dataGrid.htmlGroup([htmlGroup]) ⇒ <code>function</code> &#124; <code>[dataGrid](#dc.dataGrid)</code>
Get or set the function that formats a group label.

**Kind**: instance method of <code>[dataGrid](#dc.dataGrid)</code>  

| Param | Type |
| --- | --- |
| [htmlGroup] | <code>function</code> | 

**Example**  
```js
chart.htmlGroup (function (d) { return '<h2>'.d.key . 'with ' . d.values.length .' items</h2>'});
```
<a name="dc.dataGrid+sortBy"></a>

#### dataGrid.sortBy([sortByFunction]) ⇒ <code>function</code> &#124; <code>[dataGrid](#dc.dataGrid)</code>
Get or set sort-by function. This function works as a value accessor at the item
level and returns a particular field to be sorted.

**Kind**: instance method of <code>[dataGrid](#dc.dataGrid)</code>  

| Param | Type |
| --- | --- |
| [sortByFunction] | <code>function</code> | 

**Example**  
```js
chart.sortBy(function(d) {
    return d.date;
});
```
<a name="dc.dataGrid+order"></a>

#### dataGrid.order([order]) ⇒ <code>function</code> &#124; <code>[dataGrid](#dc.dataGrid)</code>
Get or set sort the order function.

**Kind**: instance method of <code>[dataGrid](#dc.dataGrid)</code>  
**See**

- [d3.ascending](https://github.com/d3/d3-3.x-api-reference/blob/master/Arrays.md#d3_ascending)
- [d3.descending](https://github.com/d3/d3-3.x-api-reference/blob/master/Arrays.md#d3_descending)


| Param | Type | Default |
| --- | --- | --- |
| [order] | <code>function</code> | <code>d3.ascending</code> | 

**Example**  
```js
chart.order(d3.descending);
```
<a name="dc.bubbleChart"></a>

### dc.bubbleChart
**Kind**: static class of <code>[dc](#dc)</code>  
**Mixes**: <code>[bubbleMixin](#dc.bubbleMixin)</code>, <code>[coordinateGridMixin](#dc.coordinateGridMixin)</code>  

* [.bubbleChart](#dc.bubbleChart)
    * [new bubbleChart(parent, [chartGroup])](#new_dc.bubbleChart_new)
    * [.elasticRadius([elasticRadius])](#dc.bubbleChart+elasticRadius) ⇒ <code>Boolean</code> &#124; <code>[bubbleChart](#dc.bubbleChart)</code>
    * [.sortBubbleSize([sortBubbleSize])](#dc.bubbleChart+sortBubbleSize) ⇒ <code>Boolean</code> &#124; <code>[bubbleChart](#dc.bubbleChart)</code>

<a name="new_dc.bubbleChart_new"></a>

#### new bubbleChart(parent, [chartGroup])
A concrete implementation of a general purpose bubble chart that allows data visualization using the
following dimensions:
- x axis position
- y axis position
- bubble radius
- color

Examples:
- [Nasdaq 100 Index](http://dc-js.github.com/dc.js/)
- [US Venture Capital Landscape 2011](http://dc-js.github.com/dc.js/vc/index.html)


| Param | Type | Description |
| --- | --- | --- |
| parent | <code>String</code> &#124; <code>node</code> &#124; <code>d3.selection</code> | Any valid [d3 single selector](https://github.com/d3/d3-3.x-api-reference/blob/master/Selections.md#selecting-elements) specifying a dom block element such as a div; or a dom element or d3 selection. |
| [chartGroup] | <code>String</code> | The name of the chart group this chart instance should be placed in. Interaction with a chart will only trigger events and redraws within the chart's group. |

**Example**  
```js
// create a bubble chart under #chart-container1 element using the default global chart group
var bubbleChart1 = dc.bubbleChart('#chart-container1');
// create a bubble chart under #chart-container2 element using chart group A
var bubbleChart2 = dc.bubbleChart('#chart-container2', 'chartGroupA');
```
<a name="dc.bubbleChart+elasticRadius"></a>

#### bubbleChart.elasticRadius([elasticRadius]) ⇒ <code>Boolean</code> &#124; <code>[bubbleChart](#dc.bubbleChart)</code>
Turn on or off the elastic bubble radius feature, or return the value of the flag. If this
feature is turned on, then bubble radii will be automatically rescaled to fit the chart better.

**Kind**: instance method of <code>[bubbleChart](#dc.bubbleChart)</code>  

| Param | Type | Default |
| --- | --- | --- |
| [elasticRadius] | <code>Boolean</code> | <code>false</code> | 

<a name="dc.bubbleChart+sortBubbleSize"></a>

#### bubbleChart.sortBubbleSize([sortBubbleSize]) ⇒ <code>Boolean</code> &#124; <code>[bubbleChart](#dc.bubbleChart)</code>
Turn on or off the bubble sorting feature, or return the value of the flag. If enabled,
bubbles will be sorted by their radius, with smaller bubbles in front.

**Kind**: instance method of <code>[bubbleChart](#dc.bubbleChart)</code>  

| Param | Type | Default |
| --- | --- | --- |
| [sortBubbleSize] | <code>Boolean</code> | <code>false</code> | 

<a name="dc.compositeChart"></a>

### dc.compositeChart
**Kind**: static class of <code>[dc](#dc)</code>  
**Mixes**: <code>[coordinateGridMixin](#dc.coordinateGridMixin)</code>  

* [.compositeChart](#dc.compositeChart)
    * [new compositeChart(parent, [chartGroup])](#new_dc.compositeChart_new)
    * [.useRightAxisGridLines([useRightAxisGridLines])](#dc.compositeChart+useRightAxisGridLines) ⇒ <code>Boolean</code> &#124; <code>[compositeChart](#dc.compositeChart)</code>
    * [.childOptions([childOptions])](#dc.compositeChart+childOptions) ⇒ <code>Object</code> &#124; <code>[compositeChart](#dc.compositeChart)</code>
    * [.rightYAxisLabel([rightYAxisLabel], [padding])](#dc.compositeChart+rightYAxisLabel) ⇒ <code>String</code> &#124; <code>[compositeChart](#dc.compositeChart)</code>
    * [.compose([subChartArray])](#dc.compositeChart+compose) ⇒ <code>[compositeChart](#dc.compositeChart)</code>
    * [.children()](#dc.compositeChart+children) ⇒ <code>[Array.&lt;baseMixin&gt;](#dc.baseMixin)</code>
    * [.shareColors([shareColors])](#dc.compositeChart+shareColors) ⇒ <code>Boolean</code> &#124; <code>[compositeChart](#dc.compositeChart)</code>
    * [.shareTitle([shareTitle])](#dc.compositeChart+shareTitle) ⇒ <code>Boolean</code> &#124; <code>[compositeChart](#dc.compositeChart)</code>
    * [.rightY([yScale])](#dc.compositeChart+rightY) ⇒ <code>d3.scale</code> &#124; <code>[compositeChart](#dc.compositeChart)</code>
    * [.alignYAxes([alignYAxes])](#dc.compositeChart+alignYAxes) ⇒ <code>Chart</code>
    * [.rightYAxis([rightYAxis])](#dc.compositeChart+rightYAxis) ⇒ <code>d3.svg.axis</code> &#124; <code>[compositeChart](#dc.compositeChart)</code>

<a name="new_dc.compositeChart_new"></a>

#### new compositeChart(parent, [chartGroup])
Composite charts are a special kind of chart that render multiple charts on the same Coordinate
Grid. You can overlay (compose) different bar/line/area charts in a single composite chart to
achieve some quite flexible charting effects.


| Param | Type | Description |
| --- | --- | --- |
| parent | <code>String</code> &#124; <code>node</code> &#124; <code>d3.selection</code> | Any valid [d3 single selector](https://github.com/d3/d3-3.x-api-reference/blob/master/Selections.md#selecting-elements) specifying a dom block element such as a div; or a dom element or d3 selection. |
| [chartGroup] | <code>String</code> | The name of the chart group this chart instance should be placed in. Interaction with a chart will only trigger events and redraws within the chart's group. |

**Example**  
```js
// create a composite chart under #chart-container1 element using the default global chart group
var compositeChart1 = dc.compositeChart('#chart-container1');
// create a composite chart under #chart-container2 element using chart group A
var compositeChart2 = dc.compositeChart('#chart-container2', 'chartGroupA');
```
<a name="dc.compositeChart+useRightAxisGridLines"></a>

#### compositeChart.useRightAxisGridLines([useRightAxisGridLines]) ⇒ <code>Boolean</code> &#124; <code>[compositeChart](#dc.compositeChart)</code>
Get or set whether to draw gridlines from the right y axis.  Drawing from the left y axis is the
default behavior. This option is only respected when subcharts with both left and right y-axes
are present.

**Kind**: instance method of <code>[compositeChart](#dc.compositeChart)</code>  

| Param | Type | Default |
| --- | --- | --- |
| [useRightAxisGridLines] | <code>Boolean</code> | <code>false</code> | 

<a name="dc.compositeChart+childOptions"></a>

#### compositeChart.childOptions([childOptions]) ⇒ <code>Object</code> &#124; <code>[compositeChart](#dc.compositeChart)</code>
Get or set chart-specific options for all child charts. This is equivalent to calling
[.options](#dc.baseMixin+options) on each child chart.

**Kind**: instance method of <code>[compositeChart](#dc.compositeChart)</code>  

| Param | Type |
| --- | --- |
| [childOptions] | <code>Object</code> | 

<a name="dc.compositeChart+rightYAxisLabel"></a>

#### compositeChart.rightYAxisLabel([rightYAxisLabel], [padding]) ⇒ <code>String</code> &#124; <code>[compositeChart](#dc.compositeChart)</code>
Set or get the right y axis label.

**Kind**: instance method of <code>[compositeChart](#dc.compositeChart)</code>  

| Param | Type |
| --- | --- |
| [rightYAxisLabel] | <code>String</code> | 
| [padding] | <code>Number</code> | 

<a name="dc.compositeChart+compose"></a>

#### compositeChart.compose([subChartArray]) ⇒ <code>[compositeChart](#dc.compositeChart)</code>
Combine the given charts into one single composite coordinate grid chart.

**Kind**: instance method of <code>[compositeChart](#dc.compositeChart)</code>  

| Param | Type |
| --- | --- |
| [subChartArray] | <code>Array.&lt;Chart&gt;</code> | 

**Example**  
```js
moveChart.compose([
    // when creating sub-chart you need to pass in the parent chart
    dc.lineChart(moveChart)
        .group(indexAvgByMonthGroup) // if group is missing then parent's group will be used
        .valueAccessor(function (d){return d.value.avg;})
        // most of the normal functions will continue to work in a composed chart
        .renderArea(true)
        .stack(monthlyMoveGroup, function (d){return d.value;})
        .title(function (d){
            var value = d.value.avg?d.value.avg:d.value;
            if(isNaN(value)) value = 0;
            return dateFormat(d.key) + '\n' + numberFormat(value);
        }),
    dc.barChart(moveChart)
        .group(volumeByMonthGroup)
        .centerBar(true)
]);
```
<a name="dc.compositeChart+children"></a>

#### compositeChart.children() ⇒ <code>[Array.&lt;baseMixin&gt;](#dc.baseMixin)</code>
Returns the child charts which are composed into the composite chart.

**Kind**: instance method of <code>[compositeChart](#dc.compositeChart)</code>  
<a name="dc.compositeChart+shareColors"></a>

#### compositeChart.shareColors([shareColors]) ⇒ <code>Boolean</code> &#124; <code>[compositeChart](#dc.compositeChart)</code>
Get or set color sharing for the chart. If set, the [.colors()](#dc.colorMixin+colors) value from this chart
will be shared with composed children. Additionally if the child chart implements
Stackable and has not set a custom .colorAccessor, then it will generate a color
specific to its order in the composition.

**Kind**: instance method of <code>[compositeChart](#dc.compositeChart)</code>  

| Param | Type | Default |
| --- | --- | --- |
| [shareColors] | <code>Boolean</code> | <code>false</code> | 

<a name="dc.compositeChart+shareTitle"></a>

#### compositeChart.shareTitle([shareTitle]) ⇒ <code>Boolean</code> &#124; <code>[compositeChart](#dc.compositeChart)</code>
Get or set title sharing for the chart. If set, the [.title()](#dc.baseMixin+title) value from
this chart will be shared with composed children.

**Kind**: instance method of <code>[compositeChart](#dc.compositeChart)</code>  

| Param | Type | Default |
| --- | --- | --- |
| [shareTitle] | <code>Boolean</code> | <code>true</code> | 

<a name="dc.compositeChart+rightY"></a>

#### compositeChart.rightY([yScale]) ⇒ <code>d3.scale</code> &#124; <code>[compositeChart](#dc.compositeChart)</code>
Get or set the y scale for the right axis. The right y scale is typically automatically
generated by the chart implementation.

**Kind**: instance method of <code>[compositeChart](#dc.compositeChart)</code>  
**See**: [d3.scale](https://github.com/d3/d3-3.x-api-reference/blob/master/Scales.md)  

| Param | Type |
| --- | --- |
| [yScale] | <code>d3.scale</code> | 

<a name="dc.compositeChart+alignYAxes"></a>

#### compositeChart.alignYAxes([alignYAxes]) ⇒ <code>Chart</code>
Get or set alignment between left and right y axes. A line connecting '0' on both y axis
will be parallel to x axis. This only has effect when [elasticY](#dc.coordinateGridMixin+elasticY) is true.

**Kind**: instance method of <code>[compositeChart](#dc.compositeChart)</code>  

| Param | Type | Default |
| --- | --- | --- |
| [alignYAxes] | <code>Boolean</code> | <code>false</code> | 

<a name="dc.compositeChart+rightYAxis"></a>

#### compositeChart.rightYAxis([rightYAxis]) ⇒ <code>d3.svg.axis</code> &#124; <code>[compositeChart](#dc.compositeChart)</code>
Set or get the right y axis used by the composite chart. This function is most useful when y
axis customization is required. The y axis in dc.js is an instance of a [d3 axis
object](https://github.com/d3/d3-3.x-api-reference/blob/master/SVG-Axes.md#axis) therefore it supports any valid
d3 axis manipulation.

**Caution**: The y axis is usually generated internally by dc; resetting it may cause
unexpected results.

**Kind**: instance method of <code>[compositeChart](#dc.compositeChart)</code>  
**See**: [d3.svg.axis](https://github.com/d3/d3-3.x-api-reference/blob/master/SVG-Axes.md#axis)  

| Param | Type |
| --- | --- |
| [rightYAxis] | <code>d3.svg.axis</code> | 

**Example**  
```js
// customize y axis tick format
chart.rightYAxis().tickFormat(function (v) {return v + '%';});
// customize y axis tick values
chart.rightYAxis().tickValues([0, 100, 200, 300]);
```
<a name="dc.seriesChart"></a>

### dc.seriesChart
**Kind**: static class of <code>[dc](#dc)</code>  
**Mixes**: <code>[compositeChart](#dc.compositeChart)</code>  

* [.seriesChart](#dc.seriesChart)
    * [new seriesChart(parent, [chartGroup])](#new_dc.seriesChart_new)
    * [.chart([chartFunction])](#dc.seriesChart+chart) ⇒ <code>function</code> &#124; <code>[seriesChart](#dc.seriesChart)</code>
    * [.seriesAccessor([accessor])](#dc.seriesChart+seriesAccessor) ⇒ <code>function</code> &#124; <code>[seriesChart](#dc.seriesChart)</code>
    * [.seriesSort([sortFunction])](#dc.seriesChart+seriesSort) ⇒ <code>function</code> &#124; <code>[seriesChart](#dc.seriesChart)</code>
    * [.valueSort([sortFunction])](#dc.seriesChart+valueSort) ⇒ <code>function</code> &#124; <code>[seriesChart](#dc.seriesChart)</code>

<a name="new_dc.seriesChart_new"></a>

#### new seriesChart(parent, [chartGroup])
A series chart is a chart that shows multiple series of data overlaid on one chart, where the
series is specified in the data. It is a specialization of Composite Chart and inherits all
composite features other than recomposing the chart.

Examples:
- [Series Chart](http://dc-js.github.io/dc.js/examples/series.html)


| Param | Type | Description |
| --- | --- | --- |
| parent | <code>String</code> &#124; <code>node</code> &#124; <code>d3.selection</code> | Any valid [d3 single selector](https://github.com/d3/d3-3.x-api-reference/blob/master/Selections.md#selecting-elements) specifying a dom block element such as a div; or a dom element or d3 selection. |
| [chartGroup] | <code>String</code> | The name of the chart group this chart instance should be placed in. Interaction with a chart will only trigger events and redraws within the chart's group. |

**Example**  
```js
// create a series chart under #chart-container1 element using the default global chart group
var seriesChart1 = dc.seriesChart("#chart-container1");
// create a series chart under #chart-container2 element using chart group A
var seriesChart2 = dc.seriesChart("#chart-container2", "chartGroupA");
```
<a name="dc.seriesChart+chart"></a>

#### seriesChart.chart([chartFunction]) ⇒ <code>function</code> &#124; <code>[seriesChart](#dc.seriesChart)</code>
Get or set the chart function, which generates the child charts.

**Kind**: instance method of <code>[seriesChart](#dc.seriesChart)</code>  

| Param | Type | Default |
| --- | --- | --- |
| [chartFunction] | <code>function</code> | <code>dc.lineChart</code> | 

**Example**  
```js
// put interpolation on the line charts used for the series
chart.chart(function(c) { return dc.lineChart(c).interpolate('basis'); })
// do a scatter series chart
chart.chart(dc.scatterPlot)
```
<a name="dc.seriesChart+seriesAccessor"></a>

#### seriesChart.seriesAccessor([accessor]) ⇒ <code>function</code> &#124; <code>[seriesChart](#dc.seriesChart)</code>
**mandatory**

Get or set accessor function for the displayed series. Given a datum, this function
should return the series that datum belongs to.

**Kind**: instance method of <code>[seriesChart](#dc.seriesChart)</code>  

| Param | Type |
| --- | --- |
| [accessor] | <code>function</code> | 

**Example**  
```js
// simple series accessor
chart.seriesAccessor(function(d) { return "Expt: " + d.key[0]; })
```
<a name="dc.seriesChart+seriesSort"></a>

#### seriesChart.seriesSort([sortFunction]) ⇒ <code>function</code> &#124; <code>[seriesChart](#dc.seriesChart)</code>
Get or set a function to sort the list of series by, given series values.

**Kind**: instance method of <code>[seriesChart](#dc.seriesChart)</code>  
**See**

- [d3.ascending](https://github.com/d3/d3-3.x-api-reference/blob/master/Arrays.md#d3_ascending)
- [d3.descending](https://github.com/d3/d3-3.x-api-reference/blob/master/Arrays.md#d3_descending)


| Param | Type | Default |
| --- | --- | --- |
| [sortFunction] | <code>function</code> | <code>d3.ascending</code> | 

**Example**  
```js
chart.seriesSort(d3.descending);
```
<a name="dc.seriesChart+valueSort"></a>

#### seriesChart.valueSort([sortFunction]) ⇒ <code>function</code> &#124; <code>[seriesChart](#dc.seriesChart)</code>
Get or set a function to sort each series values by. By default this is the key accessor which,
for example, will ensure a lineChart series connects its points in increasing key/x order,
rather than haphazardly.

**Kind**: instance method of <code>[seriesChart](#dc.seriesChart)</code>  
**See**

- [d3.ascending](https://github.com/d3/d3-3.x-api-reference/blob/master/Arrays.md#d3_ascending)
- [d3.descending](https://github.com/d3/d3-3.x-api-reference/blob/master/Arrays.md#d3_descending)


| Param | Type |
| --- | --- |
| [sortFunction] | <code>function</code> | 

**Example**  
```js
// Default value sort
_chart.valueSort(function keySort (a, b) {
    return d3.ascending(_chart.keyAccessor()(a), _chart.keyAccessor()(b));
});
```
<a name="dc.geoChoroplethChart"></a>

### dc.geoChoroplethChart
**Kind**: static class of <code>[dc](#dc)</code>  
**Mixes**: <code>[colorMixin](#dc.colorMixin)</code>, <code>[baseMixin](#dc.baseMixin)</code>  

* [.geoChoroplethChart](#dc.geoChoroplethChart)
    * [new geoChoroplethChart(parent, [chartGroup])](#new_dc.geoChoroplethChart_new)
    * [.overlayGeoJson(json, name, keyAccessor)](#dc.geoChoroplethChart+overlayGeoJson) ⇒ <code>[geoChoroplethChart](#dc.geoChoroplethChart)</code>
    * [.projection([projection])](#dc.geoChoroplethChart+projection) ⇒ <code>[geoChoroplethChart](#dc.geoChoroplethChart)</code>
    * [.geoJsons()](#dc.geoChoroplethChart+geoJsons) ⇒ <code>Array.&lt;{name:String, data: Object, accessor: function()}&gt;</code>
    * [.geoPath()](#dc.geoChoroplethChart+geoPath) ⇒ <code>d3.geo.path</code>
    * [.removeGeoJson(name)](#dc.geoChoroplethChart+removeGeoJson) ⇒ <code>[geoChoroplethChart](#dc.geoChoroplethChart)</code>

<a name="new_dc.geoChoroplethChart_new"></a>

#### new geoChoroplethChart(parent, [chartGroup])
The geo choropleth chart is designed as an easy way to create a crossfilter driven choropleth map
from GeoJson data. This chart implementation was inspired by
[the great d3 choropleth example](http://bl.ocks.org/4060606).

Examples:
- [US Venture Capital Landscape 2011](http://dc-js.github.com/dc.js/vc/index.html)


| Param | Type | Description |
| --- | --- | --- |
| parent | <code>String</code> &#124; <code>node</code> &#124; <code>d3.selection</code> | Any valid [d3 single selector](https://github.com/d3/d3-3.x-api-reference/blob/master/Selections.md#selecting-elements) specifying a dom block element such as a div; or a dom element or d3 selection. |
| [chartGroup] | <code>String</code> | The name of the chart group this chart instance should be placed in. Interaction with a chart will only trigger events and redraws within the chart's group. |

**Example**  
```js
// create a choropleth chart under '#us-chart' element using the default global chart group
var chart1 = dc.geoChoroplethChart('#us-chart');
// create a choropleth chart under '#us-chart2' element using chart group A
var chart2 = dc.compositeChart('#us-chart2', 'chartGroupA');
```
<a name="dc.geoChoroplethChart+overlayGeoJson"></a>

#### geoChoroplethChart.overlayGeoJson(json, name, keyAccessor) ⇒ <code>[geoChoroplethChart](#dc.geoChoroplethChart)</code>
**mandatory**

Use this function to insert a new GeoJson map layer. This function can be invoked multiple times
if you have multiple GeoJson data layers to render on top of each other. If you overlay multiple
layers with the same name the new overlay will override the existing one.

**Kind**: instance method of <code>[geoChoroplethChart](#dc.geoChoroplethChart)</code>  
**See**

- [GeoJSON](http://geojson.org/)
- [TopoJSON](https://github.com/topojson/topojson/wiki)
- [topojson.feature](https://github.com/topojson/topojson-1.x-api-reference/blob/master/API-Reference.md#wiki-feature)


| Param | Type | Description |
| --- | --- | --- |
| json | <code>geoJson</code> | a geojson feed |
| name | <code>String</code> | name of the layer |
| keyAccessor | <code>function</code> | accessor function used to extract 'key' from the GeoJson data. The key extracted by this function should match the keys returned by the crossfilter groups. |

**Example**  
```js
// insert a layer for rendering US states
chart.overlayGeoJson(statesJson.features, 'state', function(d) {
     return d.properties.name;
});
```
<a name="dc.geoChoroplethChart+projection"></a>

#### geoChoroplethChart.projection([projection]) ⇒ <code>[geoChoroplethChart](#dc.geoChoroplethChart)</code>
Set custom geo projection function. See the available
[d3 geo projection functions](https://github.com/d3/d3-3.x-api-reference/blob/master/Geo-Projections.md).

**Kind**: instance method of <code>[geoChoroplethChart](#dc.geoChoroplethChart)</code>  
**See**

- [d3.geo.projection](https://github.com/d3/d3-3.x-api-reference/blob/master/Geo-Projections.md)
- [Extended d3.geo.projection](https://github.com/d3/d3-geo-projection)


| Param | Type | Default |
| --- | --- | --- |
| [projection] | <code>d3.projection</code> | <code>d3.geo.albersUsa()</code> | 

<a name="dc.geoChoroplethChart+geoJsons"></a>

#### geoChoroplethChart.geoJsons() ⇒ <code>Array.&lt;{name:String, data: Object, accessor: function()}&gt;</code>
Returns all GeoJson layers currently registered with this chart. The returned array is a
reference to this chart's internal data structure, so any modification to this array will also
modify this chart's internal registration.

**Kind**: instance method of <code>[geoChoroplethChart](#dc.geoChoroplethChart)</code>  
<a name="dc.geoChoroplethChart+geoPath"></a>

#### geoChoroplethChart.geoPath() ⇒ <code>d3.geo.path</code>
Returns the [d3.geo.path](https://github.com/d3/d3-3.x-api-reference/blob/master/Geo-Paths.md#path) object used to
render the projection and features.  Can be useful for figuring out the bounding box of the
feature set and thus a way to calculate scale and translation for the projection.

**Kind**: instance method of <code>[geoChoroplethChart](#dc.geoChoroplethChart)</code>  
**See**: [d3.geo.path](https://github.com/d3/d3-3.x-api-reference/blob/master/Geo-Paths.md#path)  
<a name="dc.geoChoroplethChart+removeGeoJson"></a>

#### geoChoroplethChart.removeGeoJson(name) ⇒ <code>[geoChoroplethChart](#dc.geoChoroplethChart)</code>
Remove a GeoJson layer from this chart by name

**Kind**: instance method of <code>[geoChoroplethChart](#dc.geoChoroplethChart)</code>  

| Param | Type |
| --- | --- |
| name | <code>String</code> | 

<a name="dc.bubbleOverlay"></a>

### dc.bubbleOverlay
**Kind**: static class of <code>[dc](#dc)</code>  
**Mixes**: <code>[bubbleMixin](#dc.bubbleMixin)</code>, <code>[baseMixin](#dc.baseMixin)</code>  

* [.bubbleOverlay](#dc.bubbleOverlay)
    * [new bubbleOverlay(parent, [chartGroup])](#new_dc.bubbleOverlay_new)
    * [.svg([imageElement])](#dc.bubbleOverlay+svg) ⇒ <code>[bubbleOverlay](#dc.bubbleOverlay)</code>
    * [.point(name, x, y)](#dc.bubbleOverlay+point) ⇒ <code>[bubbleOverlay](#dc.bubbleOverlay)</code>

<a name="new_dc.bubbleOverlay_new"></a>

#### new bubbleOverlay(parent, [chartGroup])
The bubble overlay chart is quite different from the typical bubble chart. With the bubble overlay
chart you can arbitrarily place bubbles on an existing svg or bitmap image, thus changing the
typical x and y positioning while retaining the capability to visualize data using bubble radius
and coloring.

Examples:
- [Canadian City Crime Stats](http://dc-js.github.com/dc.js/crime/index.html)


| Param | Type | Description |
| --- | --- | --- |
| parent | <code>String</code> &#124; <code>node</code> &#124; <code>d3.selection</code> | Any valid [d3 single selector](https://github.com/d3/d3-3.x-api-reference/blob/master/Selections.md#selecting-elements) specifying a dom block element such as a div; or a dom element or d3 selection. |
| [chartGroup] | <code>String</code> | The name of the chart group this chart instance should be placed in. Interaction with a chart will only trigger events and redraws within the chart's group. |

**Example**  
```js
// create a bubble overlay chart on top of the '#chart-container1 svg' element using the default global chart group
var bubbleChart1 = dc.bubbleOverlayChart('#chart-container1').svg(d3.select('#chart-container1 svg'));
// create a bubble overlay chart on top of the '#chart-container2 svg' element using chart group A
var bubbleChart2 = dc.compositeChart('#chart-container2', 'chartGroupA').svg(d3.select('#chart-container2 svg'));
```
<a name="dc.bubbleOverlay+svg"></a>

#### bubbleOverlay.svg([imageElement]) ⇒ <code>[bubbleOverlay](#dc.bubbleOverlay)</code>
**mandatory**

Set the underlying svg image element. Unlike other dc charts this chart will not generate a svg
element; therefore the bubble overlay chart will not work if this function is not invoked. If the
underlying image is a bitmap, then an empty svg will need to be created on top of the image.

**Kind**: instance method of <code>[bubbleOverlay](#dc.bubbleOverlay)</code>  

| Param | Type |
| --- | --- |
| [imageElement] | <code>SVGElement</code> &#124; <code>d3.selection</code> | 

**Example**  
```js
// set up underlying svg element
chart.svg(d3.select('#chart svg'));
```
<a name="dc.bubbleOverlay+point"></a>

#### bubbleOverlay.point(name, x, y) ⇒ <code>[bubbleOverlay](#dc.bubbleOverlay)</code>
**mandatory**

Set up a data point on the overlay. The name of a data point should match a specific 'key' among
data groups generated using keyAccessor.  If a match is found (point name <-> data group key)
then a bubble will be generated at the position specified by the function. x and y
value specified here are relative to the underlying svg.

**Kind**: instance method of <code>[bubbleOverlay](#dc.bubbleOverlay)</code>  

| Param | Type |
| --- | --- |
| name | <code>String</code> | 
| x | <code>Number</code> | 
| y | <code>Number</code> | 

<a name="dc.rowChart"></a>

### dc.rowChart
**Kind**: static class of <code>[dc](#dc)</code>  
**Mixes**: <code>[capMixin](#dc.capMixin)</code>, <code>[marginMixin](#dc.marginMixin)</code>, <code>[colorMixin](#dc.colorMixin)</code>, <code>[baseMixin](#dc.baseMixin)</code>  

* [.rowChart](#dc.rowChart)
    * [new rowChart(parent, [chartGroup])](#new_dc.rowChart_new)
    * [.x([scale])](#dc.rowChart+x) ⇒ <code>d3.scale</code> &#124; <code>[rowChart](#dc.rowChart)</code>
    * [.renderTitleLabel([renderTitleLabel])](#dc.rowChart+renderTitleLabel) ⇒ <code>Boolean</code> &#124; <code>[rowChart](#dc.rowChart)</code>
    * [.xAxis()](#dc.rowChart+xAxis) ⇒ <code>d3.svg.axis</code>
    * [.fixedBarHeight([fixedBarHeight])](#dc.rowChart+fixedBarHeight) ⇒ <code>Boolean</code> &#124; <code>Number</code> &#124; <code>[rowChart](#dc.rowChart)</code>
    * [.gap([gap])](#dc.rowChart+gap) ⇒ <code>Number</code> &#124; <code>[rowChart](#dc.rowChart)</code>
    * [.elasticX([elasticX])](#dc.rowChart+elasticX) ⇒ <code>Boolean</code> &#124; <code>[rowChart](#dc.rowChart)</code>
    * [.labelOffsetX([labelOffsetX])](#dc.rowChart+labelOffsetX) ⇒ <code>Number</code> &#124; <code>[rowChart](#dc.rowChart)</code>
    * [.labelOffsetY([labelOffsety])](#dc.rowChart+labelOffsetY) ⇒ <code>Number</code> &#124; <code>[rowChart](#dc.rowChart)</code>
    * [.titleLabelOffsetX([titleLabelOffsetX])](#dc.rowChart+titleLabelOffsetX) ⇒ <code>Number</code> &#124; <code>[rowChart](#dc.rowChart)</code>

<a name="new_dc.rowChart_new"></a>

#### new rowChart(parent, [chartGroup])
Concrete row chart implementation.

Examples:
- [Nasdaq 100 Index](http://dc-js.github.com/dc.js/)


| Param | Type | Description |
| --- | --- | --- |
| parent | <code>String</code> &#124; <code>node</code> &#124; <code>d3.selection</code> | Any valid [d3 single selector](https://github.com/d3/d3-3.x-api-reference/blob/master/Selections.md#selecting-elements) specifying a dom block element such as a div; or a dom element or d3 selection. |
| [chartGroup] | <code>String</code> | The name of the chart group this chart instance should be placed in. Interaction with a chart will only trigger events and redraws within the chart's group. |

**Example**  
```js
// create a row chart under #chart-container1 element using the default global chart group
var chart1 = dc.rowChart('#chart-container1');
// create a row chart under #chart-container2 element using chart group A
var chart2 = dc.rowChart('#chart-container2', 'chartGroupA');
```
<a name="dc.rowChart+x"></a>

#### rowChart.x([scale]) ⇒ <code>d3.scale</code> &#124; <code>[rowChart](#dc.rowChart)</code>
Gets or sets the x scale. The x scale can be any d3
[quantitive scale](https://github.com/d3/d3-3.x-api-reference/blob/master/Quantitative-Scales.md).

**Kind**: instance method of <code>[rowChart](#dc.rowChart)</code>  
**See**: [quantitive scale](https://github.com/d3/d3-3.x-api-reference/blob/master/Quantitative-Scales.md)  

| Param | Type |
| --- | --- |
| [scale] | <code>d3.scale</code> | 

<a name="dc.rowChart+renderTitleLabel"></a>

#### rowChart.renderTitleLabel([renderTitleLabel]) ⇒ <code>Boolean</code> &#124; <code>[rowChart](#dc.rowChart)</code>
Turn on/off Title label rendering (values) using SVG style of text-anchor 'end'.

**Kind**: instance method of <code>[rowChart](#dc.rowChart)</code>  

| Param | Type | Default |
| --- | --- | --- |
| [renderTitleLabel] | <code>Boolean</code> | <code>false</code> | 

<a name="dc.rowChart+xAxis"></a>

#### rowChart.xAxis() ⇒ <code>d3.svg.axis</code>
Get the x axis for the row chart instance.  Note: not settable for row charts.
See the [d3 axis object](https://github.com/d3/d3-3.x-api-reference/blob/master/SVG-Axes.md#axis)
documention for more information.

**Kind**: instance method of <code>[rowChart](#dc.rowChart)</code>  
**See**: [d3.svg.axis](https://github.com/d3/d3-3.x-api-reference/blob/master/SVG-Axes.md#axis)  
**Example**  
```js
// customize x axis tick format
chart.xAxis().tickFormat(function (v) {return v + '%';});
// customize x axis tick values
chart.xAxis().tickValues([0, 100, 200, 300]);
```
<a name="dc.rowChart+fixedBarHeight"></a>

#### rowChart.fixedBarHeight([fixedBarHeight]) ⇒ <code>Boolean</code> &#124; <code>Number</code> &#124; <code>[rowChart](#dc.rowChart)</code>
Get or set the fixed bar height. Default is [false] which will auto-scale bars.
For example, if you want to fix the height for a specific number of bars (useful in TopN charts)
you could fix height as follows (where count = total number of bars in your TopN and gap is
your vertical gap space).

**Kind**: instance method of <code>[rowChart](#dc.rowChart)</code>  

| Param | Type | Default |
| --- | --- | --- |
| [fixedBarHeight] | <code>Boolean</code> &#124; <code>Number</code> | <code>false</code> | 

**Example**  
```js
chart.fixedBarHeight( chartheight - (count + 1) * gap / count);
```
<a name="dc.rowChart+gap"></a>

#### rowChart.gap([gap]) ⇒ <code>Number</code> &#124; <code>[rowChart](#dc.rowChart)</code>
Get or set the vertical gap space between rows on a particular row chart instance.

**Kind**: instance method of <code>[rowChart](#dc.rowChart)</code>  

| Param | Type | Default |
| --- | --- | --- |
| [gap] | <code>Number</code> | <code>5</code> | 

<a name="dc.rowChart+elasticX"></a>

#### rowChart.elasticX([elasticX]) ⇒ <code>Boolean</code> &#124; <code>[rowChart](#dc.rowChart)</code>
Get or set the elasticity on x axis. If this attribute is set to true, then the x axis will rescle to auto-fit the
data range when filtered.

**Kind**: instance method of <code>[rowChart](#dc.rowChart)</code>  

| Param | Type |
| --- | --- |
| [elasticX] | <code>Boolean</code> | 

<a name="dc.rowChart+labelOffsetX"></a>

#### rowChart.labelOffsetX([labelOffsetX]) ⇒ <code>Number</code> &#124; <code>[rowChart](#dc.rowChart)</code>
Get or set the x offset (horizontal space to the top left corner of a row) for labels on a particular row chart.

**Kind**: instance method of <code>[rowChart](#dc.rowChart)</code>  

| Param | Type | Default |
| --- | --- | --- |
| [labelOffsetX] | <code>Number</code> | <code>10</code> | 

<a name="dc.rowChart+labelOffsetY"></a>

#### rowChart.labelOffsetY([labelOffsety]) ⇒ <code>Number</code> &#124; <code>[rowChart](#dc.rowChart)</code>
Get or set the y offset (vertical space to the top left corner of a row) for labels on a particular row chart.

**Kind**: instance method of <code>[rowChart](#dc.rowChart)</code>  

| Param | Type | Default |
| --- | --- | --- |
| [labelOffsety] | <code>Number</code> | <code>15</code> | 

<a name="dc.rowChart+titleLabelOffsetX"></a>

#### rowChart.titleLabelOffsetX([titleLabelOffsetX]) ⇒ <code>Number</code> &#124; <code>[rowChart](#dc.rowChart)</code>
Get of set the x offset (horizontal space between right edge of row and right edge or text.

**Kind**: instance method of <code>[rowChart](#dc.rowChart)</code>  

| Param | Type | Default |
| --- | --- | --- |
| [titleLabelOffsetX] | <code>Number</code> | <code>2</code> | 

<a name="dc.legend"></a>

### dc.legend
**Kind**: static class of <code>[dc](#dc)</code>  

* [.legend](#dc.legend)
    * [new legend()](#new_dc.legend_new)
    * [.x([x])](#dc.legend+x) ⇒ <code>Number</code> &#124; <code>[legend](#dc.legend)</code>
    * [.y([y])](#dc.legend+y) ⇒ <code>Number</code> &#124; <code>[legend](#dc.legend)</code>
    * [.gap([gap])](#dc.legend+gap) ⇒ <code>Number</code> &#124; <code>[legend](#dc.legend)</code>
    * [.itemHeight([itemHeight])](#dc.legend+itemHeight) ⇒ <code>Number</code> &#124; <code>[legend](#dc.legend)</code>
    * [.horizontal([horizontal])](#dc.legend+horizontal) ⇒ <code>Boolean</code> &#124; <code>[legend](#dc.legend)</code>
    * [.legendWidth([legendWidth])](#dc.legend+legendWidth) ⇒ <code>Number</code> &#124; <code>[legend](#dc.legend)</code>
    * [.itemWidth([itemWidth])](#dc.legend+itemWidth) ⇒ <code>Number</code> &#124; <code>[legend](#dc.legend)</code>
    * [.autoItemWidth([autoItemWidth])](#dc.legend+autoItemWidth) ⇒ <code>Boolean</code> &#124; <code>[legend](#dc.legend)</code>
    * [.legendText([legendText])](#dc.legend+legendText) ⇒ <code>function</code> &#124; <code>[legend](#dc.legend)</code>
    * [.maxItems([maxItems])](#dc.legend+maxItems) ⇒ <code>[legend](#dc.legend)</code>

<a name="new_dc.legend_new"></a>

#### new legend()
Legend is a attachable widget that can be added to other dc charts to render horizontal legend
labels.

Examples:
- [Nasdaq 100 Index](http://dc-js.github.com/dc.js/)
- [Canadian City Crime Stats](http://dc-js.github.com/dc.js/crime/index.html)

**Example**  
```js
chart.legend(dc.legend().x(400).y(10).itemHeight(13).gap(5))
```
<a name="dc.legend+x"></a>

#### legend.x([x]) ⇒ <code>Number</code> &#124; <code>[legend](#dc.legend)</code>
Set or get x coordinate for legend widget.

**Kind**: instance method of <code>[legend](#dc.legend)</code>  

| Param | Type | Default |
| --- | --- | --- |
| [x] | <code>Number</code> | <code>0</code> | 

<a name="dc.legend+y"></a>

#### legend.y([y]) ⇒ <code>Number</code> &#124; <code>[legend](#dc.legend)</code>
Set or get y coordinate for legend widget.

**Kind**: instance method of <code>[legend](#dc.legend)</code>  

| Param | Type | Default |
| --- | --- | --- |
| [y] | <code>Number</code> | <code>0</code> | 

<a name="dc.legend+gap"></a>

#### legend.gap([gap]) ⇒ <code>Number</code> &#124; <code>[legend](#dc.legend)</code>
Set or get gap between legend items.

**Kind**: instance method of <code>[legend](#dc.legend)</code>  

| Param | Type | Default |
| --- | --- | --- |
| [gap] | <code>Number</code> | <code>5</code> | 

<a name="dc.legend+itemHeight"></a>

#### legend.itemHeight([itemHeight]) ⇒ <code>Number</code> &#124; <code>[legend](#dc.legend)</code>
Set or get legend item height.

**Kind**: instance method of <code>[legend](#dc.legend)</code>  

| Param | Type | Default |
| --- | --- | --- |
| [itemHeight] | <code>Number</code> | <code>12</code> | 

<a name="dc.legend+horizontal"></a>

#### legend.horizontal([horizontal]) ⇒ <code>Boolean</code> &#124; <code>[legend](#dc.legend)</code>
Position legend horizontally instead of vertically.

**Kind**: instance method of <code>[legend](#dc.legend)</code>  

| Param | Type | Default |
| --- | --- | --- |
| [horizontal] | <code>Boolean</code> | <code>false</code> | 

<a name="dc.legend+legendWidth"></a>

#### legend.legendWidth([legendWidth]) ⇒ <code>Number</code> &#124; <code>[legend](#dc.legend)</code>
Maximum width for horizontal legend.

**Kind**: instance method of <code>[legend](#dc.legend)</code>  

| Param | Type | Default |
| --- | --- | --- |
| [legendWidth] | <code>Number</code> | <code>500</code> | 

<a name="dc.legend+itemWidth"></a>

#### legend.itemWidth([itemWidth]) ⇒ <code>Number</code> &#124; <code>[legend](#dc.legend)</code>
Legend item width for horizontal legend.

**Kind**: instance method of <code>[legend](#dc.legend)</code>  

| Param | Type | Default |
| --- | --- | --- |
| [itemWidth] | <code>Number</code> | <code>70</code> | 

<a name="dc.legend+autoItemWidth"></a>

#### legend.autoItemWidth([autoItemWidth]) ⇒ <code>Boolean</code> &#124; <code>[legend](#dc.legend)</code>
Turn automatic width for legend items on or off. If true, [itemWidth](#dc.legend+itemWidth) is ignored.
This setting takes into account the [gap](#dc.legend+gap).

**Kind**: instance method of <code>[legend](#dc.legend)</code>  

| Param | Type | Default |
| --- | --- | --- |
| [autoItemWidth] | <code>Boolean</code> | <code>false</code> | 

<a name="dc.legend+legendText"></a>

#### legend.legendText([legendText]) ⇒ <code>function</code> &#124; <code>[legend](#dc.legend)</code>
Set or get the legend text function. The legend widget uses this function to render the legend
text for each item. If no function is specified the legend widget will display the names
associated with each group.

**Kind**: instance method of <code>[legend](#dc.legend)</code>  

| Param | Type |
| --- | --- |
| [legendText] | <code>function</code> | 

**Example**  
```js
// default legendText
legend.legendText(dc.pluck('name'))

// create numbered legend items
chart.legend(dc.legend().legendText(function(d, i) { return i + '. ' + d.name; }))

// create legend displaying group counts
chart.legend(dc.legend().legendText(function(d) { return d.name + ': ' d.data; }))
```
<a name="dc.legend+maxItems"></a>

#### legend.maxItems([maxItems]) ⇒ <code>[legend](#dc.legend)</code>
Maximum number of legend items to display

**Kind**: instance method of <code>[legend](#dc.legend)</code>  

| Param | Type |
| --- | --- |
| [maxItems] | <code>Number</code> | 

<a name="dc.scatterPlot"></a>

### dc.scatterPlot
**Kind**: static class of <code>[dc](#dc)</code>  
**Mixes**: <code>[coordinateGridMixin](#dc.coordinateGridMixin)</code>  

* [.scatterPlot](#dc.scatterPlot)
    * [new scatterPlot(parent, [chartGroup])](#new_dc.scatterPlot_new)
    * [.emptyColor](#dc.scatterPlot+emptyColor) ⇒ <code>String</code> &#124; <code>[scatterPlot](#dc.scatterPlot)</code>
    * [.emptyOpacity](#dc.scatterPlot+emptyOpacity) ⇒ <code>Number</code> &#124; <code>[scatterPlot](#dc.scatterPlot)</code>
    * [.nonemptyOpacity](#dc.scatterPlot+nonemptyOpacity) ⇒ <code>Number</code> &#124; <code>[scatterPlot](#dc.scatterPlot)</code>
    * [.existenceAccessor([accessor])](#dc.scatterPlot+existenceAccessor) ⇒ <code>function</code> &#124; <code>[scatterPlot](#dc.scatterPlot)</code>
    * [.symbol([type])](#dc.scatterPlot+symbol) ⇒ <code>String</code> &#124; <code>function</code> &#124; <code>[scatterPlot](#dc.scatterPlot)</code>
    * [.symbolSize([symbolSize])](#dc.scatterPlot+symbolSize) ⇒ <code>Number</code> &#124; <code>[scatterPlot](#dc.scatterPlot)</code>
    * [.highlightedSize([highlightedSize])](#dc.scatterPlot+highlightedSize) ⇒ <code>Number</code> &#124; <code>[scatterPlot](#dc.scatterPlot)</code>
    * [.excludedSize([excludedSize])](#dc.scatterPlot+excludedSize) ⇒ <code>Number</code> &#124; <code>[scatterPlot](#dc.scatterPlot)</code>
    * [.excludedColor([excludedColor])](#dc.scatterPlot+excludedColor) ⇒ <code>Number</code> &#124; <code>[scatterPlot](#dc.scatterPlot)</code>
    * [.excludedOpacity([excludedOpacity])](#dc.scatterPlot+excludedOpacity) ⇒ <code>Number</code> &#124; <code>[scatterPlot](#dc.scatterPlot)</code>
    * [.emptySize([emptySize])](#dc.scatterPlot+emptySize) ⇒ <code>Number</code> &#124; <code>[scatterPlot](#dc.scatterPlot)</code>

<a name="new_dc.scatterPlot_new"></a>

#### new scatterPlot(parent, [chartGroup])
A scatter plot chart

Examples:
- [Scatter Chart](http://dc-js.github.io/dc.js/examples/scatter.html)
- [Multi-Scatter Chart](http://dc-js.github.io/dc.js/examples/multi-scatter.html)


| Param | Type | Description |
| --- | --- | --- |
| parent | <code>String</code> &#124; <code>node</code> &#124; <code>d3.selection</code> | Any valid [d3 single selector](https://github.com/d3/d3-3.x-api-reference/blob/master/Selections.md#selecting-elements) specifying a dom block element such as a div; or a dom element or d3 selection. |
| [chartGroup] | <code>String</code> | The name of the chart group this chart instance should be placed in. Interaction with a chart will only trigger events and redraws within the chart's group. |

**Example**  
```js
// create a scatter plot under #chart-container1 element using the default global chart group
var chart1 = dc.scatterPlot('#chart-container1');
// create a scatter plot under #chart-container2 element using chart group A
var chart2 = dc.scatterPlot('#chart-container2', 'chartGroupA');
// create a sub-chart under a composite parent chart
var chart3 = dc.scatterPlot(compositeChart);
```
<a name="dc.scatterPlot+emptyColor"></a>

#### scatterPlot.emptyColor ⇒ <code>String</code> &#124; <code>[scatterPlot](#dc.scatterPlot)</code>
Set or get color for symbols when the group is empty. If null, just use the
[colorMixin.colors](#dc.colorMixin+colors) color scale zero value.

**Kind**: instance property of <code>[scatterPlot](#dc.scatterPlot)</code>  

| Param | Type | Default |
| --- | --- | --- |
| [emptyColor] | <code>String</code> | <code></code> | 

<a name="dc.scatterPlot+emptyOpacity"></a>

#### scatterPlot.emptyOpacity ⇒ <code>Number</code> &#124; <code>[scatterPlot](#dc.scatterPlot)</code>
Set or get opacity for symbols when the group is empty.

**Kind**: instance property of <code>[scatterPlot](#dc.scatterPlot)</code>  

| Param | Type | Default |
| --- | --- | --- |
| [emptyOpacity] | <code>Number</code> | <code>0</code> | 

<a name="dc.scatterPlot+nonemptyOpacity"></a>

#### scatterPlot.nonemptyOpacity ⇒ <code>Number</code> &#124; <code>[scatterPlot](#dc.scatterPlot)</code>
Set or get opacity for symbols when the group is not empty.

**Kind**: instance property of <code>[scatterPlot](#dc.scatterPlot)</code>  

| Param | Type | Default |
| --- | --- | --- |
| [nonemptyOpacity] | <code>Number</code> | <code>1</code> | 

<a name="dc.scatterPlot+existenceAccessor"></a>

#### scatterPlot.existenceAccessor([accessor]) ⇒ <code>function</code> &#124; <code>[scatterPlot](#dc.scatterPlot)</code>
Get or set the existence accessor.  If a point exists, it is drawn with
[symbolSize](#dc.scatterPlot+symbolSize) radius and
opacity 1; if it does not exist, it is drawn with
[emptySize](#dc.scatterPlot+emptySize) radius and opacity 0. By default,
the existence accessor checks if the reduced value is truthy.

**Kind**: instance method of <code>[scatterPlot](#dc.scatterPlot)</code>  
**See**

- [symbolSize](#dc.scatterPlot+symbolSize)
- [emptySize](#dc.scatterPlot+emptySize)


| Param | Type |
| --- | --- |
| [accessor] | <code>function</code> | 

**Example**  
```js
// default accessor
chart.existenceAccessor(function (d) { return d.value; });
```
<a name="dc.scatterPlot+symbol"></a>

#### scatterPlot.symbol([type]) ⇒ <code>String</code> &#124; <code>function</code> &#124; <code>[scatterPlot](#dc.scatterPlot)</code>
Get or set the symbol type used for each point. By default the symbol is a circle.
Type can be a constant or an accessor.

**Kind**: instance method of <code>[scatterPlot](#dc.scatterPlot)</code>  
**See**: [d3.svg.symbol.type](https://github.com/d3/d3-3.x-api-reference/blob/master/SVG-Shapes.md#symbol_type)  

| Param | Type | Default |
| --- | --- | --- |
| [type] | <code>String</code> &#124; <code>function</code> | <code>&#x27;circle&#x27;</code> | 

**Example**  
```js
// Circle type
chart.symbol('circle');
// Square type
chart.symbol('square');
```
<a name="dc.scatterPlot+symbolSize"></a>

#### scatterPlot.symbolSize([symbolSize]) ⇒ <code>Number</code> &#124; <code>[scatterPlot](#dc.scatterPlot)</code>
Set or get radius for symbols.

**Kind**: instance method of <code>[scatterPlot](#dc.scatterPlot)</code>  
**See**: [d3.svg.symbol.size](https://github.com/d3/d3-3.x-api-reference/blob/master/SVG-Shapes.md#symbol_size)  

| Param | Type | Default |
| --- | --- | --- |
| [symbolSize] | <code>Number</code> | <code>3</code> | 

<a name="dc.scatterPlot+highlightedSize"></a>

#### scatterPlot.highlightedSize([highlightedSize]) ⇒ <code>Number</code> &#124; <code>[scatterPlot](#dc.scatterPlot)</code>
Set or get radius for highlighted symbols.

**Kind**: instance method of <code>[scatterPlot](#dc.scatterPlot)</code>  
**See**: [d3.svg.symbol.size](https://github.com/d3/d3-3.x-api-reference/blob/master/SVG-Shapes.md#symbol_size)  

| Param | Type | Default |
| --- | --- | --- |
| [highlightedSize] | <code>Number</code> | <code>5</code> | 

<a name="dc.scatterPlot+excludedSize"></a>

#### scatterPlot.excludedSize([excludedSize]) ⇒ <code>Number</code> &#124; <code>[scatterPlot](#dc.scatterPlot)</code>
Set or get size for symbols excluded from this chart's filter. If null, no
special size is applied for symbols based on their filter status.

**Kind**: instance method of <code>[scatterPlot](#dc.scatterPlot)</code>  
**See**: [d3.svg.symbol.size](https://github.com/d3/d3-3.x-api-reference/blob/master/SVG-Shapes.md#symbol_size)  

| Param | Type | Default |
| --- | --- | --- |
| [excludedSize] | <code>Number</code> | <code></code> | 

<a name="dc.scatterPlot+excludedColor"></a>

#### scatterPlot.excludedColor([excludedColor]) ⇒ <code>Number</code> &#124; <code>[scatterPlot](#dc.scatterPlot)</code>
Set or get color for symbols excluded from this chart's filter. If null, no
special color is applied for symbols based on their filter status.

**Kind**: instance method of <code>[scatterPlot](#dc.scatterPlot)</code>  

| Param | Type | Default |
| --- | --- | --- |
| [excludedColor] | <code>Number</code> | <code></code> | 

<a name="dc.scatterPlot+excludedOpacity"></a>

#### scatterPlot.excludedOpacity([excludedOpacity]) ⇒ <code>Number</code> &#124; <code>[scatterPlot](#dc.scatterPlot)</code>
Set or get opacity for symbols excluded from this chart's filter.

**Kind**: instance method of <code>[scatterPlot](#dc.scatterPlot)</code>  

| Param | Type | Default |
| --- | --- | --- |
| [excludedOpacity] | <code>Number</code> | <code>1.0</code> | 

<a name="dc.scatterPlot+emptySize"></a>

#### scatterPlot.emptySize([emptySize]) ⇒ <code>Number</code> &#124; <code>[scatterPlot](#dc.scatterPlot)</code>
Set or get radius for symbols when the group is empty.

**Kind**: instance method of <code>[scatterPlot](#dc.scatterPlot)</code>  
**See**: [d3.svg.symbol.size](https://github.com/d3/d3-3.x-api-reference/blob/master/SVG-Shapes.md#symbol_size)  

| Param | Type | Default |
| --- | --- | --- |
| [emptySize] | <code>Number</code> | <code>0</code> | 

<a name="dc.numberDisplay"></a>

### dc.numberDisplay
**Kind**: static class of <code>[dc](#dc)</code>  
**Mixes**: <code>[baseMixin](#dc.baseMixin)</code>  

* [.numberDisplay](#dc.numberDisplay)
    * [new numberDisplay(parent, [chartGroup])](#new_dc.numberDisplay_new)
    * [.html([html])](#dc.numberDisplay+html) ⇒ <code>Object</code> &#124; <code>[numberDisplay](#dc.numberDisplay)</code>
    * [.value()](#dc.numberDisplay+value) ⇒ <code>Number</code>
    * [.formatNumber([formatter])](#dc.numberDisplay+formatNumber) ⇒ <code>function</code> &#124; <code>[numberDisplay](#dc.numberDisplay)</code>

<a name="new_dc.numberDisplay_new"></a>

#### new numberDisplay(parent, [chartGroup])
A display of a single numeric value.
Unlike other charts, you do not need to set a dimension. Instead a group object must be provided and
a valueAccessor that returns a single value.


| Param | Type | Description |
| --- | --- | --- |
| parent | <code>String</code> &#124; <code>node</code> &#124; <code>d3.selection</code> | Any valid [d3 single selector](https://github.com/d3/d3-3.x-api-reference/blob/master/Selections.md#selecting-elements) specifying a dom block element such as a div; or a dom element or d3 selection. |
| [chartGroup] | <code>String</code> | The name of the chart group this chart instance should be placed in. Interaction with a chart will only trigger events and redraws within the chart's group. |

**Example**  
```js
// create a number display under #chart-container1 element using the default global chart group
var display1 = dc.numberDisplay('#chart-container1');
```
<a name="dc.numberDisplay+html"></a>

#### numberDisplay.html([html]) ⇒ <code>Object</code> &#124; <code>[numberDisplay](#dc.numberDisplay)</code>
Gets or sets an optional object specifying HTML templates to use depending on the number
displayed.  The text `%number` will be replaced with the current value.
- one: HTML template to use if the number is 1
- zero: HTML template to use if the number is 0
- some: HTML template to use otherwise

**Kind**: instance method of <code>[numberDisplay](#dc.numberDisplay)</code>  

| Param | Type | Default |
| --- | --- | --- |
| [html] | <code>Object</code> | <code>{one: &#x27;&#x27;, some: &#x27;&#x27;, none: &#x27;&#x27;}</code> | 

**Example**  
```js
numberWidget.html({
     one:'%number record',
     some:'%number records',
     none:'no records'})
```
<a name="dc.numberDisplay+value"></a>

#### numberDisplay.value() ⇒ <code>Number</code>
Calculate and return the underlying value of the display.

**Kind**: instance method of <code>[numberDisplay](#dc.numberDisplay)</code>  
<a name="dc.numberDisplay+formatNumber"></a>

#### numberDisplay.formatNumber([formatter]) ⇒ <code>function</code> &#124; <code>[numberDisplay](#dc.numberDisplay)</code>
Get or set a function to format the value for the display.

**Kind**: instance method of <code>[numberDisplay](#dc.numberDisplay)</code>  
**See**: [d3.format](https://github.com/d3/d3-3.x-api-reference/blob/master/Formatting.md)  

| Param | Type | Default |
| --- | --- | --- |
| [formatter] | <code>function</code> | <code>d3.format(&#x27;.2s&#x27;)</code> | 

<a name="dc.heatMap"></a>

### dc.heatMap
**Kind**: static class of <code>[dc](#dc)</code>  
**Mixes**: <code>[colorMixin](#dc.colorMixin)</code>, <code>[marginMixin](#dc.marginMixin)</code>, <code>[baseMixin](#dc.baseMixin)</code>  

* [.heatMap](#dc.heatMap)
    * [new heatMap(parent, [chartGroup])](#new_dc.heatMap_new)
    * [.colsLabel([labelFunction])](#dc.heatMap+colsLabel) ⇒ <code>function</code> &#124; <code>[heatMap](#dc.heatMap)</code>
    * [.rowsLabel([labelFunction])](#dc.heatMap+rowsLabel) ⇒ <code>function</code> &#124; <code>[heatMap](#dc.heatMap)</code>
    * [.rows([rows])](#dc.heatMap+rows) ⇒ <code>Array.&lt;(String\|Number)&gt;</code> &#124; <code>[heatMap](#dc.heatMap)</code>
    * [.cols([cols])](#dc.heatMap+cols) ⇒ <code>Array.&lt;(String\|Number)&gt;</code> &#124; <code>[heatMap](#dc.heatMap)</code>
    * [.boxOnClick([handler])](#dc.heatMap+boxOnClick) ⇒ <code>function</code> &#124; <code>[heatMap](#dc.heatMap)</code>
    * [.xAxisOnClick([handler])](#dc.heatMap+xAxisOnClick) ⇒ <code>function</code> &#124; <code>[heatMap](#dc.heatMap)</code>
    * [.yAxisOnClick([handler])](#dc.heatMap+yAxisOnClick) ⇒ <code>function</code> &#124; <code>[heatMap](#dc.heatMap)</code>
    * [.xBorderRadius([xBorderRadius])](#dc.heatMap+xBorderRadius) ⇒ <code>Number</code> &#124; <code>[heatMap](#dc.heatMap)</code>
    * [.yBorderRadius([yBorderRadius])](#dc.heatMap+yBorderRadius) ⇒ <code>Number</code> &#124; <code>[heatMap](#dc.heatMap)</code>

<a name="new_dc.heatMap_new"></a>

#### new heatMap(parent, [chartGroup])
A heat map is matrix that represents the values of two dimensions of data using colors.


| Param | Type | Description |
| --- | --- | --- |
| parent | <code>String</code> &#124; <code>node</code> &#124; <code>d3.selection</code> | Any valid [d3 single selector](https://github.com/d3/d3-3.x-api-reference/blob/master/Selections.md#selecting-elements) specifying a dom block element such as a div; or a dom element or d3 selection. |
| [chartGroup] | <code>String</code> | The name of the chart group this chart instance should be placed in. Interaction with a chart will only trigger events and redraws within the chart's group. |

**Example**  
```js
// create a heat map under #chart-container1 element using the default global chart group
var heatMap1 = dc.heatMap('#chart-container1');
// create a heat map under #chart-container2 element using chart group A
var heatMap2 = dc.heatMap('#chart-container2', 'chartGroupA');
```
<a name="dc.heatMap+colsLabel"></a>

#### heatMap.colsLabel([labelFunction]) ⇒ <code>function</code> &#124; <code>[heatMap](#dc.heatMap)</code>
Set or get the column label function. The chart class uses this function to render
column labels on the X axis. It is passed the column name.

**Kind**: instance method of <code>[heatMap](#dc.heatMap)</code>  

| Param | Type | Default |
| --- | --- | --- |
| [labelFunction] | <code>function</code> | <code>function(d) { return d; }</code> | 

**Example**  
```js
// the default label function just returns the name
chart.colsLabel(function(d) { return d; });
```
<a name="dc.heatMap+rowsLabel"></a>

#### heatMap.rowsLabel([labelFunction]) ⇒ <code>function</code> &#124; <code>[heatMap](#dc.heatMap)</code>
Set or get the row label function. The chart class uses this function to render
row labels on the Y axis. It is passed the row name.

**Kind**: instance method of <code>[heatMap](#dc.heatMap)</code>  

| Param | Type | Default |
| --- | --- | --- |
| [labelFunction] | <code>function</code> | <code>function(d) { return d; }</code> | 

**Example**  
```js
// the default label function just returns the name
chart.rowsLabel(function(d) { return d; });
```
<a name="dc.heatMap+rows"></a>

#### heatMap.rows([rows]) ⇒ <code>Array.&lt;(String\|Number)&gt;</code> &#124; <code>[heatMap](#dc.heatMap)</code>
Gets or sets the values used to create the rows of the heatmap, as an array. By default, all
the values will be fetched from the data using the value accessor.

**Kind**: instance method of <code>[heatMap](#dc.heatMap)</code>  

| Param | Type |
| --- | --- |
| [rows] | <code>Array.&lt;(String\|Number)&gt;</code> | 

<a name="dc.heatMap+cols"></a>

#### heatMap.cols([cols]) ⇒ <code>Array.&lt;(String\|Number)&gt;</code> &#124; <code>[heatMap](#dc.heatMap)</code>
Gets or sets the keys used to create the columns of the heatmap, as an array. By default, all
the values will be fetched from the data using the key accessor.

**Kind**: instance method of <code>[heatMap](#dc.heatMap)</code>  

| Param | Type |
| --- | --- |
| [cols] | <code>Array.&lt;(String\|Number)&gt;</code> | 

<a name="dc.heatMap+boxOnClick"></a>

#### heatMap.boxOnClick([handler]) ⇒ <code>function</code> &#124; <code>[heatMap](#dc.heatMap)</code>
Gets or sets the handler that fires when an individual cell is clicked in the heatmap.
By default, filtering of the cell will be toggled.

**Kind**: instance method of <code>[heatMap](#dc.heatMap)</code>  

| Param | Type |
| --- | --- |
| [handler] | <code>function</code> | 

**Example**  
```js
// default box on click handler
chart.boxOnClick(function (d) {
    var filter = d.key;
    dc.events.trigger(function () {
        _chart.filter(filter);
        _chart.redrawGroup();
    });
});
```
<a name="dc.heatMap+xAxisOnClick"></a>

#### heatMap.xAxisOnClick([handler]) ⇒ <code>function</code> &#124; <code>[heatMap](#dc.heatMap)</code>
Gets or sets the handler that fires when a column tick is clicked in the x axis.
By default, if any cells in the column are unselected, the whole column will be selected,
otherwise the whole column will be unselected.

**Kind**: instance method of <code>[heatMap](#dc.heatMap)</code>  

| Param | Type |
| --- | --- |
| [handler] | <code>function</code> | 

<a name="dc.heatMap+yAxisOnClick"></a>

#### heatMap.yAxisOnClick([handler]) ⇒ <code>function</code> &#124; <code>[heatMap](#dc.heatMap)</code>
Gets or sets the handler that fires when a row tick is clicked in the y axis.
By default, if any cells in the row are unselected, the whole row will be selected,
otherwise the whole row will be unselected.

**Kind**: instance method of <code>[heatMap](#dc.heatMap)</code>  

| Param | Type |
| --- | --- |
| [handler] | <code>function</code> | 

<a name="dc.heatMap+xBorderRadius"></a>

#### heatMap.xBorderRadius([xBorderRadius]) ⇒ <code>Number</code> &#124; <code>[heatMap](#dc.heatMap)</code>
Gets or sets the X border radius.  Set to 0 to get full rectangles.

**Kind**: instance method of <code>[heatMap](#dc.heatMap)</code>  

| Param | Type | Default |
| --- | --- | --- |
| [xBorderRadius] | <code>Number</code> | <code>6.75</code> | 

<a name="dc.heatMap+yBorderRadius"></a>

#### heatMap.yBorderRadius([yBorderRadius]) ⇒ <code>Number</code> &#124; <code>[heatMap](#dc.heatMap)</code>
Gets or sets the Y border radius.  Set to 0 to get full rectangles.

**Kind**: instance method of <code>[heatMap](#dc.heatMap)</code>  

| Param | Type | Default |
| --- | --- | --- |
| [yBorderRadius] | <code>Number</code> | <code>6.75</code> | 

<a name="dc.boxPlot"></a>

### dc.boxPlot
**Kind**: static class of <code>[dc](#dc)</code>  
**Mixes**: <code>[coordinateGridMixin](#dc.coordinateGridMixin)</code>  

* [.boxPlot](#dc.boxPlot)
    * [new boxPlot(parent, [chartGroup])](#new_dc.boxPlot_new)
    * [.boxPadding([padding])](#dc.boxPlot+boxPadding) ⇒ <code>Number</code> &#124; <code>[boxPlot](#dc.boxPlot)</code>
    * [.outerPadding([padding])](#dc.boxPlot+outerPadding) ⇒ <code>Number</code> &#124; <code>[boxPlot](#dc.boxPlot)</code>
    * [.boxWidth([boxWidth])](#dc.boxPlot+boxWidth) ⇒ <code>Number</code> &#124; <code>function</code> &#124; <code>[boxPlot](#dc.boxPlot)</code>
    * [.tickFormat([tickFormat])](#dc.boxPlot+tickFormat) ⇒ <code>Number</code> &#124; <code>function</code> &#124; <code>[boxPlot](#dc.boxPlot)</code>

<a name="new_dc.boxPlot_new"></a>

#### new boxPlot(parent, [chartGroup])
A box plot is a chart that depicts numerical data via their quartile ranges.

Examples:
- [Box plot time example](http://dc-js.github.io/dc.js/examples/box-plot-time.html)
- [Box plot example](http://dc-js.github.io/dc.js/examples/box-plot.html)


| Param | Type | Description |
| --- | --- | --- |
| parent | <code>String</code> &#124; <code>node</code> &#124; <code>d3.selection</code> | Any valid [d3 single selector](https://github.com/d3/d3-3.x-api-reference/blob/master/Selections.md#selecting-elements) specifying a dom block element such as a div; or a dom element or d3 selection. |
| [chartGroup] | <code>String</code> | The name of the chart group this chart instance should be placed in. Interaction with a chart will only trigger events and redraws within the chart's group. |

**Example**  
```js
// create a box plot under #chart-container1 element using the default global chart group
var boxPlot1 = dc.boxPlot('#chart-container1');
// create a box plot under #chart-container2 element using chart group A
var boxPlot2 = dc.boxPlot('#chart-container2', 'chartGroupA');
```
<a name="dc.boxPlot+boxPadding"></a>

#### boxPlot.boxPadding([padding]) ⇒ <code>Number</code> &#124; <code>[boxPlot](#dc.boxPlot)</code>
Get or set the spacing between boxes as a fraction of box size. Valid values are within 0-1.
See the [d3 docs](https://github.com/d3/d3-3.x-api-reference/blob/master/Ordinal-Scales.md#ordinal_rangeBands)
for a visual description of how the padding is applied.

**Kind**: instance method of <code>[boxPlot](#dc.boxPlot)</code>  
**See**: [d3.scale.ordinal.rangeBands](https://github.com/d3/d3-3.x-api-reference/blob/master/Ordinal-Scales.md#ordinal_rangeBands)  

| Param | Type | Default |
| --- | --- | --- |
| [padding] | <code>Number</code> | <code>0.8</code> | 

<a name="dc.boxPlot+outerPadding"></a>

#### boxPlot.outerPadding([padding]) ⇒ <code>Number</code> &#124; <code>[boxPlot](#dc.boxPlot)</code>
Get or set the outer padding on an ordinal box chart. This setting has no effect on non-ordinal charts
or on charts with a custom [.boxWidth](#dc.boxPlot+boxWidth). Will pad the width by
`padding * barWidth` on each side of the chart.

**Kind**: instance method of <code>[boxPlot](#dc.boxPlot)</code>  

| Param | Type | Default |
| --- | --- | --- |
| [padding] | <code>Number</code> | <code>0.5</code> | 

<a name="dc.boxPlot+boxWidth"></a>

#### boxPlot.boxWidth([boxWidth]) ⇒ <code>Number</code> &#124; <code>function</code> &#124; <code>[boxPlot](#dc.boxPlot)</code>
Get or set the numerical width of the boxplot box. The width may also be a function taking as
parameters the chart width excluding the right and left margins, as well as the number of x
units.

**Kind**: instance method of <code>[boxPlot](#dc.boxPlot)</code>  

| Param | Type | Default |
| --- | --- | --- |
| [boxWidth] | <code>Number</code> &#124; <code>function</code> | <code>0.5</code> | 

**Example**  
```js
// Using numerical parameter
chart.boxWidth(10);
// Using function
chart.boxWidth((innerChartWidth, xUnits) { ... });
```
<a name="dc.boxPlot+tickFormat"></a>

#### boxPlot.tickFormat([tickFormat]) ⇒ <code>Number</code> &#124; <code>function</code> &#124; <code>[boxPlot](#dc.boxPlot)</code>
Set the numerical format of the boxplot median, whiskers and quartile labels. Defaults to
integer formatting.

**Kind**: instance method of <code>[boxPlot](#dc.boxPlot)</code>  

| Param | Type |
| --- | --- |
| [tickFormat] | <code>function</code> | 

**Example**  
```js
// format ticks to 2 decimal places
chart.tickFormat(d3.format('.2f'));
```
<a name="dc.selectMenu"></a>

### dc.selectMenu
**Kind**: static class of <code>[dc](#dc)</code>  
**Mixes**: <code>[baseMixin](#dc.baseMixin)</code>  

* [.selectMenu](#dc.selectMenu)
    * [new selectMenu(parent, [chartGroup])](#new_dc.selectMenu_new)
    * [.order](#dc.selectMenu+order)
    * [.promptText](#dc.selectMenu+promptText)
    * [.filterDisplayed](#dc.selectMenu+filterDisplayed)
    * [.multiple](#dc.selectMenu+multiple)
    * [.promptValue](#dc.selectMenu+promptValue)
    * [.numberItems](#dc.selectMenu+numberItems)

<a name="new_dc.selectMenu_new"></a>

#### new selectMenu(parent, [chartGroup])
The select menu is a simple widget designed to filter a dimension by selecting an option from
an HTML `<select/>` menu. The menu can be optionally turned into a multiselect.


| Param | Type | Description |
| --- | --- | --- |
| parent | <code>String</code> &#124; <code>node</code> &#124; <code>d3.selection</code> &#124; <code>[compositeChart](#dc.compositeChart)</code> | Any valid [d3 single selector](https://github.com/mbostock/d3/wiki/Selections#selecting-elements) specifying a dom block element such as a div; or a dom element or d3 selection. |
| [chartGroup] | <code>String</code> | The name of the chart group this widget should be placed in. Interaction with the widget will only trigger events and redraws within its group. |

**Example**  
```js
// create a select menu under #select-container using the default global chart group
var select = dc.selectMenu('#select-container')
               .dimension(states)
               .group(stateGroup);
// the option text can be set via the title() function
// by default the option text is '`key`: `value`'
select.title(function (d){
    return 'STATE: ' + d.key;
})
```
<a name="dc.selectMenu+order"></a>

#### selectMenu.order
Get or set the function that controls the ordering of option tags in the
select menu. By default options are ordered by the group key in ascending
order.

**Kind**: instance property of <code>[selectMenu](#dc.selectMenu)</code>  

| Param | Type |
| --- | --- |
| [order] | <code>function</code> | 

**Example**  
```js
// order by the group's value
chart.order(function (a,b) {
    return a.value > b.value ? 1 : b.value > a.value ? -1 : 0;
});
```
<a name="dc.selectMenu+promptText"></a>

#### selectMenu.promptText
Get or set the text displayed in the options used to prompt selection.

**Kind**: instance property of <code>[selectMenu](#dc.selectMenu)</code>  

| Param | Type | Default |
| --- | --- | --- |
| [promptText] | <code>String</code> | <code>&#x27;Select all&#x27;</code> | 

**Example**  
```js
chart.promptText('All states');
```
<a name="dc.selectMenu+filterDisplayed"></a>

#### selectMenu.filterDisplayed
Get or set the function that filters option tags prior to display. By default options
with a value of < 1 are not displayed.

**Kind**: instance property of <code>[selectMenu](#dc.selectMenu)</code>  

| Param | Type |
| --- | --- |
| [filterDisplayed] | <code>function</code> | 

**Example**  
```js
// display all options override the `filterDisplayed` function:
chart.filterDisplayed(function () {
    return true;
});
```
<a name="dc.selectMenu+multiple"></a>

#### selectMenu.multiple
Controls the type of select menu. Setting it to true converts the underlying
HTML tag into a multiple select.

**Kind**: instance property of <code>[selectMenu](#dc.selectMenu)</code>  

| Param | Type | Default |
| --- | --- | --- |
| [multiple] | <code>boolean</code> | <code>false</code> | 

**Example**  
```js
chart.multiple(true);
```
<a name="dc.selectMenu+promptValue"></a>

#### selectMenu.promptValue
Controls the default value to be used for
[dimension.filter](https://github.com/crossfilter/crossfilter/wiki/API-Reference#dimension_filter)
when only the prompt value is selected. If `null` (the default), no filtering will occur when
just the prompt is selected.

**Kind**: instance property of <code>[selectMenu](#dc.selectMenu)</code>  

| Param | Type | Default |
| --- | --- | --- |
| [promptValue] | <code>\*</code> | <code></code> | 

<a name="dc.selectMenu+numberItems"></a>

#### selectMenu.numberItems
Controls the number of items to show in the select menu, when `.multiple()` is true. This
controls the [`size` attribute](https://developer.mozilla.org/en-US/docs/Web/HTML/Element/select#Attributes) of
the `select` element. If `null` (the default), uses the browser's default height.

**Kind**: instance property of <code>[selectMenu](#dc.selectMenu)</code>  

| Param | Type | Default |
| --- | --- | --- |
| [numberVisible] | <code>number</code> | <code></code> | 

**Example**  
```js
chart.numberVisible(10);
```
<a name="dc.baseMixin"></a>

### dc.baseMixin ⇒ <code>[baseMixin](#dc.baseMixin)</code>
`dc.baseMixin` is an abstract functional object representing a basic `dc` chart object
for all chart and widget implementations. Methods from the [dc.baseMixin](#dc.baseMixin) are inherited
and available on all chart implementations in the `dc` library.

**Kind**: static mixin of <code>[dc](#dc)</code>  

| Param | Type |
| --- | --- |
| _chart | <code>Object</code> | 


* [.baseMixin](#dc.baseMixin) ⇒ <code>[baseMixin](#dc.baseMixin)</code>
    * [.height([height])](#dc.baseMixin+height) ⇒ <code>Number</code> &#124; <code>[baseMixin](#dc.baseMixin)</code>
    * [.width([width])](#dc.baseMixin+width) ⇒ <code>Number</code> &#124; <code>[baseMixin](#dc.baseMixin)</code>
    * [.minWidth([minWidth])](#dc.baseMixin+minWidth) ⇒ <code>Number</code> &#124; <code>[baseMixin](#dc.baseMixin)</code>
    * [.minHeight([minHeight])](#dc.baseMixin+minHeight) ⇒ <code>Number</code> &#124; <code>[baseMixin](#dc.baseMixin)</code>
    * [.dimension([dimension])](#dc.baseMixin+dimension) ⇒ <code>crossfilter.dimension</code> &#124; <code>[baseMixin](#dc.baseMixin)</code>
    * [.data([callback])](#dc.baseMixin+data) ⇒ <code>\*</code> &#124; <code>[baseMixin](#dc.baseMixin)</code>
    * [.group([group], [name])](#dc.baseMixin+group) ⇒ <code>crossfilter.group</code> &#124; <code>[baseMixin](#dc.baseMixin)</code>
    * [.ordering([orderFunction])](#dc.baseMixin+ordering) ⇒ <code>function</code> &#124; <code>[baseMixin](#dc.baseMixin)</code>
    * [.filterAll()](#dc.baseMixin+filterAll) ⇒ <code>[baseMixin](#dc.baseMixin)</code>
    * [.select()](#dc.baseMixin+select) ⇒ <code>d3.selection</code>
    * [.selectAll()](#dc.baseMixin+selectAll) ⇒ <code>d3.selection</code>
    * [.anchor([parent], [chartGroup])](#dc.baseMixin+anchor) ⇒ <code>String</code> &#124; <code>node</code> &#124; <code>d3.selection</code> &#124; <code>[baseMixin](#dc.baseMixin)</code>
    * [.anchorName()](#dc.baseMixin+anchorName) ⇒ <code>String</code>
    * [.root([rootElement])](#dc.baseMixin+root) ⇒ <code>HTMLElement</code> &#124; <code>[baseMixin](#dc.baseMixin)</code>
    * [.svg([svgElement])](#dc.baseMixin+svg) ⇒ <code>SVGElement</code> &#124; <code>d3.selection</code> &#124; <code>[baseMixin](#dc.baseMixin)</code>
    * [.resetSvg()](#dc.baseMixin+resetSvg) ⇒ <code>SVGElement</code>
    * [.filterPrinter([filterPrinterFunction])](#dc.baseMixin+filterPrinter) ⇒ <code>function</code> &#124; <code>[baseMixin](#dc.baseMixin)</code>
    * [.controlsUseVisibility([controlsUseVisibility])](#dc.baseMixin+controlsUseVisibility) ⇒ <code>Boolean</code> &#124; <code>[baseMixin](#dc.baseMixin)</code>
    * [.turnOnControls()](#dc.baseMixin+turnOnControls) ⇒ <code>[baseMixin](#dc.baseMixin)</code>
    * [.turnOffControls()](#dc.baseMixin+turnOffControls) ⇒ <code>[baseMixin](#dc.baseMixin)</code>
    * [.transitionDuration([duration])](#dc.baseMixin+transitionDuration) ⇒ <code>Number</code> &#124; <code>[baseMixin](#dc.baseMixin)</code>
    * [.transitionDelay([delay])](#dc.baseMixin+transitionDelay) ⇒ <code>Number</code> &#124; <code>[baseMixin](#dc.baseMixin)</code>
    * [.render()](#dc.baseMixin+render) ⇒ <code>[baseMixin](#dc.baseMixin)</code>
    * [.redraw()](#dc.baseMixin+redraw) ⇒ <code>[baseMixin](#dc.baseMixin)</code>
    * [.commitHandler()](#dc.baseMixin+commitHandler) ⇒ <code>[baseMixin](#dc.baseMixin)</code>
    * [.redrawGroup()](#dc.baseMixin+redrawGroup) ⇒ <code>[baseMixin](#dc.baseMixin)</code>
    * [.renderGroup()](#dc.baseMixin+renderGroup) ⇒ <code>[baseMixin](#dc.baseMixin)</code>
    * [.hasFilterHandler([hasFilterHandler])](#dc.baseMixin+hasFilterHandler) ⇒ <code>function</code> &#124; <code>[baseMixin](#dc.baseMixin)</code>
    * [.hasFilter([filter])](#dc.baseMixin+hasFilter) ⇒ <code>Boolean</code>
    * [.removeFilterHandler([removeFilterHandler])](#dc.baseMixin+removeFilterHandler) ⇒ <code>function</code> &#124; <code>[baseMixin](#dc.baseMixin)</code>
    * [.addFilterHandler([addFilterHandler])](#dc.baseMixin+addFilterHandler) ⇒ <code>function</code> &#124; <code>[baseMixin](#dc.baseMixin)</code>
    * [.resetFilterHandler([resetFilterHandler])](#dc.baseMixin+resetFilterHandler) ⇒ <code>[baseMixin](#dc.baseMixin)</code>
    * [.replaceFilter([filter])](#dc.baseMixin+replaceFilter) ⇒ <code>[baseMixin](#dc.baseMixin)</code>
    * [.filter([filter])](#dc.baseMixin+filter) ⇒ <code>[baseMixin](#dc.baseMixin)</code>
    * [.filters()](#dc.baseMixin+filters) ⇒ <code>Array.&lt;\*&gt;</code>
    * [.onClick(datum)](#dc.baseMixin+onClick)
    * [.filterHandler([filterHandler])](#dc.baseMixin+filterHandler) ⇒ <code>function</code> &#124; <code>[baseMixin](#dc.baseMixin)</code>
    * [.keyAccessor([keyAccessor])](#dc.baseMixin+keyAccessor) ⇒ <code>function</code> &#124; <code>[baseMixin](#dc.baseMixin)</code>
    * [.valueAccessor([valueAccessor])](#dc.baseMixin+valueAccessor) ⇒ <code>function</code> &#124; <code>[baseMixin](#dc.baseMixin)</code>
    * [.label([labelFunction], [enableLabels])](#dc.baseMixin+label) ⇒ <code>function</code> &#124; <code>[baseMixin](#dc.baseMixin)</code>
    * [.renderLabel([renderLabel])](#dc.baseMixin+renderLabel) ⇒ <code>Boolean</code> &#124; <code>[baseMixin](#dc.baseMixin)</code>
    * [.title([titleFunction])](#dc.baseMixin+title) ⇒ <code>function</code> &#124; <code>[baseMixin](#dc.baseMixin)</code>
    * [.renderTitle([renderTitle])](#dc.baseMixin+renderTitle) ⇒ <code>Boolean</code> &#124; <code>[baseMixin](#dc.baseMixin)</code>
    * ~~[.renderlet(renderletFunction)](#dc.baseMixin+renderlet) ⇒ <code>[baseMixin](#dc.baseMixin)</code>~~
    * [.chartGroup([chartGroup])](#dc.baseMixin+chartGroup) ⇒ <code>String</code> &#124; <code>[baseMixin](#dc.baseMixin)</code>
    * [.expireCache()](#dc.baseMixin+expireCache) ⇒ <code>[baseMixin](#dc.baseMixin)</code>
    * [.legend([legend])](#dc.baseMixin+legend) ⇒ <code>[legend](#dc.legend)</code> &#124; <code>[baseMixin](#dc.baseMixin)</code>
    * [.chartID()](#dc.baseMixin+chartID) ⇒ <code>String</code>
    * [.options(opts)](#dc.baseMixin+options) ⇒ <code>[baseMixin](#dc.baseMixin)</code>
    * [.on(event, listener)](#dc.baseMixin+on) ⇒ <code>[baseMixin](#dc.baseMixin)</code>

<a name="dc.baseMixin+height"></a>

#### baseMixin.height([height]) ⇒ <code>Number</code> &#124; <code>[baseMixin](#dc.baseMixin)</code>
Set or get the height attribute of a chart. The height is applied to the SVGElement generated by
the chart when rendered (or re-rendered). If a value is given, then it will be used to calculate
the new height and the chart returned for method chaining.  The value can either be a numeric, a
function, or falsy. If no value is specified then the value of the current height attribute will
be returned.

By default, without an explicit height being given, the chart will select the width of its
anchor element. If that isn't possible it defaults to 200 (provided by the
[minHeight](#dc.baseMixin+minHeight) property). Setting the value falsy will return
the chart to the default behavior.

**Kind**: instance method of <code>[baseMixin](#dc.baseMixin)</code>  
**See**: [minHeight](#dc.baseMixin+minHeight)  

| Param | Type |
| --- | --- |
| [height] | <code>Number</code> &#124; <code>function</code> | 

**Example**  
```js
// Default height
chart.height(function (element) {
    var height = element && element.getBoundingClientRect && element.getBoundingClientRect().height;
    return (height && height > chart.minHeight()) ? height : chart.minHeight();
});

chart.height(250); // Set the chart's height to 250px;
chart.height(function(anchor) { return doSomethingWith(anchor); }); // set the chart's height with a function
chart.height(null); // reset the height to the default auto calculation
```
<a name="dc.baseMixin+width"></a>

#### baseMixin.width([width]) ⇒ <code>Number</code> &#124; <code>[baseMixin](#dc.baseMixin)</code>
Set or get the width attribute of a chart.

**Kind**: instance method of <code>[baseMixin](#dc.baseMixin)</code>  
**See**

- [height](#dc.baseMixin+height)
- [minWidth](#dc.baseMixin+minWidth)


| Param | Type |
| --- | --- |
| [width] | <code>Number</code> &#124; <code>function</code> | 

**Example**  
```js
// Default width
chart.width(function (element) {
    var width = element && element.getBoundingClientRect && element.getBoundingClientRect().width;
    return (width && width > chart.minWidth()) ? width : chart.minWidth();
});
```
<a name="dc.baseMixin+minWidth"></a>

#### baseMixin.minWidth([minWidth]) ⇒ <code>Number</code> &#124; <code>[baseMixin](#dc.baseMixin)</code>
Set or get the minimum width attribute of a chart. This only has effect when used with the default
[width](#dc.baseMixin+width) function.

**Kind**: instance method of <code>[baseMixin](#dc.baseMixin)</code>  
**See**: [width](#dc.baseMixin+width)  

| Param | Type | Default |
| --- | --- | --- |
| [minWidth] | <code>Number</code> | <code>200</code> | 

<a name="dc.baseMixin+minHeight"></a>

#### baseMixin.minHeight([minHeight]) ⇒ <code>Number</code> &#124; <code>[baseMixin](#dc.baseMixin)</code>
Set or get the minimum height attribute of a chart. This only has effect when used with the default
[height](#dc.baseMixin+height) function.

**Kind**: instance method of <code>[baseMixin](#dc.baseMixin)</code>  
**See**: [height](#dc.baseMixin+height)  

| Param | Type | Default |
| --- | --- | --- |
| [minHeight] | <code>Number</code> | <code>200</code> | 

<a name="dc.baseMixin+dimension"></a>

#### baseMixin.dimension([dimension]) ⇒ <code>crossfilter.dimension</code> &#124; <code>[baseMixin](#dc.baseMixin)</code>
**mandatory**

Set or get the dimension attribute of a chart. In `dc`, a dimension can be any valid
[crossfilter dimension](https://github.com/crossfilter/crossfilter/wiki/API-Reference#dimension)

If a value is given, then it will be used as the new dimension. If no value is specified then
the current dimension will be returned.

**Kind**: instance method of <code>[baseMixin](#dc.baseMixin)</code>  
**See**: [crossfilter.dimension](https://github.com/crossfilter/crossfilter/wiki/API-Reference#dimension)  

| Param | Type |
| --- | --- |
| [dimension] | <code>crossfilter.dimension</code> | 

**Example**  
```js
var index = crossfilter([]);
var dimension = index.dimension(dc.pluck('key'));
chart.dimension(dimension);
```
<a name="dc.baseMixin+data"></a>

#### baseMixin.data([callback]) ⇒ <code>\*</code> &#124; <code>[baseMixin](#dc.baseMixin)</code>
Set the data callback or retrieve the chart's data set. The data callback is passed the chart's
group and by default will return
[group.all](https://github.com/crossfilter/crossfilter/wiki/API-Reference#group_all).
This behavior may be modified to, for instance, return only the top 5 groups.

**Kind**: instance method of <code>[baseMixin](#dc.baseMixin)</code>  

| Param | Type |
| --- | --- |
| [callback] | <code>function</code> | 

**Example**  
```js
// Default data function
chart.data(function (group) { return group.all(); });

chart.data(function (group) { return group.top(5); });
```
<a name="dc.baseMixin+group"></a>

#### baseMixin.group([group], [name]) ⇒ <code>crossfilter.group</code> &#124; <code>[baseMixin](#dc.baseMixin)</code>
**mandatory**

Set or get the group attribute of a chart. In `dc` a group is a
[crossfilter group](https://github.com/crossfilter/crossfilter/wiki/API-Reference#group-map-reduce).
Usually the group should be created from the particular dimension associated with the same chart. If a value is
given, then it will be used as the new group.

If no value specified then the current group will be returned.
If `name` is specified then it will be used to generate legend label.

**Kind**: instance method of <code>[baseMixin](#dc.baseMixin)</code>  
**See**: [crossfilter.group](https://github.com/crossfilter/crossfilter/wiki/API-Reference#group-map-reduce)  

| Param | Type |
| --- | --- |
| [group] | <code>crossfilter.group</code> | 
| [name] | <code>String</code> | 

**Example**  
```js
var index = crossfilter([]);
var dimension = index.dimension(dc.pluck('key'));
chart.dimension(dimension);
chart.group(dimension.group(crossfilter.reduceSum()));
```
<a name="dc.baseMixin+ordering"></a>

#### baseMixin.ordering([orderFunction]) ⇒ <code>function</code> &#124; <code>[baseMixin](#dc.baseMixin)</code>
Get or set an accessor to order ordinal dimensions.  The chart uses
[crossfilter.quicksort.by](https://github.com/crossfilter/crossfilter/wiki/API-Reference#quicksort_by)
to sort elements; this accessor returns the value to order on.

**Kind**: instance method of <code>[baseMixin](#dc.baseMixin)</code>  
**See**: [crossfilter.quicksort.by](https://github.com/crossfilter/crossfilter/wiki/API-Reference#quicksort_by)  

| Param | Type |
| --- | --- |
| [orderFunction] | <code>function</code> | 

**Example**  
```js
// Default ordering accessor
_chart.ordering(dc.pluck('key'));
```
<a name="dc.baseMixin+filterAll"></a>

#### baseMixin.filterAll() ⇒ <code>[baseMixin](#dc.baseMixin)</code>
Clear all filters associated with this chart. The same effect can be achieved by calling
[chart.filter(null)](#dc.baseMixin+filter).

**Kind**: instance method of <code>[baseMixin](#dc.baseMixin)</code>  
<a name="dc.baseMixin+select"></a>

#### baseMixin.select() ⇒ <code>d3.selection</code>
Execute d3 single selection in the chart's scope using the given selector and return the d3
selection.

This function is **not chainable** since it does not return a chart instance; however the d3
selection result can be chained to d3 function calls.

**Kind**: instance method of <code>[baseMixin](#dc.baseMixin)</code>  
**See**: [d3.select](https://github.com/d3/d3-3.x-api-reference/blob/master/Selections.md#d3_select)  
**Example**  
```js
// Has the same effect as d3.select('#chart-id').select(selector)
chart.select(selector)
```
<a name="dc.baseMixin+selectAll"></a>

#### baseMixin.selectAll() ⇒ <code>d3.selection</code>
Execute in scope d3 selectAll using the given selector and return d3 selection result.

This function is **not chainable** since it does not return a chart instance; however the d3
selection result can be chained to d3 function calls.

**Kind**: instance method of <code>[baseMixin](#dc.baseMixin)</code>  
**See**: [d3.selectAll](https://github.com/d3/d3-3.x-api-reference/blob/master/Selections.md#d3_selectAll)  
**Example**  
```js
// Has the same effect as d3.select('#chart-id').selectAll(selector)
chart.selectAll(selector)
```
<a name="dc.baseMixin+anchor"></a>

#### baseMixin.anchor([parent], [chartGroup]) ⇒ <code>String</code> &#124; <code>node</code> &#124; <code>d3.selection</code> &#124; <code>[baseMixin](#dc.baseMixin)</code>
Set the root SVGElement to either be an existing chart's root; or any valid [d3 single
selector](https://github.com/d3/d3-3.x-api-reference/blob/master/Selections.md#selecting-elements) specifying a dom
block element such as a div; or a dom element or d3 selection. Optionally registers the chart
within the chartGroup. This class is called internally on chart initialization, but be called
again to relocate the chart. However, it will orphan any previously created SVGElements.

**Kind**: instance method of <code>[baseMixin](#dc.baseMixin)</code>  

| Param | Type |
| --- | --- |
| [parent] | <code>anchorChart</code> &#124; <code>anchorSelector</code> &#124; <code>anchorNode</code> | 
| [chartGroup] | <code>String</code> | 

<a name="dc.baseMixin+anchorName"></a>

#### baseMixin.anchorName() ⇒ <code>String</code>
Returns the DOM id for the chart's anchored location.

**Kind**: instance method of <code>[baseMixin](#dc.baseMixin)</code>  
<a name="dc.baseMixin+root"></a>

#### baseMixin.root([rootElement]) ⇒ <code>HTMLElement</code> &#124; <code>[baseMixin](#dc.baseMixin)</code>
Returns the root element where a chart resides. Usually it will be the parent div element where
the SVGElement was created. You can also pass in a new root element however this is usually handled by
dc internally. Resetting the root element on a chart outside of dc internals may have
unexpected consequences.

**Kind**: instance method of <code>[baseMixin](#dc.baseMixin)</code>  
**See**: [HTMLElement](https://developer.mozilla.org/en-US/docs/Web/API/HTMLElement)  

| Param | Type |
| --- | --- |
| [rootElement] | <code>HTMLElement</code> | 

<a name="dc.baseMixin+svg"></a>

#### baseMixin.svg([svgElement]) ⇒ <code>SVGElement</code> &#124; <code>d3.selection</code> &#124; <code>[baseMixin](#dc.baseMixin)</code>
Returns the top SVGElement for this specific chart. You can also pass in a new SVGElement,
however this is usually handled by dc internally. Resetting the SVGElement on a chart outside
of dc internals may have unexpected consequences.

**Kind**: instance method of <code>[baseMixin](#dc.baseMixin)</code>  
**See**: [SVGElement](https://developer.mozilla.org/en-US/docs/Web/API/SVGElement)  

| Param | Type |
| --- | --- |
| [svgElement] | <code>SVGElement</code> &#124; <code>d3.selection</code> | 

<a name="dc.baseMixin+resetSvg"></a>

#### baseMixin.resetSvg() ⇒ <code>SVGElement</code>
Remove the chart's SVGElements from the dom and recreate the container SVGElement.

**Kind**: instance method of <code>[baseMixin](#dc.baseMixin)</code>  
**See**: [SVGElement](https://developer.mozilla.org/en-US/docs/Web/API/SVGElement)  
<a name="dc.baseMixin+filterPrinter"></a>

#### baseMixin.filterPrinter([filterPrinterFunction]) ⇒ <code>function</code> &#124; <code>[baseMixin](#dc.baseMixin)</code>
Set or get the filter printer function. The filter printer function is used to generate human
friendly text for filter value(s) associated with the chart instance. The text will get shown
in the `.filter element; see [turnOnControls](#dc.baseMixin+turnOnControls).

By default dc charts use a default filter printer [filters](#dc.printers.filters)
that provides simple printing support for both single value and ranged filters.

**Kind**: instance method of <code>[baseMixin](#dc.baseMixin)</code>  

| Param | Type | Default |
| --- | --- | --- |
| [filterPrinterFunction] | <code>function</code> | <code>dc.printers.filters</code> | 

**Example**  
```js
// for a chart with an ordinal brush, print the filters in upper case
chart.filterPrinter(function(filters) {
  return filters.map(function(f) { return f.toUpperCase(); }).join(', ');
});
// for a chart with a range brush, print the filter as start and extent
chart.filterPrinter(function(filters) {
  return 'start ' + dc.utils.printSingleValue(filters[0][0]) +
    ' extent ' + dc.utils.printSingleValue(filters[0][1] - filters[0][0]);
});
```
<a name="dc.baseMixin+controlsUseVisibility"></a>

#### baseMixin.controlsUseVisibility([controlsUseVisibility]) ⇒ <code>Boolean</code> &#124; <code>[baseMixin](#dc.baseMixin)</code>
If set, use the `visibility` attribute instead of the `display` attribute for showing/hiding
chart reset and filter controls, for less disruption to the layout.

**Kind**: instance method of <code>[baseMixin](#dc.baseMixin)</code>  

| Param | Type | Default |
| --- | --- | --- |
| [controlsUseVisibility] | <code>Boolean</code> | <code>false</code> | 

<a name="dc.baseMixin+turnOnControls"></a>

#### baseMixin.turnOnControls() ⇒ <code>[baseMixin](#dc.baseMixin)</code>
Turn on optional control elements within the root element. dc currently supports the
following html control elements.
* root.selectAll('.reset') - elements are turned on if the chart has an active filter. This type
of control element is usually used to store a reset link to allow user to reset filter on a
certain chart. This element will be turned off automatically if the filter is cleared.
* root.selectAll('.filter') elements are turned on if the chart has an active filter. The text
content of this element is then replaced with the current filter value using the filter printer
function. This type of element will be turned off automatically if the filter is cleared.

**Kind**: instance method of <code>[baseMixin](#dc.baseMixin)</code>  
<a name="dc.baseMixin+turnOffControls"></a>

#### baseMixin.turnOffControls() ⇒ <code>[baseMixin](#dc.baseMixin)</code>
Turn off optional control elements within the root element.

**Kind**: instance method of <code>[baseMixin](#dc.baseMixin)</code>  
**See**: [turnOnControls](#dc.baseMixin+turnOnControls)  
<a name="dc.baseMixin+transitionDuration"></a>

#### baseMixin.transitionDuration([duration]) ⇒ <code>Number</code> &#124; <code>[baseMixin](#dc.baseMixin)</code>
Set or get the animation transition duration (in milliseconds) for this chart instance.

**Kind**: instance method of <code>[baseMixin](#dc.baseMixin)</code>  

| Param | Type | Default |
| --- | --- | --- |
| [duration] | <code>Number</code> | <code>750</code> | 

<a name="dc.baseMixin+transitionDelay"></a>

#### baseMixin.transitionDelay([delay]) ⇒ <code>Number</code> &#124; <code>[baseMixin](#dc.baseMixin)</code>
Set or get the animation transition delay (in milliseconds) for this chart instance.

**Kind**: instance method of <code>[baseMixin](#dc.baseMixin)</code>  

| Param | Type | Default |
| --- | --- | --- |
| [delay] | <code>Number</code> | <code>0</code> | 

<a name="dc.baseMixin+render"></a>

#### baseMixin.render() ⇒ <code>[baseMixin](#dc.baseMixin)</code>
Invoking this method will force the chart to re-render everything from scratch. Generally it
should only be used to render the chart for the first time on the page or if you want to make
sure everything is redrawn from scratch instead of relying on the default incremental redrawing
behaviour.

**Kind**: instance method of <code>[baseMixin](#dc.baseMixin)</code>  
<a name="dc.baseMixin+redraw"></a>

#### baseMixin.redraw() ⇒ <code>[baseMixin](#dc.baseMixin)</code>
Calling redraw will cause the chart to re-render data changes incrementally. If there is no
change in the underlying data dimension then calling this method will have no effect on the
chart. Most chart interaction in dc will automatically trigger this method through internal
events (in particular [redrawAll](#dc.redrawAll)); therefore, you only need to
manually invoke this function if data is manipulated outside of dc's control (for example if
data is loaded in the background using
[crossfilter.add](https://github.com/crossfilter/crossfilter/wiki/API-Reference#crossfilter_add)).

**Kind**: instance method of <code>[baseMixin](#dc.baseMixin)</code>  
<a name="dc.baseMixin+commitHandler"></a>

#### baseMixin.commitHandler() ⇒ <code>[baseMixin](#dc.baseMixin)</code>
Gets/sets the commit handler. If the chart has a commit handler, the handler will be called when
the chart's filters have changed, in order to send the filter data asynchronously to a server.

Unlike other functions in dc.js, the commit handler is asynchronous. It takes two arguments:
a flag indicating whether this is a render (true) or a redraw (false), and a callback to be
triggered once the commit is filtered. The callback has the standard node.js continuation signature
with error first and result second.

**Kind**: instance method of <code>[baseMixin](#dc.baseMixin)</code>  
<a name="dc.baseMixin+redrawGroup"></a>

#### baseMixin.redrawGroup() ⇒ <code>[baseMixin](#dc.baseMixin)</code>
Redraws all charts in the same group as this chart, typically in reaction to a filter
change. If the chart has a [commitHandler](dc.baseMixin.commitFilter), it will
be executed and waited for.

**Kind**: instance method of <code>[baseMixin](#dc.baseMixin)</code>  
<a name="dc.baseMixin+renderGroup"></a>

#### baseMixin.renderGroup() ⇒ <code>[baseMixin](#dc.baseMixin)</code>
Renders all charts in the same group as this chart. If the chart has a
[commitHandler](dc.baseMixin.commitFilter), it will be executed and waited for

**Kind**: instance method of <code>[baseMixin](#dc.baseMixin)</code>  
<a name="dc.baseMixin+hasFilterHandler"></a>

#### baseMixin.hasFilterHandler([hasFilterHandler]) ⇒ <code>function</code> &#124; <code>[baseMixin](#dc.baseMixin)</code>
Set or get the has-filter handler. The has-filter handler is a function that checks to see if
the chart's current filters (first argument) include a specific filter (second argument).  Using a custom has-filter handler allows
you to change the way filters are checked for and replaced.

**Kind**: instance method of <code>[baseMixin](#dc.baseMixin)</code>  

| Param | Type |
| --- | --- |
| [hasFilterHandler] | <code>function</code> | 

**Example**  
```js
// default has-filter handler
chart.hasFilterHandler(function (filters, filter) {
    if (filter === null || typeof(filter) === 'undefined') {
        return filters.length > 0;
    }
    return filters.some(function (f) {
        return filter <= f && filter >= f;
    });
});

// custom filter handler (no-op)
chart.hasFilterHandler(function(filters, filter) {
    return false;
});
```
<a name="dc.baseMixin+hasFilter"></a>

#### baseMixin.hasFilter([filter]) ⇒ <code>Boolean</code>
Check whether any active filter or a specific filter is associated with particular chart instance.
This function is **not chainable**.

**Kind**: instance method of <code>[baseMixin](#dc.baseMixin)</code>  
**See**: [hasFilterHandler](#dc.baseMixin+hasFilterHandler)  

| Param | Type |
| --- | --- |
| [filter] | <code>\*</code> | 

<a name="dc.baseMixin+removeFilterHandler"></a>

#### baseMixin.removeFilterHandler([removeFilterHandler]) ⇒ <code>function</code> &#124; <code>[baseMixin](#dc.baseMixin)</code>
Set or get the remove filter handler. The remove filter handler is a function that removes a
filter from the chart's current filters. Using a custom remove filter handler allows you to
change how filters are removed or perform additional work when removing a filter, e.g. when
using a filter server other than crossfilter.

The handler should return a new or modified array as the result.

**Kind**: instance method of <code>[baseMixin](#dc.baseMixin)</code>  

| Param | Type |
| --- | --- |
| [removeFilterHandler] | <code>function</code> | 

**Example**  
```js
// default remove filter handler
chart.removeFilterHandler(function (filters, filter) {
    for (var i = 0; i < filters.length; i++) {
        if (filters[i] <= filter && filters[i] >= filter) {
            filters.splice(i, 1);
            break;
        }
    }
    return filters;
});

// custom filter handler (no-op)
chart.removeFilterHandler(function(filters, filter) {
    return filters;
});
```
<a name="dc.baseMixin+addFilterHandler"></a>

#### baseMixin.addFilterHandler([addFilterHandler]) ⇒ <code>function</code> &#124; <code>[baseMixin](#dc.baseMixin)</code>
Set or get the add filter handler. The add filter handler is a function that adds a filter to
the chart's filter list. Using a custom add filter handler allows you to change the way filters
are added or perform additional work when adding a filter, e.g. when using a filter server other
than crossfilter.

The handler should return a new or modified array as the result.

**Kind**: instance method of <code>[baseMixin](#dc.baseMixin)</code>  

| Param | Type |
| --- | --- |
| [addFilterHandler] | <code>function</code> | 

**Example**  
```js
// default add filter handler
chart.addFilterHandler(function (filters, filter) {
    filters.push(filter);
    return filters;
});

// custom filter handler (no-op)
chart.addFilterHandler(function(filters, filter) {
    return filters;
});
```
<a name="dc.baseMixin+resetFilterHandler"></a>

#### baseMixin.resetFilterHandler([resetFilterHandler]) ⇒ <code>[baseMixin](#dc.baseMixin)</code>
Set or get the reset filter handler. The reset filter handler is a function that resets the
chart's filter list by returning a new list. Using a custom reset filter handler allows you to
change the way filters are reset, or perform additional work when resetting the filters,
e.g. when using a filter server other than crossfilter.

The handler should return a new or modified array as the result.

**Kind**: instance method of <code>[baseMixin](#dc.baseMixin)</code>  

| Param | Type |
| --- | --- |
| [resetFilterHandler] | <code>function</code> | 

**Example**  
```js
// default remove filter handler
function (filters) {
    return [];
}

// custom filter handler (no-op)
chart.resetFilterHandler(function(filters) {
    return filters;
});
```
<a name="dc.baseMixin+replaceFilter"></a>

#### baseMixin.replaceFilter([filter]) ⇒ <code>[baseMixin](#dc.baseMixin)</code>
Replace the chart filter. This is equivalent to calling `chart.filter(null).filter(filter)`
but more efficient because the filter is only applied once.

**Kind**: instance method of <code>[baseMixin](#dc.baseMixin)</code>  

| Param | Type |
| --- | --- |
| [filter] | <code>\*</code> | 

<a name="dc.baseMixin+filter"></a>

#### baseMixin.filter([filter]) ⇒ <code>[baseMixin](#dc.baseMixin)</code>
Filter the chart by the given parameter, or return the current filter if no input parameter
is given.

The filter parameter can take one of these forms:
* A single value: the value will be toggled (added if it is not present in the current
filters, removed if it is present)
* An array containing a single array of values (`[[value,value,value]]`): each value is
toggled
* When appropriate for the chart, a [dc filter object](#dc.filters) such as
  * [`dc.filters.RangedFilter`](#dc.filters.RangedFilter) for the
[coordinateGridMixin](#dc.coordinateGridMixin) charts
  * [`dc.filters.TwoDimensionalFilter`](#dc.filters.TwoDimensionalFilter) for the
[heat map](#dc.heatMap)
  * [`dc.filters.RangedTwoDimensionalFilter`](#dc.filters.RangedTwoDimensionalFilter)
for the [scatter plot](#dc.scatterPlot)
* `null`: the filter will be reset using the
[resetFilterHandler](#dc.baseMixin+resetFilterHandler)

Note that this is always a toggle (even when it doesn't make sense for the filter type). If
you wish to replace the current filter, either call `chart.filter(null)` first - or it's more
efficient to call [`chart.replaceFilter(filter)`](#dc.baseMixin+replaceFilter) instead.

Each toggle is executed by checking if the value is already present using the
[hasFilterHandler](#dc.baseMixin+hasFilterHandler); if it is not present, it is added
using the [addFilterHandler](#dc.baseMixin+addFilterHandler); if it is already present,
it is removed using the [removeFilterHandler](#dc.baseMixin+removeFilterHandler).

Once the filters array has been updated, the filters are applied to the
crossfilter dimension, using the [filterHandler](#dc.baseMixin+filterHandler).

Once you have set the filters, call [`chart.redrawGroup()`](#dc.baseMixin+redrawGroup)
(or [`dc.redrawAll()`](#dc.redrawAll)) to redraw the chart's group.

**Kind**: instance method of <code>[baseMixin](#dc.baseMixin)</code>  
**See**

- [addFilterHandler](#dc.baseMixin+addFilterHandler)
- [removeFilterHandler](#dc.baseMixin+removeFilterHandler)
- [resetFilterHandler](#dc.baseMixin+resetFilterHandler)
- [filterHandler](#dc.baseMixin+filterHandler)


| Param | Type |
| --- | --- |
| [filter] | <code>\*</code> | 

**Example**  
```js
// filter by a single string
chart.filter('Sunday');
// filter by a single age
chart.filter(18);
// filter by a set of states
chart.filter([['MA', 'TX', 'ND', 'WA']]);
// filter by range -- note the use of dc.filters.RangedFilter, which is different
// from the syntax for filtering a crossfilter dimension directly, dimension.filter([15,20])
chart.filter(dc.filters.RangedFilter(15,20));
```
<a name="dc.baseMixin+filters"></a>

#### baseMixin.filters() ⇒ <code>Array.&lt;\*&gt;</code>
Returns all current filters. This method does not perform defensive cloning of the internal
filter array before returning, therefore any modification of the returned array will effect the
chart's internal filter storage.

**Kind**: instance method of <code>[baseMixin](#dc.baseMixin)</code>  
<a name="dc.baseMixin+onClick"></a>

#### baseMixin.onClick(datum)
This function is passed to d3 as the onClick handler for each chart. The default behavior is to
filter on the clicked datum (passed to the callback) and redraw the chart group.

**Kind**: instance method of <code>[baseMixin](#dc.baseMixin)</code>  

| Param | Type |
| --- | --- |
| datum | <code>\*</code> | 

<a name="dc.baseMixin+filterHandler"></a>

#### baseMixin.filterHandler([filterHandler]) ⇒ <code>function</code> &#124; <code>[baseMixin](#dc.baseMixin)</code>
Set or get the filter handler. The filter handler is a function that performs the filter action
on a specific dimension. Using a custom filter handler allows you to perform additional logic
before or after filtering.

**Kind**: instance method of <code>[baseMixin](#dc.baseMixin)</code>  
**See**: [crossfilter.dimension.filter](https://github.com/crossfilter/crossfilter/wiki/API-Reference#dimension_filter)  

| Param | Type |
| --- | --- |
| [filterHandler] | <code>function</code> | 

**Example**  
```js
// the default filter handler handles all possible cases for the charts in dc.js
// you can replace it with something more specialized for your own chart
chart.filterHandler(function (dimension, filters) {
    if (filters.length === 0) {
        // the empty case (no filtering)
        dimension.filter(null);
    } else if (filters.length === 1 && !filters[0].isFiltered) {
        // single value and not a function-based filter
        dimension.filterExact(filters[0]);
    } else if (filters.length === 1 && filters[0].filterType === 'RangedFilter') {
        // single range-based filter
        dimension.filterRange(filters[0]);
    } else {
        // an array of values, or an array of filter objects
        dimension.filterFunction(function (d) {
            for (var i = 0; i < filters.length; i++) {
                var filter = filters[i];
                if (filter.isFiltered && filter.isFiltered(d)) {
                    return true;
                } else if (filter <= d && filter >= d) {
                    return true;
                }
            }
            return false;
        });
    }
    return filters;
});

// custom filter handler
chart.filterHandler(function(dimension, filter){
    var newFilter = filter + 10;
    dimension.filter(newFilter);
    return newFilter; // set the actual filter value to the new value
});
```
<a name="dc.baseMixin+keyAccessor"></a>

#### baseMixin.keyAccessor([keyAccessor]) ⇒ <code>function</code> &#124; <code>[baseMixin](#dc.baseMixin)</code>
Set or get the key accessor function. The key accessor function is used to retrieve the key
value from the crossfilter group. Key values are used differently in different charts, for
example keys correspond to slices in a pie chart and x axis positions in a grid coordinate chart.

**Kind**: instance method of <code>[baseMixin](#dc.baseMixin)</code>  

| Param | Type |
| --- | --- |
| [keyAccessor] | <code>function</code> | 

**Example**  
```js
// default key accessor
chart.keyAccessor(function(d) { return d.key; });
// custom key accessor for a multi-value crossfilter reduction
chart.keyAccessor(function(p) { return p.value.absGain; });
```
<a name="dc.baseMixin+valueAccessor"></a>

#### baseMixin.valueAccessor([valueAccessor]) ⇒ <code>function</code> &#124; <code>[baseMixin](#dc.baseMixin)</code>
Set or get the value accessor function. The value accessor function is used to retrieve the
value from the crossfilter group. Group values are used differently in different charts, for
example values correspond to slice sizes in a pie chart and y axis positions in a grid
coordinate chart.

**Kind**: instance method of <code>[baseMixin](#dc.baseMixin)</code>  

| Param | Type |
| --- | --- |
| [valueAccessor] | <code>function</code> | 

**Example**  
```js
// default value accessor
chart.valueAccessor(function(d) { return d.value; });
// custom value accessor for a multi-value crossfilter reduction
chart.valueAccessor(function(p) { return p.value.percentageGain; });
```
<a name="dc.baseMixin+label"></a>

#### baseMixin.label([labelFunction], [enableLabels]) ⇒ <code>function</code> &#124; <code>[baseMixin](#dc.baseMixin)</code>
Set or get the label function. The chart class will use this function to render labels for each
child element in the chart, e.g. slices in a pie chart or bubbles in a bubble chart. Not every
chart supports the label function, for example line chart does not use this function
at all. By default, enables labels; pass false for the second parameter if this is not desired.

**Kind**: instance method of <code>[baseMixin](#dc.baseMixin)</code>  

| Param | Type | Default |
| --- | --- | --- |
| [labelFunction] | <code>function</code> |  | 
| [enableLabels] | <code>Boolean</code> | <code>true</code> | 

**Example**  
```js
// default label function just return the key
chart.label(function(d) { return d.key; });
// label function has access to the standard d3 data binding and can get quite complicated
chart.label(function(d) { return d.data.key + '(' + Math.floor(d.data.value / all.value() * 100) + '%)'; });
```
<a name="dc.baseMixin+renderLabel"></a>

#### baseMixin.renderLabel([renderLabel]) ⇒ <code>Boolean</code> &#124; <code>[baseMixin](#dc.baseMixin)</code>
Turn on/off label rendering

**Kind**: instance method of <code>[baseMixin](#dc.baseMixin)</code>  

| Param | Type | Default |
| --- | --- | --- |
| [renderLabel] | <code>Boolean</code> | <code>false</code> | 

<a name="dc.baseMixin+title"></a>

#### baseMixin.title([titleFunction]) ⇒ <code>function</code> &#124; <code>[baseMixin](#dc.baseMixin)</code>
Set or get the title function. The chart class will use this function to render the SVGElement title
(usually interpreted by browser as tooltips) for each child element in the chart, e.g. a slice
in a pie chart or a bubble in a bubble chart. Almost every chart supports the title function;
however in grid coordinate charts you need to turn off the brush in order to see titles, because
otherwise the brush layer will block tooltip triggering.

**Kind**: instance method of <code>[baseMixin](#dc.baseMixin)</code>  

| Param | Type |
| --- | --- |
| [titleFunction] | <code>function</code> | 

**Example**  
```js
// default title function shows "key: value"
chart.title(function(d) { return d.key + ': ' + d.value; });
// title function has access to the standard d3 data binding and can get quite complicated
chart.title(function(p) {
   return p.key.getFullYear()
       + '\n'
       + 'Index Gain: ' + numberFormat(p.value.absGain) + '\n'
       + 'Index Gain in Percentage: ' + numberFormat(p.value.percentageGain) + '%\n'
       + 'Fluctuation / Index Ratio: ' + numberFormat(p.value.fluctuationPercentage) + '%';
});
```
<a name="dc.baseMixin+renderTitle"></a>

#### baseMixin.renderTitle([renderTitle]) ⇒ <code>Boolean</code> &#124; <code>[baseMixin](#dc.baseMixin)</code>
Turn on/off title rendering, or return the state of the render title flag if no arguments are
given.

**Kind**: instance method of <code>[baseMixin](#dc.baseMixin)</code>  

| Param | Type | Default |
| --- | --- | --- |
| [renderTitle] | <code>Boolean</code> | <code>true</code> | 

<a name="dc.baseMixin+renderlet"></a>

#### ~~baseMixin.renderlet(renderletFunction) ⇒ <code>[baseMixin](#dc.baseMixin)</code>~~
***Deprecated***

A renderlet is similar to an event listener on rendering event. Multiple renderlets can be added
to an individual chart.  Each time a chart is rerendered or redrawn the renderlets are invoked
right after the chart finishes its transitions, giving you a way to modify the SVGElements.
Renderlet functions take the chart instance as the only input parameter and you can
use the dc API or use raw d3 to achieve pretty much any effect.

Use [on](#dc.baseMixin+on) with a 'renderlet' prefix.
Generates a random key for the renderlet, which makes it hard to remove.

**Kind**: instance method of <code>[baseMixin](#dc.baseMixin)</code>  

| Param | Type |
| --- | --- |
| renderletFunction | <code>function</code> | 

**Example**  
```js
// do this instead of .renderlet(function(chart) { ... })
chart.on("renderlet", function(chart){
    // mix of dc API and d3 manipulation
    chart.select('g.y').style('display', 'none');
    // its a closure so you can also access other chart variable available in the closure scope
    moveChart.filter(chart.filter());
});
```
<a name="dc.baseMixin+chartGroup"></a>

#### baseMixin.chartGroup([chartGroup]) ⇒ <code>String</code> &#124; <code>[baseMixin](#dc.baseMixin)</code>
Get or set the chart group to which this chart belongs. Chart groups are rendered or redrawn
together since it is expected they share the same underlying crossfilter data set.

**Kind**: instance method of <code>[baseMixin](#dc.baseMixin)</code>  

| Param | Type |
| --- | --- |
| [chartGroup] | <code>String</code> | 

<a name="dc.baseMixin+expireCache"></a>

#### baseMixin.expireCache() ⇒ <code>[baseMixin](#dc.baseMixin)</code>
Expire the internal chart cache. dc charts cache some data internally on a per chart basis to
speed up rendering and avoid unnecessary calculation; however it might be useful to clear the
cache if you have changed state which will affect rendering.  For example, if you invoke
[crossfilter.add](https://github.com/crossfilter/crossfilter/wiki/API-Reference#crossfilter_add)
function or reset group or dimension after rendering, it is a good idea to
clear the cache to make sure charts are rendered properly.

**Kind**: instance method of <code>[baseMixin](#dc.baseMixin)</code>  
<a name="dc.baseMixin+legend"></a>

#### baseMixin.legend([legend]) ⇒ <code>[legend](#dc.legend)</code> &#124; <code>[baseMixin](#dc.baseMixin)</code>
Attach a dc.legend widget to this chart. The legend widget will automatically draw legend labels
based on the color setting and names associated with each group.

**Kind**: instance method of <code>[baseMixin](#dc.baseMixin)</code>  

| Param | Type |
| --- | --- |
| [legend] | <code>[legend](#dc.legend)</code> | 

**Example**  
```js
chart.legend(dc.legend().x(400).y(10).itemHeight(13).gap(5))
```
<a name="dc.baseMixin+chartID"></a>

#### baseMixin.chartID() ⇒ <code>String</code>
Returns the internal numeric ID of the chart.

**Kind**: instance method of <code>[baseMixin](#dc.baseMixin)</code>  
<a name="dc.baseMixin+options"></a>

#### baseMixin.options(opts) ⇒ <code>[baseMixin](#dc.baseMixin)</code>
Set chart options using a configuration object. Each key in the object will cause the method of
the same name to be called with the value to set that attribute for the chart.

**Kind**: instance method of <code>[baseMixin](#dc.baseMixin)</code>  

| Param | Type |
| --- | --- |
| opts | <code>Object</code> | 

**Example**  
```js
chart.options({dimension: myDimension, group: myGroup});
```
<a name="dc.baseMixin+on"></a>

#### baseMixin.on(event, listener) ⇒ <code>[baseMixin](#dc.baseMixin)</code>
All dc chart instance supports the following listeners.
Supports the following events:
* `renderlet` - This listener function will be invoked after transitions after redraw and render. Replaces the
deprecated [renderlet](#dc.baseMixin+renderlet) method.
* `pretransition` - Like `.on('renderlet', ...)` but the event is fired before transitions start.
* `preRender` - This listener function will be invoked before chart rendering.
* `postRender` - This listener function will be invoked after chart finish rendering including
all renderlets' logic.
* `preRedraw` - This listener function will be invoked before chart redrawing.
* `postRedraw` - This listener function will be invoked after chart finish redrawing
including all renderlets' logic.
* `filtered` - This listener function will be invoked after a filter is applied, added or removed.
* `zoomed` - This listener function will be invoked after a zoom is triggered.

**Kind**: instance method of <code>[baseMixin](#dc.baseMixin)</code>  
**See**: [d3.dispatch.on](https://github.com/d3/d3-3.x-api-reference/blob/master/Internals.md#dispatch_on)  

| Param | Type |
| --- | --- |
| event | <code>String</code> | 
| listener | <code>function</code> | 

**Example**  
```js
.on('renderlet', function(chart, filter){...})
.on('pretransition', function(chart, filter){...})
.on('preRender', function(chart){...})
.on('postRender', function(chart){...})
.on('preRedraw', function(chart){...})
.on('postRedraw', function(chart){...})
.on('filtered', function(chart, filter){...})
.on('zoomed', function(chart, filter){...})
```
<a name="dc.marginMixin"></a>

### dc.marginMixin ⇒ <code>[marginMixin](#dc.marginMixin)</code>
Margin is a mixin that provides margin utility functions for both the Row Chart and Coordinate Grid
Charts.

**Kind**: static mixin of <code>[dc](#dc)</code>  

| Param | Type |
| --- | --- |
| _chart | <code>Object</code> | 

<a name="dc.marginMixin+margins"></a>

#### marginMixin.margins([margins]) ⇒ <code>Object</code> &#124; <code>[marginMixin](#dc.marginMixin)</code>
Get or set the margins for a particular coordinate grid chart instance. The margins is stored as
an associative Javascript array.

**Kind**: instance method of <code>[marginMixin](#dc.marginMixin)</code>  

| Param | Type | Default |
| --- | --- | --- |
| [margins] | <code>Object</code> | <code>{top: 10, right: 50, bottom: 30, left: 30}</code> | 

**Example**  
```js
var leftMargin = chart.margins().left; // 30 by default
chart.margins().left = 50;
leftMargin = chart.margins().left; // now 50
```
<a name="dc.colorMixin"></a>

### dc.colorMixin ⇒ <code>[colorMixin](#dc.colorMixin)</code>
The Color Mixin is an abstract chart functional class providing universal coloring support
as a mix-in for any concrete chart implementation.

**Kind**: static mixin of <code>[dc](#dc)</code>  

| Param | Type |
| --- | --- |
| _chart | <code>Object</code> | 


* [.colorMixin](#dc.colorMixin) ⇒ <code>[colorMixin](#dc.colorMixin)</code>
    * [.colors([colorScale])](#dc.colorMixin+colors) ⇒ <code>d3.scale</code> &#124; <code>[colorMixin](#dc.colorMixin)</code>
    * [.ordinalColors(r)](#dc.colorMixin+ordinalColors) ⇒ <code>[colorMixin](#dc.colorMixin)</code>
    * [.linearColors(r)](#dc.colorMixin+linearColors) ⇒ <code>[colorMixin](#dc.colorMixin)</code>
    * [.colorAccessor([colorAccessor])](#dc.colorMixin+colorAccessor) ⇒ <code>function</code> &#124; <code>[colorMixin](#dc.colorMixin)</code>
    * [.colorDomain([domain])](#dc.colorMixin+colorDomain) ⇒ <code>Array.&lt;String&gt;</code> &#124; <code>[colorMixin](#dc.colorMixin)</code>
    * [.calculateColorDomain()](#dc.colorMixin+calculateColorDomain) ⇒ <code>[colorMixin](#dc.colorMixin)</code>
    * [.getColor(d, [i])](#dc.colorMixin+getColor) ⇒ <code>String</code>
    * [.colorCalculator([colorCalculator])](#dc.colorMixin+colorCalculator) ⇒ <code>function</code> &#124; <code>[colorMixin](#dc.colorMixin)</code>

<a name="dc.colorMixin+colors"></a>

#### colorMixin.colors([colorScale]) ⇒ <code>d3.scale</code> &#124; <code>[colorMixin](#dc.colorMixin)</code>
Retrieve current color scale or set a new color scale. This methods accepts any function that
operates like a d3 scale.

**Kind**: instance method of <code>[colorMixin](#dc.colorMixin)</code>  
**See**: [d3.scale](https://github.com/d3/d3-3.x-api-reference/blob/master/Scales.md)  

| Param | Type | Default |
| --- | --- | --- |
| [colorScale] | <code>d3.scale</code> | <code>d3.scale.category20c()</code> | 

**Example**  
```js
// alternate categorical scale
chart.colors(d3.scale.category20b());
// ordinal scale
chart.colors(d3.scale.ordinal().range(['red','green','blue']));
// convenience method, the same as above
chart.ordinalColors(['red','green','blue']);
// set a linear scale
chart.linearColors(["#4575b4", "#ffffbf", "#a50026"]);
```
<a name="dc.colorMixin+ordinalColors"></a>

#### colorMixin.ordinalColors(r) ⇒ <code>[colorMixin](#dc.colorMixin)</code>
Convenience method to set the color scale to
[d3.scale.ordinal](https://github.com/d3/d3-3.x-api-reference/blob/master/Ordinal-Scales.md#ordinal) with
range `r`.

**Kind**: instance method of <code>[colorMixin](#dc.colorMixin)</code>  

| Param | Type |
| --- | --- |
| r | <code>Array.&lt;String&gt;</code> | 

<a name="dc.colorMixin+linearColors"></a>

#### colorMixin.linearColors(r) ⇒ <code>[colorMixin](#dc.colorMixin)</code>
Convenience method to set the color scale to an Hcl interpolated linear scale with range `r`.

**Kind**: instance method of <code>[colorMixin](#dc.colorMixin)</code>  

| Param | Type |
| --- | --- |
| r | <code>Array.&lt;Number&gt;</code> | 

<a name="dc.colorMixin+colorAccessor"></a>

#### colorMixin.colorAccessor([colorAccessor]) ⇒ <code>function</code> &#124; <code>[colorMixin](#dc.colorMixin)</code>
Set or the get color accessor function. This function will be used to map a data point in a
crossfilter group to a color value on the color scale. The default function uses the key
accessor.

**Kind**: instance method of <code>[colorMixin](#dc.colorMixin)</code>  

| Param | Type |
| --- | --- |
| [colorAccessor] | <code>function</code> | 

**Example**  
```js
// default index based color accessor
.colorAccessor(function (d, i){return i;})
// color accessor for a multi-value crossfilter reduction
.colorAccessor(function (d){return d.value.absGain;})
```
<a name="dc.colorMixin+colorDomain"></a>

#### colorMixin.colorDomain([domain]) ⇒ <code>Array.&lt;String&gt;</code> &#124; <code>[colorMixin](#dc.colorMixin)</code>
Set or get the current domain for the color mapping function. The domain must be supplied as an
array.

Note: previously this method accepted a callback function. Instead you may use a custom scale
set by [.colors](#dc.colorMixin+colors).

**Kind**: instance method of <code>[colorMixin](#dc.colorMixin)</code>  

| Param | Type |
| --- | --- |
| [domain] | <code>Array.&lt;String&gt;</code> | 

<a name="dc.colorMixin+calculateColorDomain"></a>

#### colorMixin.calculateColorDomain() ⇒ <code>[colorMixin](#dc.colorMixin)</code>
Set the domain by determining the min and max values as retrieved by
[.colorAccessor](#dc.colorMixin+colorAccessor) over the chart's dataset.

**Kind**: instance method of <code>[colorMixin](#dc.colorMixin)</code>  
<a name="dc.colorMixin+getColor"></a>

#### colorMixin.getColor(d, [i]) ⇒ <code>String</code>
Get the color for the datum d and counter i. This is used internally by charts to retrieve a color.

**Kind**: instance method of <code>[colorMixin](#dc.colorMixin)</code>  

| Param | Type |
| --- | --- |
| d | <code>\*</code> | 
| [i] | <code>Number</code> | 

<a name="dc.colorMixin+colorCalculator"></a>

#### colorMixin.colorCalculator([colorCalculator]) ⇒ <code>function</code> &#124; <code>[colorMixin](#dc.colorMixin)</code>
**Deprecated.** Get/set the color calculator. This actually replaces the
[getColor](#dc.colorMixin+getColor) method!

This is not recommended, since using a [colorAccessor](#dc.colorMixin+colorAccessor) and
color scale ([.colors](#dc.colorMixin+colors)) is more powerful and idiomatic d3.

**Kind**: instance method of <code>[colorMixin](#dc.colorMixin)</code>  

| Param | Type |
| --- | --- |
| [colorCalculator] | <code>\*</code> | 

<a name="dc.coordinateGridMixin"></a>

### dc.coordinateGridMixin ⇒ <code>[coordinateGridMixin](#dc.coordinateGridMixin)</code>
Coordinate Grid is an abstract base chart designed to support a number of coordinate grid based
concrete chart types, e.g. bar chart, line chart, and bubble chart.

**Kind**: static mixin of <code>[dc](#dc)</code>  
**Mixes**: <code>[colorMixin](#dc.colorMixin)</code>, <code>[marginMixin](#dc.marginMixin)</code>, <code>[baseMixin](#dc.baseMixin)</code>  

| Param | Type |
| --- | --- |
| _chart | <code>Object</code> | 


* [.coordinateGridMixin](#dc.coordinateGridMixin) ⇒ <code>[coordinateGridMixin](#dc.coordinateGridMixin)</code>
    * [.rescale()](#dc.coordinateGridMixin+rescale) ⇒ <code>[coordinateGridMixin](#dc.coordinateGridMixin)</code>
    * [.rangeChart([rangeChart])](#dc.coordinateGridMixin+rangeChart) ⇒ <code>[coordinateGridMixin](#dc.coordinateGridMixin)</code>
    * [.zoomScale([extent])](#dc.coordinateGridMixin+zoomScale) ⇒ <code>Array.&lt;(Number\|Date)&gt;</code> &#124; <code>[coordinateGridMixin](#dc.coordinateGridMixin)</code>
    * [.zoomOutRestrict([zoomOutRestrict])](#dc.coordinateGridMixin+zoomOutRestrict) ⇒ <code>Boolean</code> &#124; <code>[coordinateGridMixin](#dc.coordinateGridMixin)</code>
    * [.g([gElement])](#dc.coordinateGridMixin+g) ⇒ <code>SVGElement</code> &#124; <code>[coordinateGridMixin](#dc.coordinateGridMixin)</code>
    * [.mouseZoomable([mouseZoomable])](#dc.coordinateGridMixin+mouseZoomable) ⇒ <code>Boolean</code> &#124; <code>[coordinateGridMixin](#dc.coordinateGridMixin)</code>
    * [.chartBodyG([chartBodyG])](#dc.coordinateGridMixin+chartBodyG) ⇒ <code>SVGElement</code>
    * [.x([xScale])](#dc.coordinateGridMixin+x) ⇒ <code>d3.scale</code> &#124; <code>[coordinateGridMixin](#dc.coordinateGridMixin)</code>
    * [.xUnits([xUnits])](#dc.coordinateGridMixin+xUnits) ⇒ <code>function</code> &#124; <code>[coordinateGridMixin](#dc.coordinateGridMixin)</code>
    * [.xAxis([xAxis])](#dc.coordinateGridMixin+xAxis) ⇒ <code>d3.svg.axis</code> &#124; <code>[coordinateGridMixin](#dc.coordinateGridMixin)</code>
    * [.elasticX([elasticX])](#dc.coordinateGridMixin+elasticX) ⇒ <code>Boolean</code> &#124; <code>[coordinateGridMixin](#dc.coordinateGridMixin)</code>
    * [.xAxisPadding([padding])](#dc.coordinateGridMixin+xAxisPadding) ⇒ <code>Number</code> &#124; <code>String</code> &#124; <code>[coordinateGridMixin](#dc.coordinateGridMixin)</code>
    * [.xAxisPaddingUnit([unit])](#dc.coordinateGridMixin+xAxisPaddingUnit) ⇒ <code>String</code> &#124; <code>[coordinateGridMixin](#dc.coordinateGridMixin)</code>
    * [.xUnitCount()](#dc.coordinateGridMixin+xUnitCount) ⇒ <code>Number</code>
    * [.useRightYAxis([useRightYAxis])](#dc.coordinateGridMixin+useRightYAxis) ⇒ <code>Boolean</code> &#124; <code>[coordinateGridMixin](#dc.coordinateGridMixin)</code>
    * [.isOrdinal()](#dc.coordinateGridMixin+isOrdinal) ⇒ <code>Boolean</code>
    * [.xAxisLabel([labelText], [padding])](#dc.coordinateGridMixin+xAxisLabel) ⇒ <code>String</code>
    * [.yAxisLabel([labelText], [padding])](#dc.coordinateGridMixin+yAxisLabel) ⇒ <code>String</code> &#124; <code>[coordinateGridMixin](#dc.coordinateGridMixin)</code>
    * [.y([yScale])](#dc.coordinateGridMixin+y) ⇒ <code>d3.scale</code> &#124; <code>[coordinateGridMixin](#dc.coordinateGridMixin)</code>
    * [.yAxis([yAxis])](#dc.coordinateGridMixin+yAxis) ⇒ <code>d3.svg.axis</code> &#124; <code>[coordinateGridMixin](#dc.coordinateGridMixin)</code>
    * [.elasticY([elasticY])](#dc.coordinateGridMixin+elasticY) ⇒ <code>Boolean</code> &#124; <code>[coordinateGridMixin](#dc.coordinateGridMixin)</code>
    * [.renderHorizontalGridLines([renderHorizontalGridLines])](#dc.coordinateGridMixin+renderHorizontalGridLines) ⇒ <code>Boolean</code> &#124; <code>[coordinateGridMixin](#dc.coordinateGridMixin)</code>
    * [.renderVerticalGridLines([renderVerticalGridLines])](#dc.coordinateGridMixin+renderVerticalGridLines) ⇒ <code>Boolean</code> &#124; <code>[coordinateGridMixin](#dc.coordinateGridMixin)</code>
    * [.xAxisMin()](#dc.coordinateGridMixin+xAxisMin) ⇒ <code>\*</code>
    * [.xAxisMax()](#dc.coordinateGridMixin+xAxisMax) ⇒ <code>\*</code>
    * [.yAxisMin()](#dc.coordinateGridMixin+yAxisMin) ⇒ <code>\*</code>
    * [.yAxisMax()](#dc.coordinateGridMixin+yAxisMax) ⇒ <code>\*</code>
    * [.yAxisPadding([padding])](#dc.coordinateGridMixin+yAxisPadding) ⇒ <code>Number</code> &#124; <code>[coordinateGridMixin](#dc.coordinateGridMixin)</code>
    * [.round([round])](#dc.coordinateGridMixin+round) ⇒ <code>function</code> &#124; <code>[coordinateGridMixin](#dc.coordinateGridMixin)</code>
    * [.clipPadding([padding])](#dc.coordinateGridMixin+clipPadding) ⇒ <code>Number</code> &#124; <code>[coordinateGridMixin](#dc.coordinateGridMixin)</code>
    * [.focus([range])](#dc.coordinateGridMixin+focus)
    * [.brushOn([brushOn])](#dc.coordinateGridMixin+brushOn) ⇒ <code>Boolean</code> &#124; <code>[coordinateGridMixin](#dc.coordinateGridMixin)</code>

<a name="dc.coordinateGridMixin+rescale"></a>

#### coordinateGridMixin.rescale() ⇒ <code>[coordinateGridMixin](#dc.coordinateGridMixin)</code>
When changing the domain of the x or y scale, it is necessary to tell the chart to recalculate
and redraw the axes. (`.rescale()` is called automatically when the x or y scale is replaced
with [.x()](dc.coordinateGridMixin+x) or [.y()](#dc.coordinateGridMixin+y), and has
no effect on elastic scales.)

**Kind**: instance method of <code>[coordinateGridMixin](#dc.coordinateGridMixin)</code>  
<a name="dc.coordinateGridMixin+rangeChart"></a>

#### coordinateGridMixin.rangeChart([rangeChart]) ⇒ <code>[coordinateGridMixin](#dc.coordinateGridMixin)</code>
Get or set the range selection chart associated with this instance. Setting the range selection
chart using this function will automatically update its selection brush when the current chart
zooms in. In return the given range chart will also automatically attach this chart as its focus
chart hence zoom in when range brush updates.

Usually the range and focus charts will share a dimension. The range chart will set the zoom
boundaries for the focus chart, so its dimension values must be compatible with the domain of
the focus chart.

See the [Nasdaq 100 Index](http://dc-js.github.com/dc.js/) example for this effect in action.

**Kind**: instance method of <code>[coordinateGridMixin](#dc.coordinateGridMixin)</code>  

| Param | Type |
| --- | --- |
| [rangeChart] | <code>[coordinateGridMixin](#dc.coordinateGridMixin)</code> | 

<a name="dc.coordinateGridMixin+zoomScale"></a>

#### coordinateGridMixin.zoomScale([extent]) ⇒ <code>Array.&lt;(Number\|Date)&gt;</code> &#124; <code>[coordinateGridMixin](#dc.coordinateGridMixin)</code>
Get or set the scale extent for mouse zooms.

**Kind**: instance method of <code>[coordinateGridMixin](#dc.coordinateGridMixin)</code>  

| Param | Type | Default |
| --- | --- | --- |
| [extent] | <code>Array.&lt;(Number\|Date)&gt;</code> | <code>[1, Infinity]</code> | 

<a name="dc.coordinateGridMixin+zoomOutRestrict"></a>

#### coordinateGridMixin.zoomOutRestrict([zoomOutRestrict]) ⇒ <code>Boolean</code> &#124; <code>[coordinateGridMixin](#dc.coordinateGridMixin)</code>
Get or set the zoom restriction for the chart. If true limits the zoom to origional domain of the chart.

**Kind**: instance method of <code>[coordinateGridMixin](#dc.coordinateGridMixin)</code>  

| Param | Type | Default |
| --- | --- | --- |
| [zoomOutRestrict] | <code>Boolean</code> | <code>true</code> | 

<a name="dc.coordinateGridMixin+g"></a>

#### coordinateGridMixin.g([gElement]) ⇒ <code>SVGElement</code> &#124; <code>[coordinateGridMixin](#dc.coordinateGridMixin)</code>
Get or set the root g element. This method is usually used to retrieve the g element in order to
overlay custom svg drawing programatically. **Caution**: The root g element is usually generated
by dc.js internals, and resetting it might produce unpredictable result.

**Kind**: instance method of <code>[coordinateGridMixin](#dc.coordinateGridMixin)</code>  

| Param | Type |
| --- | --- |
| [gElement] | <code>SVGElement</code> | 

<a name="dc.coordinateGridMixin+mouseZoomable"></a>

#### coordinateGridMixin.mouseZoomable([mouseZoomable]) ⇒ <code>Boolean</code> &#124; <code>[coordinateGridMixin](#dc.coordinateGridMixin)</code>
Set or get mouse zoom capability flag (default: false). When turned on the chart will be
zoomable using the mouse wheel. If the range selector chart is attached zooming will also update
the range selection brush on the associated range selector chart.

**Kind**: instance method of <code>[coordinateGridMixin](#dc.coordinateGridMixin)</code>  

| Param | Type | Default |
| --- | --- | --- |
| [mouseZoomable] | <code>Boolean</code> | <code>false</code> | 

<a name="dc.coordinateGridMixin+chartBodyG"></a>

#### coordinateGridMixin.chartBodyG([chartBodyG]) ⇒ <code>SVGElement</code>
Retrieve the svg group for the chart body.

**Kind**: instance method of <code>[coordinateGridMixin](#dc.coordinateGridMixin)</code>  

| Param | Type |
| --- | --- |
| [chartBodyG] | <code>SVGElement</code> | 

<a name="dc.coordinateGridMixin+x"></a>

#### coordinateGridMixin.x([xScale]) ⇒ <code>d3.scale</code> &#124; <code>[coordinateGridMixin](#dc.coordinateGridMixin)</code>
**mandatory**

Get or set the x scale. The x scale can be any d3
[quantitive scale](https://github.com/d3/d3-3.x-api-reference/blob/master/Quantitative-Scales.md) or
[ordinal scale](https://github.com/d3/d3-3.x-api-reference/blob/master/Ordinal-Scales.md).

**Kind**: instance method of <code>[coordinateGridMixin](#dc.coordinateGridMixin)</code>  
**See**: [d3.scale](https://github.com/d3/d3-3.x-api-reference/blob/master/Scales.md)  

| Param | Type |
| --- | --- |
| [xScale] | <code>d3.scale</code> | 

**Example**  
```js
// set x to a linear scale
chart.x(d3.scale.linear().domain([-2500, 2500]))
// set x to a time scale to generate histogram
chart.x(d3.time.scale().domain([new Date(1985, 0, 1), new Date(2012, 11, 31)]))
```
<a name="dc.coordinateGridMixin+xUnits"></a>

#### coordinateGridMixin.xUnits([xUnits]) ⇒ <code>function</code> &#124; <code>[coordinateGridMixin](#dc.coordinateGridMixin)</code>
Set or get the xUnits function. The coordinate grid chart uses the xUnits function to calculate
the number of data projections on x axis such as the number of bars for a bar chart or the
number of dots for a line chart. This function is expected to return a Javascript array of all
data points on x axis, or the number of points on the axis. [d3 time range functions
d3.time.days, d3.time.months, and
d3.time.years](https://github.com/d3/d3-3.x-api-reference/blob/master/Time-Intervals.md#aliases) are all valid xUnits
function. dc.js also provides a few units function, see the [Units Namespace](#dc.units) for
a list of built-in units functions.

**Kind**: instance method of <code>[coordinateGridMixin](#dc.coordinateGridMixin)</code>  
**Todo**

- [ ] Add docs for utilities


| Param | Type | Default |
| --- | --- | --- |
| [xUnits] | <code>function</code> | <code>dc.units.integers</code> | 

**Example**  
```js
// set x units to count days
chart.xUnits(d3.time.days);
// set x units to count months
chart.xUnits(d3.time.months);

// A custom xUnits function can be used as long as it follows the following interface:
// units in integer
function(start, end, xDomain) {
     // simply calculates how many integers in the domain
     return Math.abs(end - start);
};

// fixed units
function(start, end, xDomain) {
     // be aware using fixed units will disable the focus/zoom ability on the chart
     return 1000;
```
<a name="dc.coordinateGridMixin+xAxis"></a>

#### coordinateGridMixin.xAxis([xAxis]) ⇒ <code>d3.svg.axis</code> &#124; <code>[coordinateGridMixin](#dc.coordinateGridMixin)</code>
Set or get the x axis used by a particular coordinate grid chart instance. This function is most
useful when x axis customization is required. The x axis in dc.js is an instance of a
[d3 axis object](https://github.com/d3/d3-3.x-api-reference/blob/master/SVG-Axes.md#axis);
therefore it supports any valid d3 axis manipulation.

**Caution**: The x axis is usually generated internally by dc; resetting it may cause
unexpected results. Note also that when used as a getter, this function is not chainable:
it returns the axis, not the chart,
{@link https://github.com/dc-js/dc.js/wiki/FAQ#why-does-everything-break-after-a-call-to-xaxis-or-yaxis
so attempting to call chart functions after calling `.xAxis()` will fail}.

**Kind**: instance method of <code>[coordinateGridMixin](#dc.coordinateGridMixin)</code>  
**See**: [d3.svg.axis](https://github.com/d3/d3-3.x-api-reference/blob/master/SVG-Axes.md#axis)  

| Param | Type | Default |
| --- | --- | --- |
| [xAxis] | <code>d3.svg.axis</code> | <code>d3.svg.axis().orient(&#x27;bottom&#x27;)</code> | 

**Example**  
```js
// customize x axis tick format
chart.xAxis().tickFormat(function(v) {return v + '%';});
// customize x axis tick values
chart.xAxis().tickValues([0, 100, 200, 300]);
```
<a name="dc.coordinateGridMixin+elasticX"></a>

#### coordinateGridMixin.elasticX([elasticX]) ⇒ <code>Boolean</code> &#124; <code>[coordinateGridMixin](#dc.coordinateGridMixin)</code>
Turn on/off elastic x axis behavior. If x axis elasticity is turned on, then the grid chart will
attempt to recalculate the x axis range whenever a redraw event is triggered.

**Kind**: instance method of <code>[coordinateGridMixin](#dc.coordinateGridMixin)</code>  

| Param | Type | Default |
| --- | --- | --- |
| [elasticX] | <code>Boolean</code> | <code>false</code> | 

<a name="dc.coordinateGridMixin+xAxisPadding"></a>

#### coordinateGridMixin.xAxisPadding([padding]) ⇒ <code>Number</code> &#124; <code>String</code> &#124; <code>[coordinateGridMixin](#dc.coordinateGridMixin)</code>
Set or get x axis padding for the elastic x axis. The padding will be added to both end of the x
axis if elasticX is turned on; otherwise it is ignored.

Padding can be an integer or percentage in string (e.g. '10%'). Padding can be applied to
number or date x axes.  When padding a date axis, an integer represents number of units being padded
and a percentage string will be treated the same as an integer. The unit will be determined by the
xAxisPaddingUnit variable.

**Kind**: instance method of <code>[coordinateGridMixin](#dc.coordinateGridMixin)</code>  

| Param | Type | Default |
| --- | --- | --- |
| [padding] | <code>Number</code> &#124; <code>String</code> | <code>0</code> | 

<a name="dc.coordinateGridMixin+xAxisPaddingUnit"></a>

#### coordinateGridMixin.xAxisPaddingUnit([unit]) ⇒ <code>String</code> &#124; <code>[coordinateGridMixin](#dc.coordinateGridMixin)</code>
Set or get x axis padding unit for the elastic x axis. The padding unit will determine which unit to
use when applying xAxis padding if elasticX is turned on and if x-axis uses a time dimension;
otherwise it is ignored.

Padding unit is a string that will be used when the padding is calculated. Available parameters are
the available d3 time intervals; see
[d3.time.interval](https://github.com/d3/d3-3.x-api-reference/blob/master/Time-Intervals.md#interval).

**Kind**: instance method of <code>[coordinateGridMixin](#dc.coordinateGridMixin)</code>  

| Param | Type | Default |
| --- | --- | --- |
| [unit] | <code>String</code> | <code>&#x27;days&#x27;</code> | 

<a name="dc.coordinateGridMixin+xUnitCount"></a>

#### coordinateGridMixin.xUnitCount() ⇒ <code>Number</code>
Returns the number of units displayed on the x axis using the unit measure configured by
[xUnits](#dc.coordinateGridMixin+xUnits).

**Kind**: instance method of <code>[coordinateGridMixin](#dc.coordinateGridMixin)</code>  
<a name="dc.coordinateGridMixin+useRightYAxis"></a>

#### coordinateGridMixin.useRightYAxis([useRightYAxis]) ⇒ <code>Boolean</code> &#124; <code>[coordinateGridMixin](#dc.coordinateGridMixin)</code>
Gets or sets whether the chart should be drawn with a right axis instead of a left axis. When
used with a chart in a composite chart, allows both left and right Y axes to be shown on a
chart.

**Kind**: instance method of <code>[coordinateGridMixin](#dc.coordinateGridMixin)</code>  

| Param | Type | Default |
| --- | --- | --- |
| [useRightYAxis] | <code>Boolean</code> | <code>false</code> | 

<a name="dc.coordinateGridMixin+isOrdinal"></a>

#### coordinateGridMixin.isOrdinal() ⇒ <code>Boolean</code>
Returns true if the chart is using ordinal xUnits ([ordinal](#dc.units.ordinal), or false
otherwise. Most charts behave differently with ordinal data and use the result of this method to
trigger the appropriate logic.

**Kind**: instance method of <code>[coordinateGridMixin](#dc.coordinateGridMixin)</code>  
<a name="dc.coordinateGridMixin+xAxisLabel"></a>

#### coordinateGridMixin.xAxisLabel([labelText], [padding]) ⇒ <code>String</code>
Set or get the x axis label. If setting the label, you may optionally include additional padding to
the margin to make room for the label. By default the padded is set to 12 to accomodate the text height.

**Kind**: instance method of <code>[coordinateGridMixin](#dc.coordinateGridMixin)</code>  

| Param | Type | Default |
| --- | --- | --- |
| [labelText] | <code>String</code> |  | 
| [padding] | <code>Number</code> | <code>12</code> | 

<a name="dc.coordinateGridMixin+yAxisLabel"></a>

#### coordinateGridMixin.yAxisLabel([labelText], [padding]) ⇒ <code>String</code> &#124; <code>[coordinateGridMixin](#dc.coordinateGridMixin)</code>
Set or get the y axis label. If setting the label, you may optionally include additional padding
to the margin to make room for the label. By default the padding is set to 12 to accommodate the
text height.

**Kind**: instance method of <code>[coordinateGridMixin](#dc.coordinateGridMixin)</code>  

| Param | Type | Default |
| --- | --- | --- |
| [labelText] | <code>String</code> |  | 
| [padding] | <code>Number</code> | <code>12</code> | 

<a name="dc.coordinateGridMixin+y"></a>

#### coordinateGridMixin.y([yScale]) ⇒ <code>d3.scale</code> &#124; <code>[coordinateGridMixin](#dc.coordinateGridMixin)</code>
Get or set the y scale. The y scale is typically automatically determined by the chart implementation.

**Kind**: instance method of <code>[coordinateGridMixin](#dc.coordinateGridMixin)</code>  
**See**: [d3.scale](https://github.com/d3/d3-3.x-api-reference/blob/master/Scales.md)  

| Param | Type |
| --- | --- |
| [yScale] | <code>d3.scale</code> | 

<a name="dc.coordinateGridMixin+yAxis"></a>

#### coordinateGridMixin.yAxis([yAxis]) ⇒ <code>d3.svg.axis</code> &#124; <code>[coordinateGridMixin](#dc.coordinateGridMixin)</code>
Set or get the y axis used by the coordinate grid chart instance. This function is most useful
when y axis customization is required. The y axis in dc.js is simply an instance of a [d3 axis
object](https://github.com/d3/d3-3.x-api-reference/blob/master/SVG-Axes.md#axis); therefore it supports any
valid d3 axis manipulation.

**Caution**: The y axis is usually generated internally by dc; resetting it may cause
unexpected results.  Note also that when used as a getter, this function is not chainable: it
returns the axis, not the chart,
{@link https://github.com/dc-js/dc.js/wiki/FAQ#why-does-everything-break-after-a-call-to-xaxis-or-yaxis
so attempting to call chart functions after calling `.yAxis()` will fail}.

**Kind**: instance method of <code>[coordinateGridMixin](#dc.coordinateGridMixin)</code>  
**See**: [d3.svg.axis](https://github.com/d3/d3-3.x-api-reference/blob/master/SVG-Axes.md#axis)  

| Param | Type | Default |
| --- | --- | --- |
| [yAxis] | <code>d3.svg.axis</code> | <code>d3.svg.axis().orient(&#x27;left&#x27;)</code> | 

**Example**  
```js
// customize y axis tick format
chart.yAxis().tickFormat(function(v) {return v + '%';});
// customize y axis tick values
chart.yAxis().tickValues([0, 100, 200, 300]);
```
<a name="dc.coordinateGridMixin+elasticY"></a>

#### coordinateGridMixin.elasticY([elasticY]) ⇒ <code>Boolean</code> &#124; <code>[coordinateGridMixin](#dc.coordinateGridMixin)</code>
Turn on/off elastic y axis behavior. If y axis elasticity is turned on, then the grid chart will
attempt to recalculate the y axis range whenever a redraw event is triggered.

**Kind**: instance method of <code>[coordinateGridMixin](#dc.coordinateGridMixin)</code>  

| Param | Type | Default |
| --- | --- | --- |
| [elasticY] | <code>Boolean</code> | <code>false</code> | 

<a name="dc.coordinateGridMixin+renderHorizontalGridLines"></a>

#### coordinateGridMixin.renderHorizontalGridLines([renderHorizontalGridLines]) ⇒ <code>Boolean</code> &#124; <code>[coordinateGridMixin](#dc.coordinateGridMixin)</code>
Turn on/off horizontal grid lines.

**Kind**: instance method of <code>[coordinateGridMixin](#dc.coordinateGridMixin)</code>  

| Param | Type | Default |
| --- | --- | --- |
| [renderHorizontalGridLines] | <code>Boolean</code> | <code>false</code> | 

<a name="dc.coordinateGridMixin+renderVerticalGridLines"></a>

#### coordinateGridMixin.renderVerticalGridLines([renderVerticalGridLines]) ⇒ <code>Boolean</code> &#124; <code>[coordinateGridMixin](#dc.coordinateGridMixin)</code>
Turn on/off vertical grid lines.

**Kind**: instance method of <code>[coordinateGridMixin](#dc.coordinateGridMixin)</code>  

| Param | Type | Default |
| --- | --- | --- |
| [renderVerticalGridLines] | <code>Boolean</code> | <code>false</code> | 

<a name="dc.coordinateGridMixin+xAxisMin"></a>

#### coordinateGridMixin.xAxisMin() ⇒ <code>\*</code>
Calculates the minimum x value to display in the chart. Includes xAxisPadding if set.

**Kind**: instance method of <code>[coordinateGridMixin](#dc.coordinateGridMixin)</code>  
<a name="dc.coordinateGridMixin+xAxisMax"></a>

#### coordinateGridMixin.xAxisMax() ⇒ <code>\*</code>
Calculates the maximum x value to display in the chart. Includes xAxisPadding if set.

**Kind**: instance method of <code>[coordinateGridMixin](#dc.coordinateGridMixin)</code>  
<a name="dc.coordinateGridMixin+yAxisMin"></a>

#### coordinateGridMixin.yAxisMin() ⇒ <code>\*</code>
Calculates the minimum y value to display in the chart. Includes yAxisPadding if set.

**Kind**: instance method of <code>[coordinateGridMixin](#dc.coordinateGridMixin)</code>  
<a name="dc.coordinateGridMixin+yAxisMax"></a>

#### coordinateGridMixin.yAxisMax() ⇒ <code>\*</code>
Calculates the maximum y value to display in the chart. Includes yAxisPadding if set.

**Kind**: instance method of <code>[coordinateGridMixin](#dc.coordinateGridMixin)</code>  
<a name="dc.coordinateGridMixin+yAxisPadding"></a>

#### coordinateGridMixin.yAxisPadding([padding]) ⇒ <code>Number</code> &#124; <code>[coordinateGridMixin](#dc.coordinateGridMixin)</code>
Set or get y axis padding for the elastic y axis. The padding will be added to the top and
bottom of the y axis if elasticY is turned on; otherwise it is ignored.

Padding can be an integer or percentage in string (e.g. '10%'). Padding can be applied to
number or date axes. When padding a date axis, an integer represents number of days being padded
and a percentage string will be treated the same as an integer.

**Kind**: instance method of <code>[coordinateGridMixin](#dc.coordinateGridMixin)</code>  

| Param | Type | Default |
| --- | --- | --- |
| [padding] | <code>Number</code> &#124; <code>String</code> | <code>0</code> | 

<a name="dc.coordinateGridMixin+round"></a>

#### coordinateGridMixin.round([round]) ⇒ <code>function</code> &#124; <code>[coordinateGridMixin](#dc.coordinateGridMixin)</code>
Set or get the rounding function used to quantize the selection when brushing is enabled.

**Kind**: instance method of <code>[coordinateGridMixin](#dc.coordinateGridMixin)</code>  

| Param | Type |
| --- | --- |
| [round] | <code>function</code> | 

**Example**  
```js
// set x unit round to by month, this will make sure range selection brush will
// select whole months
chart.round(d3.time.month.round);
```
<a name="dc.coordinateGridMixin+clipPadding"></a>

#### coordinateGridMixin.clipPadding([padding]) ⇒ <code>Number</code> &#124; <code>[coordinateGridMixin](#dc.coordinateGridMixin)</code>
Get or set the padding in pixels for the clip path. Once set padding will be applied evenly to
the top, left, right, and bottom when the clip path is generated. If set to zero, the clip area
will be exactly the chart body area minus the margins.

**Kind**: instance method of <code>[coordinateGridMixin](#dc.coordinateGridMixin)</code>  

| Param | Type | Default |
| --- | --- | --- |
| [padding] | <code>Number</code> | <code>5</code> | 

<a name="dc.coordinateGridMixin+focus"></a>

#### coordinateGridMixin.focus([range])
Zoom this chart to focus on the given range. The given range should be an array containing only
2 elements (`[start, end]`) defining a range in the x domain. If the range is not given or set
to null, then the zoom will be reset. _For focus to work elasticX has to be turned off;
otherwise focus will be ignored.

**Kind**: instance method of <code>[coordinateGridMixin](#dc.coordinateGridMixin)</code>  

| Param | Type |
| --- | --- |
| [range] | <code>Array.&lt;Number&gt;</code> | 

**Example**  
```js
chart.on('renderlet', function(chart) {
    // smooth the rendering through event throttling
    dc.events.trigger(function(){
         // focus some other chart to the range selected by user on this chart
         someOtherChart.focus(chart.filter());
    });
})
```
<a name="dc.coordinateGridMixin+brushOn"></a>

#### coordinateGridMixin.brushOn([brushOn]) ⇒ <code>Boolean</code> &#124; <code>[coordinateGridMixin](#dc.coordinateGridMixin)</code>
Turn on/off the brush-based range filter. When brushing is on then user can drag the mouse
across a chart with a quantitative scale to perform range filtering based on the extent of the
brush, or click on the bars of an ordinal bar chart or slices of a pie chart to filter and
un-filter them. However turning on the brush filter will disable other interactive elements on
the chart such as highlighting, tool tips, and reference lines. Zooming will still be possible
if enabled, but only via scrolling (panning will be disabled.)

**Kind**: instance method of <code>[coordinateGridMixin](#dc.coordinateGridMixin)</code>  

| Param | Type | Default |
| --- | --- | --- |
| [brushOn] | <code>Boolean</code> | <code>true</code> | 

<a name="dc.stackMixin"></a>

### dc.stackMixin ⇒ <code>[stackMixin](#dc.stackMixin)</code>
Stack Mixin is an mixin that provides cross-chart support of stackability using d3.layout.stack.

**Kind**: static mixin of <code>[dc](#dc)</code>  

| Param | Type |
| --- | --- |
| _chart | <code>Object</code> | 


* [.stackMixin](#dc.stackMixin) ⇒ <code>[stackMixin](#dc.stackMixin)</code>
    * [.stack(group, [name], [accessor])](#dc.stackMixin+stack) ⇒ <code>Array.&lt;{group: crossfilter.group, name: String, accessor: function()}&gt;</code> &#124; <code>[stackMixin](#dc.stackMixin)</code>
    * [.hidableStacks([hidableStacks])](#dc.stackMixin+hidableStacks) ⇒ <code>Boolean</code> &#124; <code>[stackMixin](#dc.stackMixin)</code>
    * [.hideStack(stackName)](#dc.stackMixin+hideStack) ⇒ <code>[stackMixin](#dc.stackMixin)</code>
    * [.showStack(stackName)](#dc.stackMixin+showStack) ⇒ <code>[stackMixin](#dc.stackMixin)</code>
    * [.title([stackName], [titleAccessor])](#dc.stackMixin+title) ⇒ <code>String</code> &#124; <code>[stackMixin](#dc.stackMixin)</code>
    * [.stackLayout([stack])](#dc.stackMixin+stackLayout) ⇒ <code>function</code> &#124; <code>[stackMixin](#dc.stackMixin)</code>

<a name="dc.stackMixin+stack"></a>

#### stackMixin.stack(group, [name], [accessor]) ⇒ <code>Array.&lt;{group: crossfilter.group, name: String, accessor: function()}&gt;</code> &#124; <code>[stackMixin](#dc.stackMixin)</code>
Stack a new crossfilter group onto this chart with an optional custom value accessor. All stacks
in the same chart will share the same key accessor and therefore the same set of keys.

For example, in a stacked bar chart, the bars of each stack will be positioned using the same set
of keys on the x axis, while stacked vertically. If name is specified then it will be used to
generate the legend label.

**Kind**: instance method of <code>[stackMixin](#dc.stackMixin)</code>  
**See**: [crossfilter.group](https://github.com/crossfilter/crossfilter/wiki/API-Reference#group-map-reduce)  

| Param | Type |
| --- | --- |
| group | <code>crossfilter.group</code> | 
| [name] | <code>String</code> | 
| [accessor] | <code>function</code> | 

**Example**  
```js
// stack group using default accessor
chart.stack(valueSumGroup)
// stack group using custom accessor
.stack(avgByDayGroup, function(d){return d.value.avgByDay;});
```
<a name="dc.stackMixin+hidableStacks"></a>

#### stackMixin.hidableStacks([hidableStacks]) ⇒ <code>Boolean</code> &#124; <code>[stackMixin](#dc.stackMixin)</code>
Allow named stacks to be hidden or shown by clicking on legend items.
This does not affect the behavior of hideStack or showStack.

**Kind**: instance method of <code>[stackMixin](#dc.stackMixin)</code>  

| Param | Type | Default |
| --- | --- | --- |
| [hidableStacks] | <code>Boolean</code> | <code>false</code> | 

<a name="dc.stackMixin+hideStack"></a>

#### stackMixin.hideStack(stackName) ⇒ <code>[stackMixin](#dc.stackMixin)</code>
Hide all stacks on the chart with the given name.
The chart must be re-rendered for this change to appear.

**Kind**: instance method of <code>[stackMixin](#dc.stackMixin)</code>  

| Param | Type |
| --- | --- |
| stackName | <code>String</code> | 

<a name="dc.stackMixin+showStack"></a>

#### stackMixin.showStack(stackName) ⇒ <code>[stackMixin](#dc.stackMixin)</code>
Show all stacks on the chart with the given name.
The chart must be re-rendered for this change to appear.

**Kind**: instance method of <code>[stackMixin](#dc.stackMixin)</code>  

| Param | Type |
| --- | --- |
| stackName | <code>String</code> | 

<a name="dc.stackMixin+title"></a>

#### stackMixin.title([stackName], [titleAccessor]) ⇒ <code>String</code> &#124; <code>[stackMixin](#dc.stackMixin)</code>
Set or get the title function. Chart class will use this function to render svg title (usually interpreted by
browser as tooltips) for each child element in the chart, i.e. a slice in a pie chart or a bubble in a bubble chart.
Almost every chart supports title function however in grid coordinate chart you need to turn off brush in order to
use title otherwise the brush layer will block tooltip trigger.

If the first argument is a stack name, the title function will get or set the title for that stack. If stackName
is not provided, the first stack is implied.

**Kind**: instance method of <code>[stackMixin](#dc.stackMixin)</code>  

| Param | Type |
| --- | --- |
| [stackName] | <code>String</code> | 
| [titleAccessor] | <code>function</code> | 

**Example**  
```js
// set a title function on 'first stack'
chart.title('first stack', function(d) { return d.key + ': ' + d.value; });
// get a title function from 'second stack'
var secondTitleFunction = chart.title('second stack');
```
<a name="dc.stackMixin+stackLayout"></a>

#### stackMixin.stackLayout([stack]) ⇒ <code>function</code> &#124; <code>[stackMixin](#dc.stackMixin)</code>
Gets or sets the stack layout algorithm, which computes a baseline for each stack and
propagates it to the next.

**Kind**: instance method of <code>[stackMixin](#dc.stackMixin)</code>  
**See**: [d3.layout.stack](https://github.com/d3/d3-3.x-api-reference/blob/master/Stack-Layout.md)  

| Param | Type | Default |
| --- | --- | --- |
| [stack] | <code>function</code> | <code>d3.layout.stack</code> | 

<a name="dc.capMixin"></a>

### dc.capMixin ⇒ <code>[capMixin](#dc.capMixin)</code>
Cap is a mixin that groups small data elements below a _cap_ into an *others* grouping for both the
Row and Pie Charts.

The top ordered elements in the group up to the cap amount will be kept in the chart, and the rest
will be replaced with an *others* element, with value equal to the sum of the replaced values. The
keys of the elements below the cap limit are recorded in order to filter by those keys when the
others* element is clicked.

**Kind**: static mixin of <code>[dc](#dc)</code>  

| Param | Type |
| --- | --- |
| _chart | <code>Object</code> | 


* [.capMixin](#dc.capMixin) ⇒ <code>[capMixin](#dc.capMixin)</code>
    * [.cap([count])](#dc.capMixin+cap) ⇒ <code>Number</code> &#124; <code>[capMixin](#dc.capMixin)</code>
    * [.othersLabel([label])](#dc.capMixin+othersLabel) ⇒ <code>String</code> &#124; <code>[capMixin](#dc.capMixin)</code>
    * [.othersGrouper([grouperFunction])](#dc.capMixin+othersGrouper) ⇒ <code>function</code> &#124; <code>[capMixin](#dc.capMixin)</code>

<a name="dc.capMixin+cap"></a>

#### capMixin.cap([count]) ⇒ <code>Number</code> &#124; <code>[capMixin](#dc.capMixin)</code>
Get or set the count of elements to that will be included in the cap. If there is an
[othersGrouper](#dc.capMixin+othersGrouper), any further elements will be combined in an
extra element with its name determined by [othersLabel](#dc.capMixin+othersLabel).

Up through dc.js 2.0.*, capping uses
[group.top(N)](https://github.com/crossfilter/crossfilter/wiki/API-Reference#group_top),
which selects the largest items according to
[group.order()](https://github.com/crossfilter/crossfilter/wiki/API-Reference#group_order).
The chart then sorts the items according to [baseMixin.ordering()](#dc.baseMixin+ordering).
So the two values essentially have to agree, but if the former is incorrect (it's easy to
forget about `group.order()`), the latter will mask the problem. This also makes
[fake groups](https://github.com/dc-js/dc.js/wiki/FAQ#fake-groups) difficult to
implement.

In dc.js 2.1 and forward, only
[group.all()](https://github.com/crossfilter/crossfilter/wiki/API-Reference#group_all)
and `baseMixin.ordering()` are used.

**Kind**: instance method of <code>[capMixin](#dc.capMixin)</code>  

| Param | Type | Default |
| --- | --- | --- |
| [count] | <code>Number</code> | <code>Infinity</code> | 

<a name="dc.capMixin+othersLabel"></a>

#### capMixin.othersLabel([label]) ⇒ <code>String</code> &#124; <code>[capMixin](#dc.capMixin)</code>
Get or set the label for *Others* slice when slices cap is specified.

**Kind**: instance method of <code>[capMixin](#dc.capMixin)</code>  

| Param | Type | Default |
| --- | --- | --- |
| [label] | <code>String</code> | <code>&quot;Others&quot;</code> | 

<a name="dc.capMixin+othersGrouper"></a>

#### capMixin.othersGrouper([grouperFunction]) ⇒ <code>function</code> &#124; <code>[capMixin](#dc.capMixin)</code>
Get or set the grouper function that will perform the insertion of data for the *Others* slice
if the slices cap is specified. If set to a falsy value, no others will be added. By default the
grouper function computes the sum of all values below the cap.

**Kind**: instance method of <code>[capMixin](#dc.capMixin)</code>  

| Param | Type |
| --- | --- |
| [grouperFunction] | <code>function</code> | 

**Example**  
```js
// Do not show others
chart.othersGrouper(null);
// Default others grouper
chart.othersGrouper(function (topRows) {
   var topRowsSum = d3.sum(topRows, _chart.valueAccessor()),
       allRows = _chart.group().all(),
       allRowsSum = d3.sum(allRows, _chart.valueAccessor()),
       topKeys = topRows.map(_chart.keyAccessor()),
       allKeys = allRows.map(_chart.keyAccessor()),
       topSet = d3.set(topKeys),
       others = allKeys.filter(function (d) {return !topSet.has(d);});
   if (allRowsSum > topRowsSum) {
       return topRows.concat([{
           'others': others,
           'key': _chart.othersLabel(),
           'value': allRowsSum - topRowsSum
       }]);
   }
   return topRows;
});
// Custom others grouper
chart.othersGrouper(function (data) {
    // compute the value for others, presumably the sum of all values below the cap
    var othersSum  = yourComputeOthersValueLogic(data)

    // the keys are needed to properly filter when the others element is clicked
    var othersKeys = yourComputeOthersKeysArrayLogic(data);

    // add the others row to the dataset
    data.push({'key': 'Others', 'value': othersSum, 'others': othersKeys });

    return data;
});
```
<a name="dc.bubbleMixin"></a>

### dc.bubbleMixin ⇒ <code>[bubbleMixin](#dc.bubbleMixin)</code>
This Mixin provides reusable functionalities for any chart that needs to visualize data using bubbles.

**Kind**: static mixin of <code>[dc](#dc)</code>  
**Mixes**: <code>[colorMixin](#dc.colorMixin)</code>  

| Param | Type |
| --- | --- |
| _chart | <code>Object</code> | 


* [.bubbleMixin](#dc.bubbleMixin) ⇒ <code>[bubbleMixin](#dc.bubbleMixin)</code>
    * [.r([bubbleRadiusScale])](#dc.bubbleMixin+r) ⇒ <code>d3.scale</code> &#124; <code>[bubbleMixin](#dc.bubbleMixin)</code>
    * [.radiusValueAccessor([radiusValueAccessor])](#dc.bubbleMixin+radiusValueAccessor) ⇒ <code>function</code> &#124; <code>[bubbleMixin](#dc.bubbleMixin)</code>
    * [.minRadius([radius])](#dc.bubbleMixin+minRadius) ⇒ <code>Number</code> &#124; <code>[bubbleMixin](#dc.bubbleMixin)</code>
    * [.minRadiusWithLabel([radius])](#dc.bubbleMixin+minRadiusWithLabel) ⇒ <code>Number</code> &#124; <code>[bubbleMixin](#dc.bubbleMixin)</code>
    * [.maxBubbleRelativeSize([relativeSize])](#dc.bubbleMixin+maxBubbleRelativeSize) ⇒ <code>Number</code> &#124; <code>[bubbleMixin](#dc.bubbleMixin)</code>

<a name="dc.bubbleMixin+r"></a>

#### bubbleMixin.r([bubbleRadiusScale]) ⇒ <code>d3.scale</code> &#124; <code>[bubbleMixin](#dc.bubbleMixin)</code>
Get or set the bubble radius scale. By default the bubble chart uses
[d3.scale.linear().domain([0, 100])](https://github.com/d3/d3-3.x-api-reference/blob/master/Quantitative-Scales.md#linear)
as its radius scale.

**Kind**: instance method of <code>[bubbleMixin](#dc.bubbleMixin)</code>  
**See**: [d3.scale](https://github.com/d3/d3-3.x-api-reference/blob/master/Scales.md)  

| Param | Type | Default |
| --- | --- | --- |
| [bubbleRadiusScale] | <code>d3.scale</code> | <code>d3.scale.linear().domain([0, 100])</code> | 

<a name="dc.bubbleMixin+radiusValueAccessor"></a>

#### bubbleMixin.radiusValueAccessor([radiusValueAccessor]) ⇒ <code>function</code> &#124; <code>[bubbleMixin](#dc.bubbleMixin)</code>
Get or set the radius value accessor function. If set, the radius value accessor function will
be used to retrieve a data value for each bubble. The data retrieved then will be mapped using
the r scale to the actual bubble radius. This allows you to encode a data dimension using bubble
size.

**Kind**: instance method of <code>[bubbleMixin](#dc.bubbleMixin)</code>  

| Param | Type |
| --- | --- |
| [radiusValueAccessor] | <code>function</code> | 

<a name="dc.bubbleMixin+minRadius"></a>

#### bubbleMixin.minRadius([radius]) ⇒ <code>Number</code> &#124; <code>[bubbleMixin](#dc.bubbleMixin)</code>
Get or set the minimum radius. This will be used to initialize the radius scale's range.

**Kind**: instance method of <code>[bubbleMixin](#dc.bubbleMixin)</code>  

| Param | Type | Default |
| --- | --- | --- |
| [radius] | <code>Number</code> | <code>10</code> | 

<a name="dc.bubbleMixin+minRadiusWithLabel"></a>

#### bubbleMixin.minRadiusWithLabel([radius]) ⇒ <code>Number</code> &#124; <code>[bubbleMixin](#dc.bubbleMixin)</code>
Get or set the minimum radius for label rendering. If a bubble's radius is less than this value
then no label will be rendered.

**Kind**: instance method of <code>[bubbleMixin](#dc.bubbleMixin)</code>  

| Param | Type | Default |
| --- | --- | --- |
| [radius] | <code>Number</code> | <code>10</code> | 

<a name="dc.bubbleMixin+maxBubbleRelativeSize"></a>

#### bubbleMixin.maxBubbleRelativeSize([relativeSize]) ⇒ <code>Number</code> &#124; <code>[bubbleMixin](#dc.bubbleMixin)</code>
Get or set the maximum relative size of a bubble to the length of x axis. This value is useful
when the difference in radius between bubbles is too great.

**Kind**: instance method of <code>[bubbleMixin](#dc.bubbleMixin)</code>  

| Param | Type | Default |
| --- | --- | --- |
| [relativeSize] | <code>Number</code> | <code>0.3</code> | 

<a name="dc.disableTransitions"></a>

### dc.disableTransitions : <code>Boolean</code>
If this boolean is set truthy, all transitions will be disabled, and changes to the charts will happen
immediately.

**Kind**: static property of <code>[dc](#dc)</code>  
**Default**: <code>false</code>  
<a name="dc.dateFormat"></a>

### dc.dateFormat : <code>function</code>
The default date format for dc.js

**Kind**: static property of <code>[dc](#dc)</code>  
**Default**: <code>d3.time.format(&#x27;%m/%d/%Y&#x27;)</code>  
<a name="dc.chartRegistry"></a>

### dc.chartRegistry : <code>object</code>
The dc.chartRegistry object maintains sets of all instantiated dc.js charts under named groups
and the default group.

A chart group often corresponds to a crossfilter instance. It specifies
the set of charts which should be updated when a filter changes on one of the charts or when the
global functions [filterAll](#dc.filterAll), [refocusAll](#dc.refocusAll),
[renderAll](#dc.renderAll), [redrawAll](#dc.redrawAll), or chart functions
[baseMixin.renderGroup](#dc.baseMixin+renderGroup),
[baseMixin.redrawGroup](#dc.baseMixin+redrawGroup) are called.

**Kind**: static namespace of <code>[dc](#dc)</code>  

* [.chartRegistry](#dc.chartRegistry) : <code>object</code>
    * [.has(chart)](#dc.chartRegistry.has) ⇒ <code>Boolean</code>
    * [.register(chart, [group])](#dc.chartRegistry.register)
    * [.deregister(chart, [group])](#dc.chartRegistry.deregister)
    * [.clear(group)](#dc.chartRegistry.clear)
    * [.list([group])](#dc.chartRegistry.list) ⇒ <code>Array.&lt;Object&gt;</code>

<a name="dc.chartRegistry.has"></a>

#### chartRegistry.has(chart) ⇒ <code>Boolean</code>
Determine if a given chart instance resides in any group in the registry.

**Kind**: static method of <code>[chartRegistry](#dc.chartRegistry)</code>  

| Param | Type | Description |
| --- | --- | --- |
| chart | <code>Object</code> | dc.js chart instance |

<a name="dc.chartRegistry.register"></a>

#### chartRegistry.register(chart, [group])
Add given chart instance to the given group, creating the group if necessary.
If no group is provided, the default group `dc.constants.DEFAULT_CHART_GROUP` will be used.

**Kind**: static method of <code>[chartRegistry](#dc.chartRegistry)</code>  

| Param | Type | Description |
| --- | --- | --- |
| chart | <code>Object</code> | dc.js chart instance |
| [group] | <code>String</code> | Group name |

<a name="dc.chartRegistry.deregister"></a>

#### chartRegistry.deregister(chart, [group])
Remove given chart instance from the given group, creating the group if necessary.
If no group is provided, the default group `dc.constants.DEFAULT_CHART_GROUP` will be used.

**Kind**: static method of <code>[chartRegistry](#dc.chartRegistry)</code>  

| Param | Type | Description |
| --- | --- | --- |
| chart | <code>Object</code> | dc.js chart instance |
| [group] | <code>String</code> | Group name |

<a name="dc.chartRegistry.clear"></a>

#### chartRegistry.clear(group)
Clear given group if one is provided, otherwise clears all groups.

**Kind**: static method of <code>[chartRegistry](#dc.chartRegistry)</code>  

| Param | Type | Description |
| --- | --- | --- |
| group | <code>String</code> | Group name |

<a name="dc.chartRegistry.list"></a>

#### chartRegistry.list([group]) ⇒ <code>Array.&lt;Object&gt;</code>
Get an array of each chart instance in the given group.
If no group is provided, the charts in the default group are returned.

**Kind**: static method of <code>[chartRegistry](#dc.chartRegistry)</code>  

| Param | Type | Description |
| --- | --- | --- |
| [group] | <code>String</code> | Group name |

<a name="dc.units"></a>

### dc.units : <code>object</code>
**Kind**: static namespace of <code>[dc](#dc)</code>  

* [.units](#dc.units) : <code>object</code>
    * [.fp](#dc.units.fp) : <code>object</code>
        * [.precision(precision)](#dc.units.fp.precision) ⇒ <code>function</code>
    * [.integers(start, end)](#dc.units.integers) ⇒ <code>Number</code>
    * [.ordinal(start, end, domain)](#dc.units.ordinal) ⇒ <code>Array.&lt;String&gt;</code>

<a name="dc.units.fp"></a>

#### units.fp : <code>object</code>
**Kind**: static namespace of <code>[units](#dc.units)</code>  
<a name="dc.units.fp.precision"></a>

##### fp.precision(precision) ⇒ <code>function</code>
This function generates an argument for the [Coordinate Grid Chart](#dc.coordinateGridMixin)
[.xUnits](#dc.coordinateGridMixin+xUnits) function specifying that the x values are floating-point
numbers with the given precision.
The returned function determines how many values at the given precision will fit into the range
supplied in its start and end parameters.

**Kind**: static method of <code>[fp](#dc.units.fp)</code>  
**Returns**: <code>function</code> - start-end unit function  
**See**: [coordinateGridMixin.xUnits](#dc.coordinateGridMixin+xUnits)  

| Param | Type |
| --- | --- |
| precision | <code>Number</code> | 

**Example**  
```js
// specify values (and ticks) every 0.1 units
chart.xUnits(dc.units.fp.precision(0.1)
// there are 500 units between 0.5 and 1 if the precision is 0.001
var thousandths = dc.units.fp.precision(0.001);
thousandths(0.5, 1.0) // returns 500
```
<a name="dc.units.integers"></a>

#### units.integers(start, end) ⇒ <code>Number</code>
The default value for [.xUnits](#dc.coordinateGridMixin+xUnits) for the
[Coordinate Grid Chart](#dc.coordinateGridMixin) and should
be used when the x values are a sequence of integers.
It is a function that counts the number of integers in the range supplied in its start and end parameters.

**Kind**: static method of <code>[units](#dc.units)</code>  
**See**: [coordinateGridMixin.xUnits](#dc.coordinateGridMixin+xUnits)  

| Param | Type |
| --- | --- |
| start | <code>Number</code> | 
| end | <code>Number</code> | 

**Example**  
```js
chart.xUnits(dc.units.integers) // already the default
```
<a name="dc.units.ordinal"></a>

#### units.ordinal(start, end, domain) ⇒ <code>Array.&lt;String&gt;</code>
This argument can be passed to the [.xUnits](#dc.coordinateGridMixin+xUnits) function of the to
specify ordinal units for the x axis. Usually this parameter is used in combination with passing
[d3.scale.ordinal](https://github.com/d3/d3-3.x-api-reference/blob/master/Ordinal-Scales.md) to
[.x](#dc.coordinateGridMixin+x).
It just returns the domain passed to it, which for ordinal charts is an array of all values.

**Kind**: static method of <code>[units](#dc.units)</code>  
**See**

- [d3.scale.ordinal](https://github.com/d3/d3-3.x-api-reference/blob/master/Ordinal-Scales.md)
- [coordinateGridMixin.xUnits](#dc.coordinateGridMixin+xUnits)
- [coordinateGridMixin.x](#dc.coordinateGridMixin+x)


| Param | Type |
| --- | --- |
| start | <code>\*</code> | 
| end | <code>\*</code> | 
| domain | <code>Array.&lt;String&gt;</code> | 

**Example**  
```js
chart.xUnits(dc.units.ordinal)
     .x(d3.scale.ordinal())
```
<a name="dc.printers"></a>

### dc.printers : <code>object</code>
**Kind**: static namespace of <code>[dc](#dc)</code>  

* [.printers](#dc.printers) : <code>object</code>
    * [.filters(filters)](#dc.printers.filters) ⇒ <code>String</code>
    * [.filter(filter)](#dc.printers.filter) ⇒ <code>String</code>

<a name="dc.printers.filters"></a>

#### printers.filters(filters) ⇒ <code>String</code>
Converts a list of filters into a readable string.

**Kind**: static method of <code>[printers](#dc.printers)</code>  

| Param | Type |
| --- | --- |
| filters | <code>[Array.&lt;filters&gt;](#dc.filters)</code> | 

<a name="dc.printers.filter"></a>

#### printers.filter(filter) ⇒ <code>String</code>
Converts a filter into a readable string.

**Kind**: static method of <code>[printers](#dc.printers)</code>  

| Param | Type |
| --- | --- |
| filter | <code>[filters](#dc.filters)</code> &#124; <code>any</code> &#124; <code>Array.&lt;any&gt;</code> | 

<a name="dc.utils"></a>

### dc.utils : <code>object</code>
**Kind**: static namespace of <code>[dc](#dc)</code>  

* [.utils](#dc.utils) : <code>object</code>
    * [.printSingleValue(filter)](#dc.utils.printSingleValue) ⇒ <code>String</code>
    * [.add(l, r, [t])](#dc.utils.add) ⇒ <code>String</code> &#124; <code>Date</code> &#124; <code>Number</code>
    * [.subtract(l, r, [t])](#dc.utils.subtract) ⇒ <code>String</code> &#124; <code>Date</code> &#124; <code>Number</code>
    * [.isNumber(n)](#dc.utils.isNumber) ⇒ <code>Boolean</code>
    * [.isFloat(n)](#dc.utils.isFloat) ⇒ <code>Boolean</code>
    * [.isInteger(n)](#dc.utils.isInteger) ⇒ <code>Boolean</code>
    * [.isNegligible(n)](#dc.utils.isNegligible) ⇒ <code>Boolean</code>
    * [.clamp(val, min, max)](#dc.utils.clamp) ⇒ <code>any</code>
    * [.uniqueId()](#dc.utils.uniqueId) ⇒ <code>Number</code>
    * [.nameToId(name)](#dc.utils.nameToId) ⇒ <code>String</code>
    * [.appendOrSelect(parent, selector, tag)](#dc.utils.appendOrSelect) ⇒ <code>d3.selection</code>
    * [.safeNumber(n)](#dc.utils.safeNumber) ⇒ <code>Number</code>

<a name="dc.utils.printSingleValue"></a>

#### utils.printSingleValue(filter) ⇒ <code>String</code>
Print a single value filter.

**Kind**: static method of <code>[utils](#dc.utils)</code>  

| Param | Type |
| --- | --- |
| filter | <code>any</code> | 

<a name="dc.utils.add"></a>

#### utils.add(l, r, [t]) ⇒ <code>String</code> &#124; <code>Date</code> &#124; <code>Number</code>
Arbitrary add one value to another.

**Kind**: static method of <code>[utils](#dc.utils)</code>  
**Todo**

- [ ] These assume than any string r is a percentage (whether or not it includes %).
They also generate strange results if l is a string.


| Param | Type | Description |
| --- | --- | --- |
| l | <code>String</code> &#124; <code>Date</code> &#124; <code>Number</code> | the value to modify |
| r | <code>Number</code> | the amount by which to modify the value |
| [t] | <code>String</code> | if `l` is a `Date`, the [interval](https://github.com/d3/d3-3.x-api-reference/blob/master/Time-Intervals.md#interval) in the `d3.time` namespace |

<a name="dc.utils.subtract"></a>

#### utils.subtract(l, r, [t]) ⇒ <code>String</code> &#124; <code>Date</code> &#124; <code>Number</code>
Arbitrary subtract one value from another.

**Kind**: static method of <code>[utils](#dc.utils)</code>  
**Todo**

- [ ] These assume than any string r is a percentage (whether or not it includes %).
They also generate strange results if l is a string.


| Param | Type | Description |
| --- | --- | --- |
| l | <code>String</code> &#124; <code>Date</code> &#124; <code>Number</code> | the value to modify |
| r | <code>Number</code> | the amount by which to modify the value |
| [t] | <code>String</code> | if `l` is a `Date`, the [interval](https://github.com/d3/d3-3.x-api-reference/blob/master/Time-Intervals.md#interval) in the `d3.time` namespace |

<a name="dc.utils.isNumber"></a>

#### utils.isNumber(n) ⇒ <code>Boolean</code>
Is the value a number?

**Kind**: static method of <code>[utils](#dc.utils)</code>  

| Param | Type |
| --- | --- |
| n | <code>any</code> | 

<a name="dc.utils.isFloat"></a>

#### utils.isFloat(n) ⇒ <code>Boolean</code>
Is the value a float?

**Kind**: static method of <code>[utils](#dc.utils)</code>  

| Param | Type |
| --- | --- |
| n | <code>any</code> | 

<a name="dc.utils.isInteger"></a>

#### utils.isInteger(n) ⇒ <code>Boolean</code>
Is the value an integer?

**Kind**: static method of <code>[utils](#dc.utils)</code>  

| Param | Type |
| --- | --- |
| n | <code>any</code> | 

<a name="dc.utils.isNegligible"></a>

#### utils.isNegligible(n) ⇒ <code>Boolean</code>
Is the value very close to zero?

**Kind**: static method of <code>[utils](#dc.utils)</code>  

| Param | Type |
| --- | --- |
| n | <code>any</code> | 

<a name="dc.utils.clamp"></a>

#### utils.clamp(val, min, max) ⇒ <code>any</code>
Ensure the value is no greater or less than the min/max values.  If it is return the boundary value.

**Kind**: static method of <code>[utils](#dc.utils)</code>  

| Param | Type |
| --- | --- |
| val | <code>any</code> | 
| min | <code>any</code> | 
| max | <code>any</code> | 

<a name="dc.utils.uniqueId"></a>

#### utils.uniqueId() ⇒ <code>Number</code>
Using a simple static counter, provide a unique integer id.

**Kind**: static method of <code>[utils](#dc.utils)</code>  
<a name="dc.utils.nameToId"></a>

#### utils.nameToId(name) ⇒ <code>String</code>
Convert a name to an ID.

**Kind**: static method of <code>[utils](#dc.utils)</code>  

| Param | Type |
| --- | --- |
| name | <code>String</code> | 

<a name="dc.utils.appendOrSelect"></a>

#### utils.appendOrSelect(parent, selector, tag) ⇒ <code>d3.selection</code>
Append or select an item on a parent element.

**Kind**: static method of <code>[utils](#dc.utils)</code>  

| Param | Type |
| --- | --- |
| parent | <code>d3.selection</code> | 
| selector | <code>String</code> | 
| tag | <code>String</code> | 

<a name="dc.utils.safeNumber"></a>

#### utils.safeNumber(n) ⇒ <code>Number</code>
Return the number if the value is a number; else 0.

**Kind**: static method of <code>[utils](#dc.utils)</code>  

| Param | Type |
| --- | --- |
| n | <code>Number</code> &#124; <code>any</code> | 

<a name="dc.filters"></a>

### dc.filters : <code>object</code>
The dc.js filters are functions which are passed into crossfilter to chose which records will be
accumulated to produce values for the charts.  In the crossfilter model, any filters applied on one
dimension will affect all the other dimensions but not that one.  dc always applies a filter
function to the dimension; the function combines multiple filters and if any of them accept a
record, it is filtered in.

These filter constructors are used as appropriate by the various charts to implement brushing.  We
mention below which chart uses which filter.  In some cases, many instances of a filter will be added.

Each of the dc.js filters is an object with the following properties:
* `isFiltered` - a function that returns true if a value is within the filter
* `filterType` - a string identifying the filter, here the name of the constructor

Currently these filter objects are also arrays, but this is not a requirement. Custom filters
can be used as long as they have the properties above.

**Kind**: static namespace of <code>[dc](#dc)</code>  

* [.filters](#dc.filters) : <code>object</code>
    * [.RangedFilter](#dc.filters.RangedFilter)
        * [new RangedFilter(low, high)](#new_dc.filters.RangedFilter_new)
    * [.TwoDimensionalFilter](#dc.filters.TwoDimensionalFilter)
        * [new TwoDimensionalFilter(filter)](#new_dc.filters.TwoDimensionalFilter_new)
    * [.RangedTwoDimensionalFilter](#dc.filters.RangedTwoDimensionalFilter)
        * [new RangedTwoDimensionalFilter(filter)](#new_dc.filters.RangedTwoDimensionalFilter_new)

<a name="dc.filters.RangedFilter"></a>

#### filters.RangedFilter
**Kind**: static class of <code>[filters](#dc.filters)</code>  
<a name="new_dc.filters.RangedFilter_new"></a>

##### new RangedFilter(low, high)
RangedFilter is a filter which accepts keys between `low` and `high`.  It is used to implement X
axis brushing for the [coordinate grid charts](#dc.coordinateGridMixin).

Its `filterType` is 'RangedFilter'


| Param | Type |
| --- | --- |
| low | <code>Number</code> | 
| high | <code>Number</code> | 

<a name="dc.filters.TwoDimensionalFilter"></a>

#### filters.TwoDimensionalFilter
**Kind**: static class of <code>[filters](#dc.filters)</code>  
<a name="new_dc.filters.TwoDimensionalFilter_new"></a>

##### new TwoDimensionalFilter(filter)
TwoDimensionalFilter is a filter which accepts a single two-dimensional value.  It is used by the
[heat map chart](#dc.heatMap) to include particular cells as they are clicked.  (Rows and columns are
filtered by filtering all the cells in the row or column.)

Its `filterType` is 'TwoDimensionalFilter'


| Param | Type |
| --- | --- |
| filter | <code>Array.&lt;Number&gt;</code> | 

<a name="dc.filters.RangedTwoDimensionalFilter"></a>

#### filters.RangedTwoDimensionalFilter
**Kind**: static class of <code>[filters](#dc.filters)</code>  
<a name="new_dc.filters.RangedTwoDimensionalFilter_new"></a>

##### new RangedTwoDimensionalFilter(filter)
The RangedTwoDimensionalFilter allows filtering all values which fit within a rectangular
region. It is used by the [scatter plot](#dc.scatterPlot) to implement rectangular brushing.

It takes two two-dimensional points in the form `[[x1,y1],[x2,y2]]`, and normalizes them so that
`x1 <= x2` and `y1 <= y2`. It then returns a filter which accepts any points which are in the
rectangular range including the lower values but excluding the higher values.

If an array of two values are given to the RangedTwoDimensionalFilter, it interprets the values as
two x coordinates `x1` and `x2` and returns a filter which accepts any points for which `x1 <= x <
x2`.

Its `filterType` is 'RangedTwoDimensionalFilter'


| Param | Type |
| --- | --- |
| filter | <code>Array.&lt;Array.&lt;Number&gt;&gt;</code> | 

<a name="dc.registerChart"></a>

### dc.registerChart(chart, [group])
Add given chart instance to the given group, creating the group if necessary.
If no group is provided, the default group `dc.constants.DEFAULT_CHART_GROUP` will be used.

**Kind**: static method of <code>[dc](#dc)</code>  

| Param | Type | Description |
| --- | --- | --- |
| chart | <code>Object</code> | dc.js chart instance |
| [group] | <code>String</code> | Group name |

<a name="dc.deregisterChart"></a>

### dc.deregisterChart(chart, [group])
Remove given chart instance from the given group, creating the group if necessary.
If no group is provided, the default group `dc.constants.DEFAULT_CHART_GROUP` will be used.

**Kind**: static method of <code>[dc](#dc)</code>  

| Param | Type | Description |
| --- | --- | --- |
| chart | <code>Object</code> | dc.js chart instance |
| [group] | <code>String</code> | Group name |

<a name="dc.hasChart"></a>

### dc.hasChart(chart) ⇒ <code>Boolean</code>
Determine if a given chart instance resides in any group in the registry.

**Kind**: static method of <code>[dc](#dc)</code>  

| Param | Type | Description |
| --- | --- | --- |
| chart | <code>Object</code> | dc.js chart instance |

<a name="dc.deregisterAllCharts"></a>

### dc.deregisterAllCharts(group)
Clear given group if one is provided, otherwise clears all groups.

**Kind**: static method of <code>[dc](#dc)</code>  

| Param | Type | Description |
| --- | --- | --- |
| group | <code>String</code> | Group name |

<a name="dc.filterAll"></a>

### dc.filterAll([group])
Clear all filters on all charts within the given chart group. If the chart group is not given then
only charts that belong to the default chart group will be reset.

**Kind**: static method of <code>[dc](#dc)</code>  

| Param | Type |
| --- | --- |
| [group] | <code>String</code> | 

<a name="dc.refocusAll"></a>

### dc.refocusAll([group])
Reset zoom level / focus on all charts that belong to the given chart group. If the chart group is
not given then only charts that belong to the default chart group will be reset.

**Kind**: static method of <code>[dc](#dc)</code>  

| Param | Type |
| --- | --- |
| [group] | <code>String</code> | 

<a name="dc.renderAll"></a>

### dc.renderAll([group])
Re-render all charts belong to the given chart group. If the chart group is not given then only
charts that belong to the default chart group will be re-rendered.

**Kind**: static method of <code>[dc](#dc)</code>  

| Param | Type |
| --- | --- |
| [group] | <code>String</code> | 

<a name="dc.redrawAll"></a>

### dc.redrawAll([group])
Redraw all charts belong to the given chart group. If the chart group is not given then only charts
that belong to the default chart group will be re-drawn. Redraw is different from re-render since
when redrawing dc tries to update the graphic incrementally, using transitions, instead of starting
from scratch.

**Kind**: static method of <code>[dc](#dc)</code>  

| Param | Type |
| --- | --- |
| [group] | <code>String</code> | 

<a name="dc.transition"></a>

### dc.transition(selection, [duration], [delay], [name]) ⇒ <code>d3.transition</code> &#124; <code>d3.selection</code>
Start a transition on a selection if transitions are globally enabled
([disableTransitions](#dc.disableTransitions) is false) and the duration is greater than zero; otherwise return
the selection. Since most operations are the same on a d3 selection and a d3 transition, this
allows a common code path for both cases.

**Kind**: static method of <code>[dc](#dc)</code>  

| Param | Type | Default | Description |
| --- | --- | --- | --- |
| selection | <code>d3.selection</code> |  | the selection to be transitioned |
| [duration] | <code>Number</code> &#124; <code>function</code> | <code>250</code> | the duration of the transition in milliseconds, a function returning the duration, or 0 for no transition |
| [delay] | <code>Number</code> &#124; <code>function</code> |  | the delay of the transition in milliseconds, or a function returning the delay, or 0 for no delay |
| [name] | <code>String</code> |  | the name of the transition (if concurrent transitions on the same elements are needed) |

<a name="dc.pluck"></a>

### dc.pluck(n, [f]) ⇒ <code>function</code>
Returns a function that given a string property name, can be used to pluck the property off an object.  A function
can be passed as the second argument to also alter the data being returned.

This can be a useful shorthand method to create accessor functions.

**Kind**: static method of <code>[dc](#dc)</code>  

| Param | Type |
| --- | --- |
| n | <code>String</code> | 
| [f] | <code>function</code> | 

**Example**  
```js
var xPluck = dc.pluck('x');
var objA = {x: 1};
xPluck(objA) // 1
```
**Example**  
```js
var xPosition = dc.pluck('x', function (x, i) {
    // `this` is the original datum,
    // `x` is the x property of the datum,
    // `i` is the position in the array
    return this.radius + x;
});
dc.selectAll('.circle').data(...).x(xPosition);
```<|MERGE_RESOLUTION|>--- conflicted
+++ resolved
@@ -11,11 +11,7 @@
 return values that are themselves chainable d3 objects.
 
 **Kind**: global namespace  
-<<<<<<< HEAD
-**Version**: 2.1.0  
-=======
-**Version**: 2.0.1  
->>>>>>> 92093f1a
+**Version**: 2.1.1  
 **Example**  
 ```js
 // Example chaining
