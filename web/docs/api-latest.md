--- conflicted
+++ resolved
@@ -10,11 +10,7 @@
 return values that are themselves chainable d3 objects.
 
 **Kind**: global namespace  
-<<<<<<< HEAD
 **Version**: 2.1.0-dev  
-=======
-**Version**: 2.0.0-beta.24  
->>>>>>> 5dccd842
 **Example**  
 ```js
 // Example chaining
