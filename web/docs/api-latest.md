--- conflicted
+++ resolved
@@ -10,11 +10,7 @@
 return values that are themselves chainable d3 objects.
 
 **Kind**: global namespace  
-<<<<<<< HEAD
 **Version**: 2.1.0-dev  
-=======
-**Version**: 2.0.0-beta.27  
->>>>>>> eb02e58c
 **Example**  
 ```js
 // Example chaining
@@ -135,14 +131,10 @@
     * [.symbol([type])](#dc.scatterPlot+symbol) ⇒ <code>String</code> &#124; <code>function</code> &#124; <code>[scatterPlot](#dc.scatterPlot)</code>
     * [.symbolSize([symbolSize])](#dc.scatterPlot+symbolSize) ⇒ <code>Number</code> &#124; <code>[scatterPlot](#dc.scatterPlot)</code>
     * [.highlightedSize([highlightedSize])](#dc.scatterPlot+highlightedSize) ⇒ <code>Number</code> &#124; <code>[scatterPlot](#dc.scatterPlot)</code>
-<<<<<<< HEAD
-    * [.hiddenSize([hiddenSize])](#dc.scatterPlot+hiddenSize) ⇒ <code>Number</code> &#124; <code>[scatterPlot](#dc.scatterPlot)</code>
-=======
     * [.excludedSize([excludedSize])](#dc.scatterPlot+excludedSize) ⇒ <code>Number</code> &#124; <code>[scatterPlot](#dc.scatterPlot)</code>
     * [.excludedColor([excludedColor])](#dc.scatterPlot+excludedColor) ⇒ <code>Number</code> &#124; <code>[scatterPlot](#dc.scatterPlot)</code>
     * [.excludedOpacity([excludedOpacity])](#dc.scatterPlot+excludedOpacity) ⇒ <code>Number</code> &#124; <code>[scatterPlot](#dc.scatterPlot)</code>
     * [.emptySize([emptySize])](#dc.scatterPlot+emptySize) ⇒ <code>Number</code> &#124; <code>[scatterPlot](#dc.scatterPlot)</code>
->>>>>>> eb02e58c
   * [.numberDisplay](#dc.numberDisplay)
     * [new numberDisplay(parent, [chartGroup])](#new_dc.numberDisplay_new)
     * [.html([html])](#dc.numberDisplay+html) ⇒ <code>Object</code> &#124; <code>[numberDisplay](#dc.numberDisplay)</code>
@@ -165,7 +157,6 @@
     * [.outerPadding([padding])](#dc.boxPlot+outerPadding) ⇒ <code>Number</code> &#124; <code>[boxPlot](#dc.boxPlot)</code>
     * [.boxWidth([boxWidth])](#dc.boxPlot+boxWidth) ⇒ <code>Number</code> &#124; <code>function</code> &#124; <code>[boxPlot](#dc.boxPlot)</code>
     * [.tickFormat([tickFormat])](#dc.boxPlot+tickFormat) ⇒ <code>Number</code> &#124; <code>function</code> &#124; <code>[boxPlot](#dc.boxPlot)</code>
-<<<<<<< HEAD
   * [.selectMenu](#dc.selectMenu)
     * [new selectMenu(parent, [chartGroup])](#new_dc.selectMenu_new)
     * [.order](#dc.selectMenu+order)
@@ -173,8 +164,6 @@
     * [.filterDisplayed](#dc.selectMenu+filterDisplayed)
     * [.multiple](#dc.selectMenu+multiple)
     * [.size](#dc.selectMenu+size)
-=======
->>>>>>> eb02e58c
   * [.baseMixin](#dc.baseMixin) ⇒ <code>[baseMixin](#dc.baseMixin)</code>
     * [.height([height])](#dc.baseMixin+height) ⇒ <code>Number</code> &#124; <code>[baseMixin](#dc.baseMixin)</code>
     * [.width([width])](#dc.baseMixin+width) ⇒ <code>Number</code> &#124; <code>[baseMixin](#dc.baseMixin)</code>
@@ -517,7 +506,6 @@
 <a name="dc.barChart+centerBar"></a>
 #### barChart.centerBar([centerBar]) ⇒ <code>Boolean</code> &#124; <code>[barChart](#dc.barChart)</code>
 Whether the bar chart will render each bar centered around the data position on the x-axis.
-<<<<<<< HEAD
 
 **Kind**: instance method of <code>[barChart](#dc.barChart)</code>  
 
@@ -534,24 +522,6 @@
 
 **Kind**: instance method of <code>[barChart](#dc.barChart)</code>  
 
-=======
-
-**Kind**: instance method of <code>[barChart](#dc.barChart)</code>  
-
-| Param | Type | Default |
-| --- | --- | --- |
-| [centerBar] | <code>Boolean</code> | <code>false</code> | 
-
-<a name="dc.barChart+barPadding"></a>
-#### barChart.barPadding([barPadding]) ⇒ <code>Number</code> &#124; <code>[barChart](#dc.barChart)</code>
-Get or set the spacing between bars as a fraction of bar size. Valid values are between 0-1.
-Setting this value will also remove any previously set [gap](#dc.barChart+gap). See the
-[d3 docs](https://github.com/mbostock/d3/wiki/Ordinal-Scales#wiki-ordinal_rangeBands)
-for a visual description of how the padding is applied.
-
-**Kind**: instance method of <code>[barChart](#dc.barChart)</code>  
-
->>>>>>> eb02e58c
 | Param | Type | Default |
 | --- | --- | --- |
 | [barPadding] | <code>Number</code> | <code>0</code> | 
@@ -1022,7 +992,6 @@
 | Param | Type | Default |
 | --- | --- | --- |
 | [order] | <code>function</code> | <code>d3.ascending</code> | 
-<<<<<<< HEAD
 
 **Example**  
 ```js
@@ -1036,21 +1005,6 @@
 
 **Kind**: instance method of <code>[dataTable](#dc.dataTable)</code>  
 
-=======
-
-**Example**  
-```js
-chart.order(d3.descending);
-```
-<a name="dc.dataTable+showGroups"></a>
-#### dataTable.showGroups([showGroups]) ⇒ <code>Boolean</code> &#124; <code>[dataTable](#dc.dataTable)</code>
-Get or set if group rows will be shown.
-
-The .group() getter-setter must be provided in either case.
-
-**Kind**: instance method of <code>[dataTable](#dc.dataTable)</code>  
-
->>>>>>> eb02e58c
 | Param | Type | Default |
 | --- | --- | --- |
 | [showGroups] | <code>Boolean</code> | <code>true</code> | 
@@ -1232,7 +1186,6 @@
 #### bubbleChart.elasticRadius([elasticRadius]) ⇒ <code>Boolean</code> &#124; <code>[bubbleChart](#dc.bubbleChart)</code>
 Turn on or off the elastic bubble radius feature, or return the value of the flag. If this
 feature is turned on, then bubble radii will be automatically rescaled to fit the chart better.
-<<<<<<< HEAD
 
 **Kind**: instance method of <code>[bubbleChart](#dc.bubbleChart)</code>  
 
@@ -1275,50 +1228,6 @@
 Grid. You can overlay (compose) different bar/line/area charts in a single composite chart to
 achieve some quite flexible charting effects.
 
-=======
-
-**Kind**: instance method of <code>[bubbleChart](#dc.bubbleChart)</code>  
-
-| Param | Type | Default |
-| --- | --- | --- |
-| [elasticRadius] | <code>Boolean</code> | <code>false</code> | 
-
-<a name="dc.bubbleChart+sortBubbleSize"></a>
-#### bubbleChart.sortBubbleSize([sortBubbleSize]) ⇒ <code>Boolean</code> &#124; <code>[bubbleChart](#dc.bubbleChart)</code>
-Turn on or off the bubble sorting feature, or return the value of the flag. If enabled,
-bubbles will be sorted by their radius, with smaller bubbles in front.
-
-**Kind**: instance method of <code>[bubbleChart](#dc.bubbleChart)</code>  
-
-| Param | Type | Default |
-| --- | --- | --- |
-| [sortBubbleSize] | <code>Boolean</code> | <code>false</code> | 
-
-<a name="dc.compositeChart"></a>
-### dc.compositeChart
-**Kind**: static class of <code>[dc](#dc)</code>  
-**Mixes**: <code>[coordinateGridMixin](#dc.coordinateGridMixin)</code>  
-
-* [.compositeChart](#dc.compositeChart)
-  * [new compositeChart(parent, [chartGroup])](#new_dc.compositeChart_new)
-  * [.useRightAxisGridLines([useRightAxisGridLines])](#dc.compositeChart+useRightAxisGridLines) ⇒ <code>Boolean</code> &#124; <code>[compositeChart](#dc.compositeChart)</code>
-  * [.childOptions([childOptions])](#dc.compositeChart+childOptions) ⇒ <code>Object</code> &#124; <code>[compositeChart](#dc.compositeChart)</code>
-  * [.rightYAxisLabel([rightYAxisLabel], [padding])](#dc.compositeChart+rightYAxisLabel) ⇒ <code>String</code> &#124; <code>[compositeChart](#dc.compositeChart)</code>
-  * [.compose([subChartArray])](#dc.compositeChart+compose) ⇒ <code>[compositeChart](#dc.compositeChart)</code>
-  * [.children()](#dc.compositeChart+children) ⇒ <code>[Array.&lt;baseMixin&gt;](#dc.baseMixin)</code>
-  * [.shareColors([shareColors])](#dc.compositeChart+shareColors) ⇒ <code>Boolean</code> &#124; <code>[compositeChart](#dc.compositeChart)</code>
-  * [.shareTitle([shareTitle])](#dc.compositeChart+shareTitle) ⇒ <code>Boolean</code> &#124; <code>[compositeChart](#dc.compositeChart)</code>
-  * [.rightY([yScale])](#dc.compositeChart+rightY) ⇒ <code>d3.scale</code> &#124; <code>[compositeChart](#dc.compositeChart)</code>
-  * [.alignYAxes([alignYAxes])](#dc.compositeChart+alignYAxes) ⇒ <code>Chart</code>
-  * [.rightYAxis([rightYAxis])](#dc.compositeChart+rightYAxis) ⇒ <code>d3.svg.axis</code> &#124; <code>[compositeChart](#dc.compositeChart)</code>
-
-<a name="new_dc.compositeChart_new"></a>
-#### new compositeChart(parent, [chartGroup])
-Composite charts are a special kind of chart that render multiple charts on the same Coordinate
-Grid. You can overlay (compose) different bar/line/area charts in a single composite chart to
-achieve some quite flexible charting effects.
-
->>>>>>> eb02e58c
 
 | Param | Type | Description |
 | --- | --- | --- |
@@ -1804,7 +1713,6 @@
 | Param | Type |
 | --- | --- |
 | [scale] | <code>d3.scale</code> | 
-<<<<<<< HEAD
 
 <a name="dc.rowChart+renderTitleLabel"></a>
 #### rowChart.renderTitleLabel([renderTitleLabel]) ⇒ <code>Boolean</code> &#124; <code>[rowChart](#dc.rowChart)</code>
@@ -1840,43 +1748,6 @@
 
 **Kind**: instance method of <code>[rowChart](#dc.rowChart)</code>  
 
-=======
-
-<a name="dc.rowChart+renderTitleLabel"></a>
-#### rowChart.renderTitleLabel([renderTitleLabel]) ⇒ <code>Boolean</code> &#124; <code>[rowChart](#dc.rowChart)</code>
-Turn on/off Title label rendering (values) using SVG style of text-anchor 'end'
-
-**Kind**: instance method of <code>[rowChart](#dc.rowChart)</code>  
-
-| Param | Type | Default |
-| --- | --- | --- |
-| [renderTitleLabel] | <code>Boolean</code> | <code>false</code> | 
-
-<a name="dc.rowChart+xAxis"></a>
-#### rowChart.xAxis() ⇒ <code>d3.svg.axis</code>
-Get the x axis for the row chart instance.  Note: not settable for row charts.
-See the [d3 axis object](https://github.com/mbostock/d3/wiki/SVG-Axes#wiki-axis)
-documention for more information.
-
-**Kind**: instance method of <code>[rowChart](#dc.rowChart)</code>  
-**See**: [d3.svg.axis](https://github.com/mbostock/d3/wiki/SVG-Axes#wiki-axis)  
-**Example**  
-```js
-// customize x axis tick format
-chart.xAxis().tickFormat(function (v) {return v + '%';});
-// customize x axis tick values
-chart.xAxis().tickValues([0, 100, 200, 300]);
-```
-<a name="dc.rowChart+fixedBarHeight"></a>
-#### rowChart.fixedBarHeight([fixedBarHeight]) ⇒ <code>Boolean</code> &#124; <code>Number</code> &#124; <code>[rowChart](#dc.rowChart)</code>
-Get or set the fixed bar height. Default is [false] which will auto-scale bars.
-For example, if you want to fix the height for a specific number of bars (useful in TopN charts)
-you could fix height as follows (where count = total number of bars in your TopN and gap is
-your vertical gap space).
-
-**Kind**: instance method of <code>[rowChart](#dc.rowChart)</code>  
-
->>>>>>> eb02e58c
 | Param | Type | Default |
 | --- | --- | --- |
 | [fixedBarHeight] | <code>Boolean</code> &#124; <code>Number</code> | <code>false</code> | 
@@ -1967,7 +1838,6 @@
 <a name="dc.legend+x"></a>
 #### legend.x([x]) ⇒ <code>Number</code> &#124; <code>[legend](#dc.legend)</code>
 Set or get x coordinate for legend widget.
-<<<<<<< HEAD
 
 **Kind**: instance method of <code>[legend](#dc.legend)</code>  
 
@@ -1978,222 +1848,61 @@
 <a name="dc.legend+y"></a>
 #### legend.y([y]) ⇒ <code>Number</code> &#124; <code>[legend](#dc.legend)</code>
 Set or get y coordinate for legend widget.
-=======
->>>>>>> eb02e58c
 
 **Kind**: instance method of <code>[legend](#dc.legend)</code>  
 
 | Param | Type | Default |
 | --- | --- | --- |
-<<<<<<< HEAD
 | [y] | <code>Number</code> | <code>0</code> | 
 
 <a name="dc.legend+gap"></a>
 #### legend.gap([gap]) ⇒ <code>Number</code> &#124; <code>[legend](#dc.legend)</code>
 Set or get gap between legend items.
-=======
-| [x] | <code>Number</code> | <code>0</code> | 
-
-<a name="dc.legend+y"></a>
-#### legend.y([y]) ⇒ <code>Number</code> &#124; <code>[legend](#dc.legend)</code>
-Set or get y coordinate for legend widget.
->>>>>>> eb02e58c
 
 **Kind**: instance method of <code>[legend](#dc.legend)</code>  
 
 | Param | Type | Default |
 | --- | --- | --- |
-<<<<<<< HEAD
 | [gap] | <code>Number</code> | <code>5</code> | 
 
 <a name="dc.legend+itemHeight"></a>
 #### legend.itemHeight([itemHeight]) ⇒ <code>Number</code> &#124; <code>[legend](#dc.legend)</code>
 Set or get legend item height.
-=======
-| [y] | <code>Number</code> | <code>0</code> | 
-
-<a name="dc.legend+gap"></a>
-#### legend.gap([gap]) ⇒ <code>Number</code> &#124; <code>[legend](#dc.legend)</code>
-Set or get gap between legend items.
->>>>>>> eb02e58c
 
 **Kind**: instance method of <code>[legend](#dc.legend)</code>  
 
 | Param | Type | Default |
 | --- | --- | --- |
-<<<<<<< HEAD
 | [itemHeight] | <code>Number</code> | <code>12</code> | 
 
 <a name="dc.legend+horizontal"></a>
 #### legend.horizontal([horizontal]) ⇒ <code>Boolean</code> &#124; <code>[legend](#dc.legend)</code>
 Position legend horizontally instead of vertically.
-=======
-| [gap] | <code>Number</code> | <code>5</code> | 
-
-<a name="dc.legend+itemHeight"></a>
-#### legend.itemHeight([itemHeight]) ⇒ <code>Number</code> &#124; <code>[legend](#dc.legend)</code>
-Set or get legend item height.
->>>>>>> eb02e58c
 
 **Kind**: instance method of <code>[legend](#dc.legend)</code>  
 
 | Param | Type | Default |
 | --- | --- | --- |
-<<<<<<< HEAD
 | [horizontal] | <code>Boolean</code> | <code>false</code> | 
 
 <a name="dc.legend+legendWidth"></a>
 #### legend.legendWidth([legendWidth]) ⇒ <code>Number</code> &#124; <code>[legend](#dc.legend)</code>
 Maximum width for horizontal legend.
-=======
-| [itemHeight] | <code>Number</code> | <code>12</code> | 
-
-<a name="dc.legend+horizontal"></a>
-#### legend.horizontal([horizontal]) ⇒ <code>Boolean</code> &#124; <code>[legend](#dc.legend)</code>
-Position legend horizontally instead of vertically.
->>>>>>> eb02e58c
 
 **Kind**: instance method of <code>[legend](#dc.legend)</code>  
 
 | Param | Type | Default |
 | --- | --- | --- |
-<<<<<<< HEAD
 | [legendWidth] | <code>Number</code> | <code>500</code> | 
 
 <a name="dc.legend+itemWidth"></a>
 #### legend.itemWidth([itemWidth]) ⇒ <code>Number</code> &#124; <code>[legend](#dc.legend)</code>
 legendItem width for horizontal legend.
-=======
-| [horizontal] | <code>Boolean</code> | <code>false</code> | 
-
-<a name="dc.legend+legendWidth"></a>
-#### legend.legendWidth([legendWidth]) ⇒ <code>Number</code> &#124; <code>[legend](#dc.legend)</code>
-Maximum width for horizontal legend.
->>>>>>> eb02e58c
 
 **Kind**: instance method of <code>[legend](#dc.legend)</code>  
 
 | Param | Type | Default |
 | --- | --- | --- |
-<<<<<<< HEAD
-| [itemWidth] | <code>Number</code> | <code>70</code> | 
-
-<a name="dc.legend+autoItemWidth"></a>
-#### legend.autoItemWidth([autoItemWidth]) ⇒ <code>Boolean</code> &#124; <code>[legend](#dc.legend)</code>
-Turn automatic width for legend items on or off. If true, [itemWidth](#dc.legend+itemWidth) is ignored.
-This setting takes into account [gap](#dc.legend+gap).
-=======
-| [legendWidth] | <code>Number</code> | <code>500</code> | 
-
-<a name="dc.legend+itemWidth"></a>
-#### legend.itemWidth([itemWidth]) ⇒ <code>Number</code> &#124; <code>[legend](#dc.legend)</code>
-legendItem width for horizontal legend.
->>>>>>> eb02e58c
-
-**Kind**: instance method of <code>[legend](#dc.legend)</code>  
-
-| Param | Type | Default |
-| --- | --- | --- |
-<<<<<<< HEAD
-| [autoItemWidth] | <code>Boolean</code> | <code>false</code> | 
-
-<a name="dc.scatterPlot"></a>
-### dc.scatterPlot
-**Kind**: static class of <code>[dc](#dc)</code>  
-**Mixes**: <code>[coordinateGridMixin](#dc.coordinateGridMixin)</code>  
-
-* [.scatterPlot](#dc.scatterPlot)
-  * [new scatterPlot(parent, [chartGroup])](#new_dc.scatterPlot_new)
-  * [.existenceAccessor([accessor])](#dc.scatterPlot+existenceAccessor) ⇒ <code>function</code> &#124; <code>[scatterPlot](#dc.scatterPlot)</code>
-  * [.symbol([type])](#dc.scatterPlot+symbol) ⇒ <code>String</code> &#124; <code>function</code> &#124; <code>[scatterPlot](#dc.scatterPlot)</code>
-  * [.symbolSize([symbolSize])](#dc.scatterPlot+symbolSize) ⇒ <code>Number</code> &#124; <code>[scatterPlot](#dc.scatterPlot)</code>
-  * [.highlightedSize([highlightedSize])](#dc.scatterPlot+highlightedSize) ⇒ <code>Number</code> &#124; <code>[scatterPlot](#dc.scatterPlot)</code>
-  * [.hiddenSize([hiddenSize])](#dc.scatterPlot+hiddenSize) ⇒ <code>Number</code> &#124; <code>[scatterPlot](#dc.scatterPlot)</code>
-
-<a name="new_dc.scatterPlot_new"></a>
-#### new scatterPlot(parent, [chartGroup])
-A scatter plot chart
-
-Examples:
-- [Scatter Chart](http://dc-js.github.io/dc.js/examples/scatter.html)
-- [Multi-Scatter Chart](http://dc-js.github.io/dc.js/examples/multi-scatter.html)
-
-
-| Param | Type | Description |
-| --- | --- | --- |
-| parent | <code>String</code> &#124; <code>node</code> &#124; <code>d3.selection</code> | Any valid [d3 single selector](https://github.com/mbostock/d3/wiki/Selections#selecting-elements) specifying a dom block element such as a div; or a dom element or d3 selection. |
-| [chartGroup] | <code>String</code> | The name of the chart group this chart instance should be placed in. Interaction with a chart will only trigger events and redraws within the chart's group. |
-
-**Example**  
-```js
-// create a scatter plot under #chart-container1 element using the default global chart group
-var chart1 = dc.scatterPlot('#chart-container1');
-// create a scatter plot under #chart-container2 element using chart group A
-var chart2 = dc.scatterPlot('#chart-container2', 'chartGroupA');
-// create a sub-chart under a composite parent chart
-var chart3 = dc.scatterPlot(compositeChart);
-```
-<a name="dc.scatterPlot+existenceAccessor"></a>
-#### scatterPlot.existenceAccessor([accessor]) ⇒ <code>function</code> &#124; <code>[scatterPlot](#dc.scatterPlot)</code>
-Get or set the existence accessor.  If a point exists, it is drawn with
-[symbolSize](#dc.scatterPlot+symbolSize) radius and
-opacity 1; if it does not exist, it is drawn with
-[hiddenSize](#dc.scatterPlot+hiddenSize) radius and opacity 0. By default,
-the existence accessor checks if the reduced value is truthy.
-
-**Kind**: instance method of <code>[scatterPlot](#dc.scatterPlot)</code>  
-**See**
-
-- [symbolSize](#dc.scatterPlot+symbolSize)
-- [hiddenSize](#dc.scatterPlot+hiddenSize)
-
-
-| Param | Type |
-| --- | --- |
-| [accessor] | <code>function</code> | 
-
-**Example**  
-```js
-// default accessor
-chart.existenceAccessor(function (d) { return d.value; });
-```
-<a name="dc.scatterPlot+symbol"></a>
-#### scatterPlot.symbol([type]) ⇒ <code>String</code> &#124; <code>function</code> &#124; <code>[scatterPlot](#dc.scatterPlot)</code>
-Get or set the symbol type used for each point. By default the symbol is a circle.
-Type can be a constant or an accessor.
-
-**Kind**: instance method of <code>[scatterPlot](#dc.scatterPlot)</code>  
-**See**: [d3.svg.symbol().type()](https://github.com/mbostock/d3/wiki/SVG-Shapes#symbol_type)  
-
-| Param | Type | Default |
-| --- | --- | --- |
-| [type] | <code>String</code> &#124; <code>function</code> | <code>&#x27;circle&#x27;</code> | 
-
-**Example**  
-```js
-// Circle type
-chart.symbol('circle');
-// Square type
-chart.symbol('square');
-```
-<a name="dc.scatterPlot+symbolSize"></a>
-#### scatterPlot.symbolSize([symbolSize]) ⇒ <code>Number</code> &#124; <code>[scatterPlot](#dc.scatterPlot)</code>
-Set or get radius for symbols.
-
-**Kind**: instance method of <code>[scatterPlot](#dc.scatterPlot)</code>  
-**See**: [d3.svg.symbol().size()](https://github.com/mbostock/d3/wiki/SVG-Shapes#symbol_size)  
-
-| Param | Type | Default |
-| --- | --- | --- |
-| [symbolSize] | <code>Number</code> | <code>3</code> | 
-
-<a name="dc.scatterPlot+highlightedSize"></a>
-#### scatterPlot.highlightedSize([highlightedSize]) ⇒ <code>Number</code> &#124; <code>[scatterPlot](#dc.scatterPlot)</code>
-Set or get radius for highlighted symbols.
-
-**Kind**: instance method of <code>[scatterPlot](#dc.scatterPlot)</code>  
-**See**: [d3.svg.symbol().size()](https://github.com/mbostock/d3/wiki/SVG-Shapes#symbol_size)  
-=======
 | [itemWidth] | <code>Number</code> | <code>70</code> | 
 
 <a name="dc.legend+autoItemWidth"></a>
@@ -2231,23 +1940,131 @@
 - [Scatter Chart](http://dc-js.github.io/dc.js/examples/scatter.html)
 - [Multi-Scatter Chart](http://dc-js.github.io/dc.js/examples/multi-scatter.html)
 
->>>>>>> eb02e58c
-
-| Param | Type | Default |
-| --- | --- | --- |
-<<<<<<< HEAD
-| [highlightedSize] | <code>Number</code> | <code>5</code> | 
-
-<a name="dc.scatterPlot+hiddenSize"></a>
-#### scatterPlot.hiddenSize([hiddenSize]) ⇒ <code>Number</code> &#124; <code>[scatterPlot](#dc.scatterPlot)</code>
-Set or get radius for symbols when the group is empty.
+
+| Param | Type | Description |
+| --- | --- | --- |
+| parent | <code>String</code> &#124; <code>node</code> &#124; <code>d3.selection</code> | Any valid [d3 single selector](https://github.com/mbostock/d3/wiki/Selections#selecting-elements) specifying a dom block element such as a div; or a dom element or d3 selection. |
+| [chartGroup] | <code>String</code> | The name of the chart group this chart instance should be placed in. Interaction with a chart will only trigger events and redraws within the chart's group. |
+
+**Example**  
+```js
+// create a scatter plot under #chart-container1 element using the default global chart group
+var chart1 = dc.scatterPlot('#chart-container1');
+// create a scatter plot under #chart-container2 element using chart group A
+var chart2 = dc.scatterPlot('#chart-container2', 'chartGroupA');
+// create a sub-chart under a composite parent chart
+var chart3 = dc.scatterPlot(compositeChart);
+```
+<a name="dc.scatterPlot+existenceAccessor"></a>
+#### scatterPlot.existenceAccessor([accessor]) ⇒ <code>function</code> &#124; <code>[scatterPlot](#dc.scatterPlot)</code>
+Get or set the existence accessor.  If a point exists, it is drawn with
+[symbolSize](#dc.scatterPlot+symbolSize) radius and
+opacity 1; if it does not exist, it is drawn with
+[emptySize](#dc.scatterPlot+emptySize) radius and opacity 0. By default,
+the existence accessor checks if the reduced value is truthy.
+
+**Kind**: instance method of <code>[scatterPlot](#dc.scatterPlot)</code>  
+**See**
+
+- [symbolSize](#dc.scatterPlot+symbolSize)
+- [emptySize](#dc.scatterPlot+emptySize)
+
+
+| Param | Type |
+| --- | --- |
+| [accessor] | <code>function</code> | 
+
+**Example**  
+```js
+// default accessor
+chart.existenceAccessor(function (d) { return d.value; });
+```
+<a name="dc.scatterPlot+symbol"></a>
+#### scatterPlot.symbol([type]) ⇒ <code>String</code> &#124; <code>function</code> &#124; <code>[scatterPlot](#dc.scatterPlot)</code>
+Get or set the symbol type used for each point. By default the symbol is a circle.
+Type can be a constant or an accessor.
+
+**Kind**: instance method of <code>[scatterPlot](#dc.scatterPlot)</code>  
+**See**: [d3.svg.symbol().type()](https://github.com/mbostock/d3/wiki/SVG-Shapes#symbol_type)  
+
+| Param | Type | Default |
+| --- | --- | --- |
+| [type] | <code>String</code> &#124; <code>function</code> | <code>&#x27;circle&#x27;</code> | 
+
+**Example**  
+```js
+// Circle type
+chart.symbol('circle');
+// Square type
+chart.symbol('square');
+```
+<a name="dc.scatterPlot+symbolSize"></a>
+#### scatterPlot.symbolSize([symbolSize]) ⇒ <code>Number</code> &#124; <code>[scatterPlot](#dc.scatterPlot)</code>
+Set or get radius for symbols.
 
 **Kind**: instance method of <code>[scatterPlot](#dc.scatterPlot)</code>  
 **See**: [d3.svg.symbol().size()](https://github.com/mbostock/d3/wiki/SVG-Shapes#symbol_size)  
 
 | Param | Type | Default |
 | --- | --- | --- |
-| [hiddenSize] | <code>Number</code> | <code>0</code> | 
+| [symbolSize] | <code>Number</code> | <code>3</code> | 
+
+<a name="dc.scatterPlot+highlightedSize"></a>
+#### scatterPlot.highlightedSize([highlightedSize]) ⇒ <code>Number</code> &#124; <code>[scatterPlot](#dc.scatterPlot)</code>
+Set or get radius for highlighted symbols.
+
+**Kind**: instance method of <code>[scatterPlot](#dc.scatterPlot)</code>  
+**See**: [d3.svg.symbol().size()](https://github.com/mbostock/d3/wiki/SVG-Shapes#symbol_size)  
+
+| Param | Type | Default |
+| --- | --- | --- |
+| [highlightedSize] | <code>Number</code> | <code>5</code> | 
+
+<a name="dc.scatterPlot+excludedSize"></a>
+#### scatterPlot.excludedSize([excludedSize]) ⇒ <code>Number</code> &#124; <code>[scatterPlot](#dc.scatterPlot)</code>
+Set or get size for symbols excluded from this chart's filter. If null, no
+special size is applied for symbols based on their filter status
+
+**Kind**: instance method of <code>[scatterPlot](#dc.scatterPlot)</code>  
+**See**: [d3.svg.symbol().size()](https://github.com/mbostock/d3/wiki/SVG-Shapes#symbol_size)  
+
+| Param | Type | Default |
+| --- | --- | --- |
+| [excludedSize] | <code>Number</code> | <code></code> | 
+
+<a name="dc.scatterPlot+excludedColor"></a>
+#### scatterPlot.excludedColor([excludedColor]) ⇒ <code>Number</code> &#124; <code>[scatterPlot](#dc.scatterPlot)</code>
+Set or get color for symbols excluded from this chart's filter. If null, no
+special color is applied for symbols based on their filter status
+
+**Kind**: instance method of <code>[scatterPlot](#dc.scatterPlot)</code>  
+**See**: [d3.svg.symbol().size()](https://github.com/mbostock/d3/wiki/SVG-Shapes#symbol_size)  
+
+| Param | Type | Default |
+| --- | --- | --- |
+| [excludedColor] | <code>Number</code> | <code></code> | 
+
+<a name="dc.scatterPlot+excludedOpacity"></a>
+#### scatterPlot.excludedOpacity([excludedOpacity]) ⇒ <code>Number</code> &#124; <code>[scatterPlot](#dc.scatterPlot)</code>
+Set or get opacity for symbols excluded from this chart's filter.
+
+**Kind**: instance method of <code>[scatterPlot](#dc.scatterPlot)</code>  
+**See**: [d3.svg.symbol().size()](https://github.com/mbostock/d3/wiki/SVG-Shapes#symbol_size)  
+
+| Param | Type | Default |
+| --- | --- | --- |
+| [excludedOpacity] | <code>Number</code> | <code>1.0</code> | 
+
+<a name="dc.scatterPlot+emptySize"></a>
+#### scatterPlot.emptySize([emptySize]) ⇒ <code>Number</code> &#124; <code>[scatterPlot](#dc.scatterPlot)</code>
+Set or get radius for symbols when the group is empty.
+
+**Kind**: instance method of <code>[scatterPlot](#dc.scatterPlot)</code>  
+**See**: [d3.svg.symbol().size()](https://github.com/mbostock/d3/wiki/SVG-Shapes#symbol_size)  
+
+| Param | Type | Default |
+| --- | --- | --- |
+| [emptySize] | <code>Number</code> | <code>0</code> | 
 
 <a name="dc.numberDisplay"></a>
 ### dc.numberDisplay
@@ -2384,151 +2201,9 @@
 #### heatMap.rows([rows]) ⇒ <code>Array.&lt;(String\|Number)&gt;</code> &#124; <code>[heatMap](#dc.heatMap)</code>
 Gets or sets the values used to create the rows of the heatmap, as an array. By default, all
 the values will be fetched from the data using the value accessor.
-=======
-| parent | <code>String</code> &#124; <code>node</code> &#124; <code>d3.selection</code> | Any valid [d3 single selector](https://github.com/mbostock/d3/wiki/Selections#selecting-elements) specifying a dom block element such as a div; or a dom element or d3 selection. |
-| [chartGroup] | <code>String</code> | The name of the chart group this chart instance should be placed in. Interaction with a chart will only trigger events and redraws within the chart's group. |
-
-**Example**  
-```js
-// create a scatter plot under #chart-container1 element using the default global chart group
-var chart1 = dc.scatterPlot('#chart-container1');
-// create a scatter plot under #chart-container2 element using chart group A
-var chart2 = dc.scatterPlot('#chart-container2', 'chartGroupA');
-// create a sub-chart under a composite parent chart
-var chart3 = dc.scatterPlot(compositeChart);
-```
-<a name="dc.scatterPlot+existenceAccessor"></a>
-#### scatterPlot.existenceAccessor([accessor]) ⇒ <code>function</code> &#124; <code>[scatterPlot](#dc.scatterPlot)</code>
-Get or set the existence accessor.  If a point exists, it is drawn with
-[symbolSize](#dc.scatterPlot+symbolSize) radius and
-opacity 1; if it does not exist, it is drawn with
-[emptySize](#dc.scatterPlot+emptySize) radius and opacity 0. By default,
-the existence accessor checks if the reduced value is truthy.
-
-**Kind**: instance method of <code>[scatterPlot](#dc.scatterPlot)</code>  
-**See**
-
-- [symbolSize](#dc.scatterPlot+symbolSize)
-- [emptySize](#dc.scatterPlot+emptySize)
-
-
-| Param | Type |
-| --- | --- |
-| [accessor] | <code>function</code> | 
-
-**Example**  
-```js
-// default accessor
-chart.existenceAccessor(function (d) { return d.value; });
-```
-<a name="dc.scatterPlot+symbol"></a>
-#### scatterPlot.symbol([type]) ⇒ <code>String</code> &#124; <code>function</code> &#124; <code>[scatterPlot](#dc.scatterPlot)</code>
-Get or set the symbol type used for each point. By default the symbol is a circle.
-Type can be a constant or an accessor.
-
-**Kind**: instance method of <code>[scatterPlot](#dc.scatterPlot)</code>  
-**See**: [d3.svg.symbol().type()](https://github.com/mbostock/d3/wiki/SVG-Shapes#symbol_type)  
-
-| Param | Type | Default |
-| --- | --- | --- |
-| [type] | <code>String</code> &#124; <code>function</code> | <code>&#x27;circle&#x27;</code> | 
-
-**Example**  
-```js
-// Circle type
-chart.symbol('circle');
-// Square type
-chart.symbol('square');
-```
-<a name="dc.scatterPlot+symbolSize"></a>
-#### scatterPlot.symbolSize([symbolSize]) ⇒ <code>Number</code> &#124; <code>[scatterPlot](#dc.scatterPlot)</code>
-Set or get radius for symbols.
-
-**Kind**: instance method of <code>[scatterPlot](#dc.scatterPlot)</code>  
-**See**: [d3.svg.symbol().size()](https://github.com/mbostock/d3/wiki/SVG-Shapes#symbol_size)  
-
-| Param | Type | Default |
-| --- | --- | --- |
-| [symbolSize] | <code>Number</code> | <code>3</code> | 
-
-<a name="dc.scatterPlot+highlightedSize"></a>
-#### scatterPlot.highlightedSize([highlightedSize]) ⇒ <code>Number</code> &#124; <code>[scatterPlot](#dc.scatterPlot)</code>
-Set or get radius for highlighted symbols.
-
-**Kind**: instance method of <code>[scatterPlot](#dc.scatterPlot)</code>  
-**See**: [d3.svg.symbol().size()](https://github.com/mbostock/d3/wiki/SVG-Shapes#symbol_size)  
-
-| Param | Type | Default |
-| --- | --- | --- |
-| [highlightedSize] | <code>Number</code> | <code>5</code> | 
-
-<a name="dc.scatterPlot+excludedSize"></a>
-#### scatterPlot.excludedSize([excludedSize]) ⇒ <code>Number</code> &#124; <code>[scatterPlot](#dc.scatterPlot)</code>
-Set or get size for symbols excluded from this chart's filter. If null, no
-special size is applied for symbols based on their filter status
-
-**Kind**: instance method of <code>[scatterPlot](#dc.scatterPlot)</code>  
-**See**: [d3.svg.symbol().size()](https://github.com/mbostock/d3/wiki/SVG-Shapes#symbol_size)  
-
-| Param | Type | Default |
-| --- | --- | --- |
-| [excludedSize] | <code>Number</code> | <code></code> | 
-
-<a name="dc.scatterPlot+excludedColor"></a>
-#### scatterPlot.excludedColor([excludedColor]) ⇒ <code>Number</code> &#124; <code>[scatterPlot](#dc.scatterPlot)</code>
-Set or get color for symbols excluded from this chart's filter. If null, no
-special color is applied for symbols based on their filter status
-
-**Kind**: instance method of <code>[scatterPlot](#dc.scatterPlot)</code>  
-**See**: [d3.svg.symbol().size()](https://github.com/mbostock/d3/wiki/SVG-Shapes#symbol_size)  
-
-| Param | Type | Default |
-| --- | --- | --- |
-| [excludedColor] | <code>Number</code> | <code></code> | 
-
-<a name="dc.scatterPlot+excludedOpacity"></a>
-#### scatterPlot.excludedOpacity([excludedOpacity]) ⇒ <code>Number</code> &#124; <code>[scatterPlot](#dc.scatterPlot)</code>
-Set or get opacity for symbols excluded from this chart's filter.
-
-**Kind**: instance method of <code>[scatterPlot](#dc.scatterPlot)</code>  
-**See**: [d3.svg.symbol().size()](https://github.com/mbostock/d3/wiki/SVG-Shapes#symbol_size)  
-
-| Param | Type | Default |
-| --- | --- | --- |
-| [excludedOpacity] | <code>Number</code> | <code>1.0</code> | 
-
-<a name="dc.scatterPlot+emptySize"></a>
-#### scatterPlot.emptySize([emptySize]) ⇒ <code>Number</code> &#124; <code>[scatterPlot](#dc.scatterPlot)</code>
-Set or get radius for symbols when the group is empty.
-
-**Kind**: instance method of <code>[scatterPlot](#dc.scatterPlot)</code>  
-**See**: [d3.svg.symbol().size()](https://github.com/mbostock/d3/wiki/SVG-Shapes#symbol_size)  
-
-| Param | Type | Default |
-| --- | --- | --- |
-| [emptySize] | <code>Number</code> | <code>0</code> | 
-
-<a name="dc.numberDisplay"></a>
-### dc.numberDisplay
-**Kind**: static class of <code>[dc](#dc)</code>  
-**Mixes**: <code>[baseMixin](#dc.baseMixin)</code>  
-
-* [.numberDisplay](#dc.numberDisplay)
-  * [new numberDisplay(parent, [chartGroup])](#new_dc.numberDisplay_new)
-  * [.html([html])](#dc.numberDisplay+html) ⇒ <code>Object</code> &#124; <code>[numberDisplay](#dc.numberDisplay)</code>
-  * [.value()](#dc.numberDisplay+value) ⇒ <code>Number</code>
-  * [.formatNumber([formatter])](#dc.numberDisplay+formatNumber) ⇒ <code>function</code> &#124; <code>[numberDisplay](#dc.numberDisplay)</code>
-
-<a name="new_dc.numberDisplay_new"></a>
-#### new numberDisplay(parent, [chartGroup])
-A display of a single numeric value.
-Unlike other charts, you do not need to set a dimension. Instead a group object must be provided and
-a valueAccessor that returns a single value.
->>>>>>> eb02e58c
 
 **Kind**: instance method of <code>[heatMap](#dc.heatMap)</code>  
 
-<<<<<<< HEAD
 | Param | Type |
 | --- | --- |
 | [rows] | <code>Array.&lt;(String\|Number)&gt;</code> | 
@@ -2763,231 +2438,6 @@
 Get or set the text displayed in the options used to prompt selection.
 
 **Kind**: instance property of <code>[selectMenu](#dc.selectMenu)</code>  
-=======
-| Param | Type | Description |
-| --- | --- | --- |
-| parent | <code>String</code> &#124; <code>node</code> &#124; <code>d3.selection</code> | Any valid [d3 single selector](https://github.com/mbostock/d3/wiki/Selections#selecting-elements) specifying a dom block element such as a div; or a dom element or d3 selection. |
-| [chartGroup] | <code>String</code> | The name of the chart group this chart instance should be placed in. Interaction with a chart will only trigger events and redraws within the chart's group. |
-
-**Example**  
-```js
-// create a number display under #chart-container1 element using the default global chart group
-var display1 = dc.numberDisplay('#chart-container1');
-```
-<a name="dc.numberDisplay+html"></a>
-#### numberDisplay.html([html]) ⇒ <code>Object</code> &#124; <code>[numberDisplay](#dc.numberDisplay)</code>
-Gets or sets an optional object specifying HTML templates to use depending on the number
-displayed.  The text `%number` will be replaced with the current value.
-- one: HTML template to use if the number is 1
-- zero: HTML template to use if the number is 0
-- some: HTML template to use otherwise
-
-**Kind**: instance method of <code>[numberDisplay](#dc.numberDisplay)</code>  
-
-| Param | Type | Default |
-| --- | --- | --- |
-| [html] | <code>Object</code> | <code>{one: &#x27;&#x27;, some: &#x27;&#x27;, none: &#x27;&#x27;}</code> | 
-
-**Example**  
-```js
-numberWidget.html({
-     one:'%number record',
-     some:'%number records',
-     none:'no records'})
-```
-<a name="dc.numberDisplay+value"></a>
-#### numberDisplay.value() ⇒ <code>Number</code>
-Calculate and return the underlying value of the display
-
-**Kind**: instance method of <code>[numberDisplay](#dc.numberDisplay)</code>  
-<a name="dc.numberDisplay+formatNumber"></a>
-#### numberDisplay.formatNumber([formatter]) ⇒ <code>function</code> &#124; <code>[numberDisplay](#dc.numberDisplay)</code>
-Get or set a function to format the value for the display.
-
-**Kind**: instance method of <code>[numberDisplay](#dc.numberDisplay)</code>  
-**See**: [d3.format](https://github.com/mbostock/d3/wiki/Formatting)  
-
-| Param | Type | Default |
-| --- | --- | --- |
-| [formatter] | <code>function</code> | <code>d3.format(&#x27;.2s&#x27;)</code> | 
-
-<a name="dc.heatMap"></a>
-### dc.heatMap
-**Kind**: static class of <code>[dc](#dc)</code>  
-**Mixes**: <code>[colorMixin](#dc.colorMixin)</code>, <code>[marginMixin](#dc.marginMixin)</code>, <code>[baseMixin](#dc.baseMixin)</code>  
-
-* [.heatMap](#dc.heatMap)
-  * [new heatMap(parent, [chartGroup])](#new_dc.heatMap_new)
-  * [.colsLabel([labelFunction])](#dc.heatMap+colsLabel) ⇒ <code>function</code> &#124; <code>[heatMap](#dc.heatMap)</code>
-  * [.rowsLabel([labelFunction])](#dc.heatMap+rowsLabel) ⇒ <code>function</code> &#124; <code>[heatMap](#dc.heatMap)</code>
-  * [.rows([rows])](#dc.heatMap+rows) ⇒ <code>Array.&lt;(String\|Number)&gt;</code> &#124; <code>[heatMap](#dc.heatMap)</code>
-  * [.cols([cols])](#dc.heatMap+cols) ⇒ <code>Array.&lt;(String\|Number)&gt;</code> &#124; <code>[heatMap](#dc.heatMap)</code>
-  * [.boxOnClick([handler])](#dc.heatMap+boxOnClick) ⇒ <code>function</code> &#124; <code>[heatMap](#dc.heatMap)</code>
-  * [.xAxisOnClick([handler])](#dc.heatMap+xAxisOnClick) ⇒ <code>function</code> &#124; <code>[heatMap](#dc.heatMap)</code>
-  * [.yAxisOnClick([handler])](#dc.heatMap+yAxisOnClick) ⇒ <code>function</code> &#124; <code>[heatMap](#dc.heatMap)</code>
-  * [.xBorderRadius([xBorderRadius])](#dc.heatMap+xBorderRadius) ⇒ <code>Number</code> &#124; <code>[heatMap](#dc.heatMap)</code>
-  * [.yBorderRadius([yBorderRadius])](#dc.heatMap+yBorderRadius) ⇒ <code>Number</code> &#124; <code>[heatMap](#dc.heatMap)</code>
-
-<a name="new_dc.heatMap_new"></a>
-#### new heatMap(parent, [chartGroup])
-A heat map is matrix that represents the values of two dimensions of data using colors.
-
-
-| Param | Type | Description |
-| --- | --- | --- |
-| parent | <code>String</code> &#124; <code>node</code> &#124; <code>d3.selection</code> | Any valid [d3 single selector](https://github.com/mbostock/d3/wiki/Selections#selecting-elements) specifying a dom block element such as a div; or a dom element or d3 selection. |
-| [chartGroup] | <code>String</code> | The name of the chart group this chart instance should be placed in. Interaction with a chart will only trigger events and redraws within the chart's group. |
-
-**Example**  
-```js
-// create a heat map under #chart-container1 element using the default global chart group
-var heatMap1 = dc.heatMap('#chart-container1');
-// create a heat map under #chart-container2 element using chart group A
-var heatMap2 = dc.heatMap('#chart-container2', 'chartGroupA');
-```
-<a name="dc.heatMap+colsLabel"></a>
-#### heatMap.colsLabel([labelFunction]) ⇒ <code>function</code> &#124; <code>[heatMap](#dc.heatMap)</code>
-Set or get the column label function. The chart class uses this function to render
-column labels on the X axis. It is passed the column name.
-
-**Kind**: instance method of <code>[heatMap](#dc.heatMap)</code>  
-
-| Param | Type | Default |
-| --- | --- | --- |
-| [labelFunction] | <code>function</code> | <code>function(d) { return d; }</code> | 
-
-**Example**  
-```js
-// the default label function just returns the name
-chart.colsLabel(function(d) { return d; });
-```
-<a name="dc.heatMap+rowsLabel"></a>
-#### heatMap.rowsLabel([labelFunction]) ⇒ <code>function</code> &#124; <code>[heatMap](#dc.heatMap)</code>
-Set or get the row label function. The chart class uses this function to render
-row labels on the Y axis. It is passed the row name.
-
-**Kind**: instance method of <code>[heatMap](#dc.heatMap)</code>  
-
-| Param | Type | Default |
-| --- | --- | --- |
-| [labelFunction] | <code>function</code> | <code>function(d) { return d; }</code> | 
-
-**Example**  
-```js
-// the default label function just returns the name
-chart.rowsLabel(function(d) { return d; });
-```
-<a name="dc.heatMap+rows"></a>
-#### heatMap.rows([rows]) ⇒ <code>Array.&lt;(String\|Number)&gt;</code> &#124; <code>[heatMap](#dc.heatMap)</code>
-Gets or sets the values used to create the rows of the heatmap, as an array. By default, all
-the values will be fetched from the data using the value accessor, and they will be sorted in
-ascending order.
-
-**Kind**: instance method of <code>[heatMap](#dc.heatMap)</code>  
-
-| Param | Type |
-| --- | --- |
-| [rows] | <code>Array.&lt;(String\|Number)&gt;</code> | 
-
-<a name="dc.heatMap+cols"></a>
-#### heatMap.cols([cols]) ⇒ <code>Array.&lt;(String\|Number)&gt;</code> &#124; <code>[heatMap](#dc.heatMap)</code>
-Gets or sets the keys used to create the columns of the heatmap, as an array. By default, all
-the values will be fetched from the data using the key accessor, and they will be sorted in
-ascending order.
-
-**Kind**: instance method of <code>[heatMap](#dc.heatMap)</code>  
-
-| Param | Type |
-| --- | --- |
-| [cols] | <code>Array.&lt;(String\|Number)&gt;</code> | 
-
-<a name="dc.heatMap+boxOnClick"></a>
-#### heatMap.boxOnClick([handler]) ⇒ <code>function</code> &#124; <code>[heatMap](#dc.heatMap)</code>
-Gets or sets the handler that fires when an individual cell is clicked in the heatmap.
-By default, filtering of the cell will be toggled.
-
-**Kind**: instance method of <code>[heatMap](#dc.heatMap)</code>  
-
-| Param | Type |
-| --- | --- |
-| [handler] | <code>function</code> | 
-
-**Example**  
-```js
-// default box on click handler
-chart.boxOnClick(function (d) {
-    var filter = d.key;
-    dc.events.trigger(function () {
-        _chart.filter(filter);
-        _chart.redrawGroup();
-    });
-});
-```
-<a name="dc.heatMap+xAxisOnClick"></a>
-#### heatMap.xAxisOnClick([handler]) ⇒ <code>function</code> &#124; <code>[heatMap](#dc.heatMap)</code>
-Gets or sets the handler that fires when a column tick is clicked in the x axis.
-By default, if any cells in the column are unselected, the whole column will be selected,
-otherwise the whole column will be unselected.
-
-**Kind**: instance method of <code>[heatMap](#dc.heatMap)</code>  
-
-| Param | Type |
-| --- | --- |
-| [handler] | <code>function</code> | 
-
-<a name="dc.heatMap+yAxisOnClick"></a>
-#### heatMap.yAxisOnClick([handler]) ⇒ <code>function</code> &#124; <code>[heatMap](#dc.heatMap)</code>
-Gets or sets the handler that fires when a row tick is clicked in the y axis.
-By default, if any cells in the row are unselected, the whole row will be selected,
-otherwise the whole row will be unselected.
-
-**Kind**: instance method of <code>[heatMap](#dc.heatMap)</code>  
-
-| Param | Type |
-| --- | --- |
-| [handler] | <code>function</code> | 
-
-<a name="dc.heatMap+xBorderRadius"></a>
-#### heatMap.xBorderRadius([xBorderRadius]) ⇒ <code>Number</code> &#124; <code>[heatMap](#dc.heatMap)</code>
-Gets or sets the X border radius.  Set to 0 to get full rectangles.
-
-**Kind**: instance method of <code>[heatMap](#dc.heatMap)</code>  
-
-| Param | Type | Default |
-| --- | --- | --- |
-| [xBorderRadius] | <code>Number</code> | <code>6.75</code> | 
-
-<a name="dc.heatMap+yBorderRadius"></a>
-#### heatMap.yBorderRadius([yBorderRadius]) ⇒ <code>Number</code> &#124; <code>[heatMap](#dc.heatMap)</code>
-Gets or sets the Y border radius.  Set to 0 to get full rectangles.
-
-**Kind**: instance method of <code>[heatMap](#dc.heatMap)</code>  
-
-| Param | Type | Default |
-| --- | --- | --- |
-| [yBorderRadius] | <code>Number</code> | <code>6.75</code> | 
-
-<a name="dc.boxPlot"></a>
-### dc.boxPlot
-**Kind**: static class of <code>[dc](#dc)</code>  
-**Mixes**: <code>[coordinateGridMixin](#dc.coordinateGridMixin)</code>  
-
-* [.boxPlot](#dc.boxPlot)
-  * [new boxPlot(parent, [chartGroup])](#new_dc.boxPlot_new)
-  * [.boxPadding([padding])](#dc.boxPlot+boxPadding) ⇒ <code>Number</code> &#124; <code>[boxPlot](#dc.boxPlot)</code>
-  * [.outerPadding([padding])](#dc.boxPlot+outerPadding) ⇒ <code>Number</code> &#124; <code>[boxPlot](#dc.boxPlot)</code>
-  * [.boxWidth([boxWidth])](#dc.boxPlot+boxWidth) ⇒ <code>Number</code> &#124; <code>function</code> &#124; <code>[boxPlot](#dc.boxPlot)</code>
-  * [.tickFormat([tickFormat])](#dc.boxPlot+tickFormat) ⇒ <code>Number</code> &#124; <code>function</code> &#124; <code>[boxPlot](#dc.boxPlot)</code>
-
-<a name="new_dc.boxPlot_new"></a>
-#### new boxPlot(parent, [chartGroup])
-A box plot is a chart that depicts numerical data via their quartile ranges.
-
-Examples:
-- [Box plot time example](http://dc-js.github.io/dc.js/examples/box-plot-time.html)
-- [Box plot example](http://dc-js.github.io/dc.js/examples/box-plot.html)
-
->>>>>>> eb02e58c
 
 | Param | Type | Default |
 | --- | --- | --- |
@@ -2995,7 +2445,6 @@
 
 **Example**  
 ```js
-<<<<<<< HEAD
 chart.promptText('All states');
 ```
 <a name="dc.selectMenu+filterDisplayed"></a>
@@ -3129,156 +2578,6 @@
 | --- | --- |
 | [height] | <code>Number</code> &#124; <code>function</code> | 
 
-=======
-// create a box plot under #chart-container1 element using the default global chart group
-var boxPlot1 = dc.boxPlot('#chart-container1');
-// create a box plot under #chart-container2 element using chart group A
-var boxPlot2 = dc.boxPlot('#chart-container2', 'chartGroupA');
-```
-<a name="dc.boxPlot+boxPadding"></a>
-#### boxPlot.boxPadding([padding]) ⇒ <code>Number</code> &#124; <code>[boxPlot](#dc.boxPlot)</code>
-Get or set the spacing between boxes as a fraction of box size. Valid values are within 0-1.
-See the [d3 docs](https://github.com/mbostock/d3/wiki/Ordinal-Scales#wiki-ordinal_rangeBands)
-for a visual description of how the padding is applied.
-
-**Kind**: instance method of <code>[boxPlot](#dc.boxPlot)</code>  
-**See**: [d3.scale.ordinal.rangeBands](https://github.com/mbostock/d3/wiki/Ordinal-Scales#wiki-ordinal_rangeBands)  
-
-| Param | Type | Default |
-| --- | --- | --- |
-| [padding] | <code>Number</code> | <code>0.8</code> | 
-
-<a name="dc.boxPlot+outerPadding"></a>
-#### boxPlot.outerPadding([padding]) ⇒ <code>Number</code> &#124; <code>[boxPlot](#dc.boxPlot)</code>
-Get or set the outer padding on an ordinal box chart. This setting has no effect on non-ordinal charts
-or on charts with a custom [.boxWidth](#dc.boxPlot+boxWidth). Will pad the width by
-`padding * barWidth` on each side of the chart.
-
-**Kind**: instance method of <code>[boxPlot](#dc.boxPlot)</code>  
-
-| Param | Type | Default |
-| --- | --- | --- |
-| [padding] | <code>Number</code> | <code>0.5</code> | 
-
-<a name="dc.boxPlot+boxWidth"></a>
-#### boxPlot.boxWidth([boxWidth]) ⇒ <code>Number</code> &#124; <code>function</code> &#124; <code>[boxPlot](#dc.boxPlot)</code>
-Get or set the numerical width of the boxplot box. The width may also be a function taking as
-parameters the chart width excluding the right and left margins, as well as the number of x
-units.
-
-**Kind**: instance method of <code>[boxPlot](#dc.boxPlot)</code>  
-
-| Param | Type | Default |
-| --- | --- | --- |
-| [boxWidth] | <code>Number</code> &#124; <code>function</code> | <code>0.5</code> | 
-
-**Example**  
-```js
-// Using numerical parameter
-chart.boxWidth(10);
-// Using function
-chart.boxWidth((innerChartWidth, xUnits) { ... });
-```
-<a name="dc.boxPlot+tickFormat"></a>
-#### boxPlot.tickFormat([tickFormat]) ⇒ <code>Number</code> &#124; <code>function</code> &#124; <code>[boxPlot](#dc.boxPlot)</code>
-Set the numerical format of the boxplot median, whiskers and quartile labels. Defaults to
-integer formatting.
-
-**Kind**: instance method of <code>[boxPlot](#dc.boxPlot)</code>  
-
-| Param | Type |
-| --- | --- |
-| [tickFormat] | <code>function</code> | 
-
-**Example**  
-```js
-// format ticks to 2 decimal places
-chart.tickFormat(d3.format('.2f'));
-```
-<a name="dc.baseMixin"></a>
-### dc.baseMixin ⇒ <code>[baseMixin](#dc.baseMixin)</code>
-`dc.baseMixin` is an abstract functional object representing a basic `dc` chart object
-for all chart and widget implementations. Methods from the [dc.baseMixin](#dc.baseMixin) are inherited
-and available on all chart implementations in the `dc` library.
-
-**Kind**: static mixin of <code>[dc](#dc)</code>  
-
-| Param | Type |
-| --- | --- |
-| _chart | <code>Object</code> | 
-
-
-* [.baseMixin](#dc.baseMixin) ⇒ <code>[baseMixin](#dc.baseMixin)</code>
-  * [.height([height])](#dc.baseMixin+height) ⇒ <code>Number</code> &#124; <code>[baseMixin](#dc.baseMixin)</code>
-  * [.width([width])](#dc.baseMixin+width) ⇒ <code>Number</code> &#124; <code>[baseMixin](#dc.baseMixin)</code>
-  * [.minWidth([minWidth])](#dc.baseMixin+minWidth) ⇒ <code>Number</code> &#124; <code>[baseMixin](#dc.baseMixin)</code>
-  * [.minHeight([minHeight])](#dc.baseMixin+minHeight) ⇒ <code>Number</code> &#124; <code>[baseMixin](#dc.baseMixin)</code>
-  * [.dimension([dimension])](#dc.baseMixin+dimension) ⇒ <code>crossfilter.dimension</code> &#124; <code>[baseMixin](#dc.baseMixin)</code>
-  * [.data([callback])](#dc.baseMixin+data) ⇒ <code>\*</code> &#124; <code>[baseMixin](#dc.baseMixin)</code>
-  * [.group([group], [name])](#dc.baseMixin+group) ⇒ <code>crossfilter.group</code> &#124; <code>[baseMixin](#dc.baseMixin)</code>
-  * [.ordering([orderFunction])](#dc.baseMixin+ordering) ⇒ <code>function</code> &#124; <code>[baseMixin](#dc.baseMixin)</code>
-  * [.filterAll()](#dc.baseMixin+filterAll) ⇒ <code>[baseMixin](#dc.baseMixin)</code>
-  * [.select()](#dc.baseMixin+select) ⇒ <code>d3.selection</code>
-  * [.selectAll()](#dc.baseMixin+selectAll) ⇒ <code>d3.selection</code>
-  * [.anchor([parent], [chartGroup])](#dc.baseMixin+anchor) ⇒ <code>String</code> &#124; <code>node</code> &#124; <code>d3.selection</code> &#124; <code>[baseMixin](#dc.baseMixin)</code>
-  * [.anchorName()](#dc.baseMixin+anchorName) ⇒ <code>String</code>
-  * [.root([rootElement])](#dc.baseMixin+root) ⇒ <code>HTMLElement</code> &#124; <code>[baseMixin](#dc.baseMixin)</code>
-  * [.svg([svgElement])](#dc.baseMixin+svg) ⇒ <code>SVGElement</code> &#124; <code>d3.selection</code> &#124; <code>[baseMixin](#dc.baseMixin)</code>
-  * [.resetSvg()](#dc.baseMixin+resetSvg) ⇒ <code>SVGElement</code>
-  * [.filterPrinter([filterPrinterFunction])](#dc.baseMixin+filterPrinter) ⇒ <code>function</code> &#124; <code>[baseMixin](#dc.baseMixin)</code>
-  * [.controlsUseVisibility([controlsUseVisibility])](#dc.baseMixin+controlsUseVisibility) ⇒ <code>Boolean</code> &#124; <code>[baseMixin](#dc.baseMixin)</code>
-  * [.turnOnControls()](#dc.baseMixin+turnOnControls) ⇒ <code>[baseMixin](#dc.baseMixin)</code>
-  * [.turnOffControls()](#dc.baseMixin+turnOffControls) ⇒ <code>[baseMixin](#dc.baseMixin)</code>
-  * [.transitionDuration([duration])](#dc.baseMixin+transitionDuration) ⇒ <code>Number</code> &#124; <code>[baseMixin](#dc.baseMixin)</code>
-  * [.render()](#dc.baseMixin+render) ⇒ <code>[baseMixin](#dc.baseMixin)</code>
-  * [.redraw()](#dc.baseMixin+redraw) ⇒ <code>[baseMixin](#dc.baseMixin)</code>
-  * [.commitHandler()](#dc.baseMixin+commitHandler) ⇒ <code>[baseMixin](#dc.baseMixin)</code>
-  * [.redrawGroup()](#dc.baseMixin+redrawGroup) ⇒ <code>[baseMixin](#dc.baseMixin)</code>
-  * [.renderGroup()](#dc.baseMixin+renderGroup) ⇒ <code>[baseMixin](#dc.baseMixin)</code>
-  * [.hasFilterHandler([hasFilterHandler])](#dc.baseMixin+hasFilterHandler) ⇒ <code>function</code> &#124; <code>[baseMixin](#dc.baseMixin)</code>
-  * [.hasFilter([filter])](#dc.baseMixin+hasFilter) ⇒ <code>Boolean</code>
-  * [.removeFilterHandler([removeFilterHandler])](#dc.baseMixin+removeFilterHandler) ⇒ <code>function</code> &#124; <code>[baseMixin](#dc.baseMixin)</code>
-  * [.addFilterHandler([addFilterHandler])](#dc.baseMixin+addFilterHandler) ⇒ <code>function</code> &#124; <code>[baseMixin](#dc.baseMixin)</code>
-  * [.resetFilterHandler([resetFilterHandler])](#dc.baseMixin+resetFilterHandler) ⇒ <code>[baseMixin](#dc.baseMixin)</code>
-  * [.filter([filter])](#dc.baseMixin+filter) ⇒ <code>[baseMixin](#dc.baseMixin)</code>
-  * [.filters()](#dc.baseMixin+filters) ⇒ <code>Array.&lt;\*&gt;</code>
-  * [.onClick(datum)](#dc.baseMixin+onClick)
-  * [.filterHandler([filterHandler])](#dc.baseMixin+filterHandler) ⇒ <code>function</code> &#124; <code>[baseMixin](#dc.baseMixin)</code>
-  * [.keyAccessor([keyAccessor])](#dc.baseMixin+keyAccessor) ⇒ <code>function</code> &#124; <code>[baseMixin](#dc.baseMixin)</code>
-  * [.valueAccessor([valueAccessor])](#dc.baseMixin+valueAccessor) ⇒ <code>function</code> &#124; <code>[baseMixin](#dc.baseMixin)</code>
-  * [.label([labelFunction], [enableLabels])](#dc.baseMixin+label) ⇒ <code>function</code> &#124; <code>[baseMixin](#dc.baseMixin)</code>
-  * [.renderLabel([renderLabel])](#dc.baseMixin+renderLabel) ⇒ <code>Boolean</code> &#124; <code>[baseMixin](#dc.baseMixin)</code>
-  * [.title([titleFunction])](#dc.baseMixin+title) ⇒ <code>function</code> &#124; <code>[baseMixin](#dc.baseMixin)</code>
-  * [.renderTitle([renderTitle])](#dc.baseMixin+renderTitle) ⇒ <code>Boolean</code> &#124; <code>[baseMixin](#dc.baseMixin)</code>
-  * ~~[.renderlet(renderletFunction)](#dc.baseMixin+renderlet) ⇒ <code>[baseMixin](#dc.baseMixin)</code>~~
-  * [.chartGroup([chartGroup])](#dc.baseMixin+chartGroup) ⇒ <code>String</code> &#124; <code>[baseMixin](#dc.baseMixin)</code>
-  * [.expireCache()](#dc.baseMixin+expireCache) ⇒ <code>[baseMixin](#dc.baseMixin)</code>
-  * [.legend([legend])](#dc.baseMixin+legend) ⇒ <code>[legend](#dc.legend)</code> &#124; <code>[baseMixin](#dc.baseMixin)</code>
-  * [.chartID()](#dc.baseMixin+chartID) ⇒ <code>String</code>
-  * [.options(opts)](#dc.baseMixin+options) ⇒ <code>[baseMixin](#dc.baseMixin)</code>
-  * [.on(event, listener)](#dc.baseMixin+on) ⇒ <code>[baseMixin](#dc.baseMixin)</code>
-
-<a name="dc.baseMixin+height"></a>
-#### baseMixin.height([height]) ⇒ <code>Number</code> &#124; <code>[baseMixin](#dc.baseMixin)</code>
-Set or get the height attribute of a chart. The height is applied to the SVGElement generated by
-the chart when rendered (or re-rendered). If a value is given, then it will be used to calculate
-the new height and the chart returned for method chaining.  The value can either be a numeric, a
-function, or falsy. If no value is specified then the value of the current height attribute will
-be returned.
-
-By default, without an explicit height being given, the chart will select the width of its
-anchor element. If that isn't possible it defaults to 200 (provided by the
-[minHeight](#dc.baseMixin+minHeight) property). Setting the value falsy will return
-the chart to the default behavior.
-
-**Kind**: instance method of <code>[baseMixin](#dc.baseMixin)</code>  
-**See**: [minHeight](#dc.baseMixin+minHeight)  
-
-| Param | Type |
-| --- | --- |
-| [height] | <code>Number</code> &#124; <code>function</code> | 
-
->>>>>>> eb02e58c
 **Example**  
 ```js
 // Default height
@@ -3416,7 +2715,6 @@
 
 **Kind**: instance method of <code>[baseMixin](#dc.baseMixin)</code>  
 **See**: [crossfilter.quicksort.by](https://github.com/square/crossfilter/wiki/API-Reference#quicksort_by)  
-<<<<<<< HEAD
 
 | Param | Type |
 | --- | --- |
@@ -3491,82 +2789,6 @@
 unexpected consequences.
 
 **Kind**: instance method of <code>[baseMixin](#dc.baseMixin)</code>  
-=======
-
-| Param | Type |
-| --- | --- |
-| [orderFunction] | <code>function</code> | 
-
-**Example**  
-```js
-// Default ordering accessor
-_chart.ordering(dc.pluck('key'));
-```
-<a name="dc.baseMixin+filterAll"></a>
-#### baseMixin.filterAll() ⇒ <code>[baseMixin](#dc.baseMixin)</code>
-Clear all filters associated with this chart
-
-The same can be achieved by calling [chart.filter(null)](#dc.baseMixin+filter).
-
-**Kind**: instance method of <code>[baseMixin](#dc.baseMixin)</code>  
-<a name="dc.baseMixin+select"></a>
-#### baseMixin.select() ⇒ <code>d3.selection</code>
-Execute d3 single selection in the chart's scope using the given selector and return the d3
-selection.
-
-This function is **not chainable** since it does not return a chart instance; however the d3
-selection result can be chained to d3 function calls.
-
-**Kind**: instance method of <code>[baseMixin](#dc.baseMixin)</code>  
-**See**: [d3.selection](https://github.com/mbostock/d3/wiki/Selections)  
-**Example**  
-```js
-// Similar to:
-d3.select('#chart-id').select(selector);
-```
-<a name="dc.baseMixin+selectAll"></a>
-#### baseMixin.selectAll() ⇒ <code>d3.selection</code>
-Execute in scope d3 selectAll using the given selector and return d3 selection result.
-
-This function is **not chainable** since it does not return a chart instance; however the d3
-selection result can be chained to d3 function calls.
-
-**Kind**: instance method of <code>[baseMixin](#dc.baseMixin)</code>  
-**See**: [d3.selection](https://github.com/mbostock/d3/wiki/Selections)  
-**Example**  
-```js
-// Similar to:
-d3.select('#chart-id').selectAll(selector);
-```
-<a name="dc.baseMixin+anchor"></a>
-#### baseMixin.anchor([parent], [chartGroup]) ⇒ <code>String</code> &#124; <code>node</code> &#124; <code>d3.selection</code> &#124; <code>[baseMixin](#dc.baseMixin)</code>
-Set the root SVGElement to either be an existing chart's root; or any valid [d3 single
-selector](https://github.com/mbostock/d3/wiki/Selections#selecting-elements) specifying a dom
-block element such as a div; or a dom element or d3 selection. Optionally registers the chart
-within the chartGroup. This class is called internally on chart initialization, but be called
-again to relocate the chart. However, it will orphan any previously created SVGElements.
-
-**Kind**: instance method of <code>[baseMixin](#dc.baseMixin)</code>  
-
-| Param | Type |
-| --- | --- |
-| [parent] | <code>anchorChart</code> &#124; <code>anchorSelector</code> &#124; <code>anchorNode</code> | 
-| [chartGroup] | <code>String</code> | 
-
-<a name="dc.baseMixin+anchorName"></a>
-#### baseMixin.anchorName() ⇒ <code>String</code>
-Returns the DOM id for the chart's anchored location.
-
-**Kind**: instance method of <code>[baseMixin](#dc.baseMixin)</code>  
-<a name="dc.baseMixin+root"></a>
-#### baseMixin.root([rootElement]) ⇒ <code>HTMLElement</code> &#124; <code>[baseMixin](#dc.baseMixin)</code>
-Returns the root element where a chart resides. Usually it will be the parent div element where
-the SVGElement was created. You can also pass in a new root element however this is usually handled by
-dc internally. Resetting the root element on a chart outside of dc internals may have
-unexpected consequences.
-
-**Kind**: instance method of <code>[baseMixin](#dc.baseMixin)</code>  
->>>>>>> eb02e58c
 **See**: [HTMLElement](https://developer.mozilla.org/en-US/docs/Web/API/HTMLElement)  
 
 | Param | Type |
@@ -3650,7 +2872,6 @@
 should only be used to render the chart for the first time on the page or if you want to make
 sure everything is redrawn from scratch instead of relying on the default incremental redrawing
 behaviour.
-<<<<<<< HEAD
 
 **Kind**: instance method of <code>[baseMixin](#dc.baseMixin)</code>  
 <a name="dc.baseMixin+redraw"></a>
@@ -3812,169 +3033,6 @@
     return [];
 }
 
-=======
-
-**Kind**: instance method of <code>[baseMixin](#dc.baseMixin)</code>  
-<a name="dc.baseMixin+redraw"></a>
-#### baseMixin.redraw() ⇒ <code>[baseMixin](#dc.baseMixin)</code>
-Calling redraw will cause the chart to re-render data changes incrementally. If there is no
-change in the underlying data dimension then calling this method will have no effect on the
-chart. Most chart interaction in dc will automatically trigger this method through internal
-events (in particular [dc.redrawAll](#dc.redrawAll); therefore, you only need to
-manually invoke this function if data is manipulated outside of dc's control (for example if
-data is loaded in the background using
-[crossfilter.add](https://github.com/square/crossfilter/wiki/API-Reference#crossfilter_add).
-
-**Kind**: instance method of <code>[baseMixin](#dc.baseMixin)</code>  
-<a name="dc.baseMixin+commitHandler"></a>
-#### baseMixin.commitHandler() ⇒ <code>[baseMixin](#dc.baseMixin)</code>
-Gets/sets the commit handler. If the chart has a commit handler, the handler will be called when
-the chart's filters have changed, in order to send the filter data asynchronously to a server.
-
-Unlike other functions in dc.js, the commit handler is asynchronous. It takes two arguments:
-a flag indicating whether this is a render (true) or a redraw (false), and a callback to be
-triggered once the commit is filtered. The callback has the standard node.js continuation signature
-with error first and result second.
-
-**Kind**: instance method of <code>[baseMixin](#dc.baseMixin)</code>  
-<a name="dc.baseMixin+redrawGroup"></a>
-#### baseMixin.redrawGroup() ⇒ <code>[baseMixin](#dc.baseMixin)</code>
-Redraws all charts in the same group as this chart, typically in reaction to a filter
-change. If the chart has a [commitHandler](dc.baseMixin.commitFilter), it will
-be executed and waited for.
-
-**Kind**: instance method of <code>[baseMixin](#dc.baseMixin)</code>  
-<a name="dc.baseMixin+renderGroup"></a>
-#### baseMixin.renderGroup() ⇒ <code>[baseMixin](#dc.baseMixin)</code>
-Renders all charts in the same group as this chart. If the chart has a
-[commitHandler](dc.baseMixin.commitFilter), it will be executed and waited for
-
-**Kind**: instance method of <code>[baseMixin](#dc.baseMixin)</code>  
-<a name="dc.baseMixin+hasFilterHandler"></a>
-#### baseMixin.hasFilterHandler([hasFilterHandler]) ⇒ <code>function</code> &#124; <code>[baseMixin](#dc.baseMixin)</code>
-Set or get the has filter handler. The has filter handler is a function that checks to see if
-the chart's current filters include a specific filter.  Using a custom has filter handler allows
-you to change the way filters are checked for and replaced.
-
-**Kind**: instance method of <code>[baseMixin](#dc.baseMixin)</code>  
-
-| Param | Type |
-| --- | --- |
-| [hasFilterHandler] | <code>function</code> | 
-
-**Example**  
-```js
-// default has filter handler
-chart.hasFilterHandler(function (filters, filter) {
-    if (filter === null || typeof(filter) === 'undefined') {
-        return filters.length > 0;
-    }
-    return filters.some(function (f) {
-        return filter <= f && filter >= f;
-    });
-});
-
-// custom filter handler (no-op)
-chart.hasFilterHandler(function(filters, filter) {
-    return false;
-});
-```
-<a name="dc.baseMixin+hasFilter"></a>
-#### baseMixin.hasFilter([filter]) ⇒ <code>Boolean</code>
-Check whether any active filter or a specific filter is associated with particular chart instance.
-This function is **not chainable**.
-
-**Kind**: instance method of <code>[baseMixin](#dc.baseMixin)</code>  
-**See**: [hasFilterHandler](#dc.baseMixin+hasFilterHandler)  
-
-| Param | Type |
-| --- | --- |
-| [filter] | <code>\*</code> | 
-
-<a name="dc.baseMixin+removeFilterHandler"></a>
-#### baseMixin.removeFilterHandler([removeFilterHandler]) ⇒ <code>function</code> &#124; <code>[baseMixin](#dc.baseMixin)</code>
-Set or get the remove filter handler. The remove filter handler is a function that removes a
-filter from the chart's current filters. Using a custom remove filter handler allows you to
-change how filters are removed or perform additional work when removing a filter, e.g. when
-using a filter server other than crossfilter.
-
-Any changes should modify the `filters` array argument and return that array.
-
-**Kind**: instance method of <code>[baseMixin](#dc.baseMixin)</code>  
-
-| Param | Type |
-| --- | --- |
-| [removeFilterHandler] | <code>function</code> | 
-
-**Example**  
-```js
-// default remove filter handler
-chart.removeFilterHandler(function (filters, filter) {
-    for (var i = 0; i < filters.length; i++) {
-        if (filters[i] <= filter && filters[i] >= filter) {
-            filters.splice(i, 1);
-            break;
-        }
-    }
-    return filters;
-});
-
-// custom filter handler (no-op)
-chart.removeFilterHandler(function(filters, filter) {
-    return filters;
-});
-```
-<a name="dc.baseMixin+addFilterHandler"></a>
-#### baseMixin.addFilterHandler([addFilterHandler]) ⇒ <code>function</code> &#124; <code>[baseMixin](#dc.baseMixin)</code>
-Set or get the add filter handler. The add filter handler is a function that adds a filter to
-the chart's filter list. Using a custom add filter handler allows you to change the way filters
-are added or perform additional work when adding a filter, e.g. when using a filter server other
-than crossfilter.
-
-Any changes should modify the `filters` array argument and return that array.
-
-**Kind**: instance method of <code>[baseMixin](#dc.baseMixin)</code>  
-
-| Param | Type |
-| --- | --- |
-| [addFilterHandler] | <code>function</code> | 
-
-**Example**  
-```js
-// default add filter handler
-chart.addFilterHandler(function (filters, filter) {
-    filters.push(filter);
-    return filters;
-});
-
-// custom filter handler (no-op)
-chart.addFilterHandler(function(filters, filter) {
-    return filters;
-});
-```
-<a name="dc.baseMixin+resetFilterHandler"></a>
-#### baseMixin.resetFilterHandler([resetFilterHandler]) ⇒ <code>[baseMixin](#dc.baseMixin)</code>
-Set or get the reset filter handler. The reset filter handler is a function that resets the
-chart's filter list by returning a new list. Using a custom reset filter handler allows you to
-change the way filters are reset, or perform additional work when resetting the filters,
-e.g. when using a filter server other than crossfilter.
-
-This function should return an array.
-
-**Kind**: instance method of <code>[baseMixin](#dc.baseMixin)</code>  
-
-| Param | Type |
-| --- | --- |
-| [resetFilterHandler] | <code>function</code> | 
-
-**Example**  
-```js
-// default remove filter handler
-function (filters) {
-    return [];
-}
-
->>>>>>> eb02e58c
 // custom filter handler (no-op)
 chart.resetFilterHandler(function(filters) {
     return filters;
@@ -4145,7 +3203,6 @@
 | Param | Type | Default |
 | --- | --- | --- |
 | [renderLabel] | <code>Boolean</code> | <code>false</code> | 
-<<<<<<< HEAD
 
 <a name="dc.baseMixin+title"></a>
 #### baseMixin.title([titleFunction]) ⇒ <code>function</code> &#124; <code>[baseMixin](#dc.baseMixin)</code>
@@ -4200,62 +3257,6 @@
 
 **Kind**: instance method of <code>[baseMixin](#dc.baseMixin)</code>  
 
-=======
-
-<a name="dc.baseMixin+title"></a>
-#### baseMixin.title([titleFunction]) ⇒ <code>function</code> &#124; <code>[baseMixin](#dc.baseMixin)</code>
-Set or get the title function. The chart class will use this function to render the SVGElement title
-(usually interpreted by browser as tooltips) for each child element in the chart, e.g. a slice
-in a pie chart or a bubble in a bubble chart. Almost every chart supports the title function;
-however in grid coordinate charts you need to turn off the brush in order to see titles, because
-otherwise the brush layer will block tooltip triggering.
-
-**Kind**: instance method of <code>[baseMixin](#dc.baseMixin)</code>  
-
-| Param | Type |
-| --- | --- |
-| [titleFunction] | <code>function</code> | 
-
-**Example**  
-```js
-// default title function just return the key
-chart.title(function(d) { return d.key + ': ' + d.value; });
-// title function has access to the standard d3 data binding and can get quite complicated
-chart.title(function(p) {
-   return p.key.getFullYear()
-       + '\n'
-       + 'Index Gain: ' + numberFormat(p.value.absGain) + '\n'
-       + 'Index Gain in Percentage: ' + numberFormat(p.value.percentageGain) + '%\n'
-       + 'Fluctuation / Index Ratio: ' + numberFormat(p.value.fluctuationPercentage) + '%';
-});
-```
-<a name="dc.baseMixin+renderTitle"></a>
-#### baseMixin.renderTitle([renderTitle]) ⇒ <code>Boolean</code> &#124; <code>[baseMixin](#dc.baseMixin)</code>
-Turn on/off title rendering, or return the state of the render title flag if no arguments are
-given.
-
-**Kind**: instance method of <code>[baseMixin](#dc.baseMixin)</code>  
-
-| Param | Type | Default |
-| --- | --- | --- |
-| [renderTitle] | <code>Boolean</code> | <code>true</code> | 
-
-<a name="dc.baseMixin+renderlet"></a>
-#### ~~baseMixin.renderlet(renderletFunction) ⇒ <code>[baseMixin](#dc.baseMixin)</code>~~
-***Deprecated***
-
-A renderlet is similar to an event listener on rendering event. Multiple renderlets can be added
-to an individual chart.  Each time a chart is rerendered or redrawn the renderlets are invoked
-right after the chart finishes its transitions, giving you a way to modify the SVGElements.
-Renderlet functions take the chart instance as the only input parameter and you can
-use the dc API or use raw d3 to achieve pretty much any effect.
-
-Use [on](#dc.baseMixin+on) with a 'renderlet' prefix.
-Generates a random key for the renderlet, which makes it hard to remove.
-
-**Kind**: instance method of <code>[baseMixin](#dc.baseMixin)</code>  
-
->>>>>>> eb02e58c
 | Param | Type |
 | --- | --- |
 | renderletFunction | <code>function</code> | 
@@ -4393,23 +3394,14 @@
 ### dc.colorMixin ⇒ <code>[colorMixin](#dc.colorMixin)</code>
 The Color Mixin is an abstract chart functional class providing universal coloring support
 as a mix-in for any concrete chart implementation.
-<<<<<<< HEAD
 
 **Kind**: static mixin of <code>[dc](#dc)</code>  
 
 | Param | Type |
 | --- | --- |
 | _chart | <code>Object</code> | 
-=======
-
-**Kind**: static mixin of <code>[dc](#dc)</code>  
->>>>>>> eb02e58c
-
-| Param | Type |
-| --- | --- |
-| _chart | <code>Object</code> | 
-
-<<<<<<< HEAD
+
+
 * [.colorMixin](#dc.colorMixin) ⇒ <code>[colorMixin](#dc.colorMixin)</code>
   * [.colors([colorScale])](#dc.colorMixin+colors) ⇒ <code>d3.scale</code> &#124; <code>[colorMixin](#dc.colorMixin)</code>
   * [.ordinalColors(r)](#dc.colorMixin+ordinalColors) ⇒ <code>[colorMixin](#dc.colorMixin)</code>
@@ -4425,24 +3417,6 @@
 Retrieve current color scale or set a new color scale. This methods accepts any function that
 operates like a d3 scale.
 
-=======
-
-* [.colorMixin](#dc.colorMixin) ⇒ <code>[colorMixin](#dc.colorMixin)</code>
-  * [.colors([colorScale])](#dc.colorMixin+colors) ⇒ <code>d3.scale</code> &#124; <code>[colorMixin](#dc.colorMixin)</code>
-  * [.ordinalColors(r)](#dc.colorMixin+ordinalColors) ⇒ <code>[colorMixin](#dc.colorMixin)</code>
-  * [.linearColors(r)](#dc.colorMixin+linearColors) ⇒ <code>[colorMixin](#dc.colorMixin)</code>
-  * [.colorAccessor([colorAccessor])](#dc.colorMixin+colorAccessor) ⇒ <code>function</code> &#124; <code>[colorMixin](#dc.colorMixin)</code>
-  * [.colorDomain([domain])](#dc.colorMixin+colorDomain) ⇒ <code>Array.&lt;String&gt;</code> &#124; <code>[colorMixin](#dc.colorMixin)</code>
-  * [.calculateColorDomain()](#dc.colorMixin+calculateColorDomain) ⇒ <code>[colorMixin](#dc.colorMixin)</code>
-  * [.getColor(d, [i])](#dc.colorMixin+getColor) ⇒ <code>String</code>
-  * [.colorCalculator([colorCalculator])](#dc.colorMixin+colorCalculator) ⇒ <code>\*</code>
-
-<a name="dc.colorMixin+colors"></a>
-#### colorMixin.colors([colorScale]) ⇒ <code>d3.scale</code> &#124; <code>[colorMixin](#dc.colorMixin)</code>
-Retrieve current color scale or set a new color scale. This methods accepts any function that
-operates like a d3 scale.
-
->>>>>>> eb02e58c
 **Kind**: instance method of <code>[colorMixin](#dc.colorMixin)</code>  
 **See**: [d3.scale](http://github.com/mbostock/d3/wiki/Scales)  
 
@@ -4664,7 +3638,6 @@
 | Param | Type |
 | --- | --- |
 | [chartBodyG] | <code>SVGElement</code> | 
-<<<<<<< HEAD
 
 <a name="dc.coordinateGridMixin+x"></a>
 #### coordinateGridMixin.x([xScale]) ⇒ <code>d3.scale</code> &#124; <code>[coordinateGridMixin](#dc.coordinateGridMixin)</code>
@@ -4863,103 +3836,11 @@
 #### coordinateGridMixin.elasticY([elasticY]) ⇒ <code>Boolean</code> &#124; <code>[coordinateGridMixin](#dc.coordinateGridMixin)</code>
 Turn on/off elastic y axis behavior. If y axis elasticity is turned on, then the grid chart will
 attempt to recalculate the y axis range whenever a redraw event is triggered.
-=======
-
-<a name="dc.coordinateGridMixin+x"></a>
-#### coordinateGridMixin.x([xScale]) ⇒ <code>d3.scale</code> &#124; <code>[coordinateGridMixin](#dc.coordinateGridMixin)</code>
-**mandatory**
-
-Get or set the x scale. The x scale can be any d3
-[quantitive scale](https://github.com/mbostock/d3/wiki/Quantitative-Scales) or
-[ordinal scale](https://github.com/mbostock/d3/wiki/Ordinal-Scales).
 
 **Kind**: instance method of <code>[coordinateGridMixin](#dc.coordinateGridMixin)</code>  
-**See**: [d3.scale](http://github.com/mbostock/d3/wiki/Scales)  
-
-| Param | Type |
-| --- | --- |
-| [xScale] | <code>d3.scale</code> | 
-
-**Example**  
-```js
-// set x to a linear scale
-chart.x(d3.scale.linear().domain([-2500, 2500]))
-// set x to a time scale to generate histogram
-chart.x(d3.time.scale().domain([new Date(1985, 0, 1), new Date(2012, 11, 31)]))
-```
-<a name="dc.coordinateGridMixin+xUnits"></a>
-#### coordinateGridMixin.xUnits([xUnits]) ⇒ <code>function</code> &#124; <code>[coordinateGridMixin](#dc.coordinateGridMixin)</code>
-Set or get the xUnits function. The coordinate grid chart uses the xUnits function to calculate
-the number of data projections on x axis such as the number of bars for a bar chart or the
-number of dots for a line chart. This function is expected to return a Javascript array of all
-data points on x axis, or the number of points on the axis. [d3 time range functions
-d3.time.days, d3.time.months, and
-d3.time.years](https://github.com/mbostock/d3/wiki/Time-Intervals#aliases) are all valid xUnits
-function. dc.js also provides a few units function, see the [Utilities](#utilities) section for
-a list of built-in units functions. The default xUnits function is dc.units.integers.
-
-**Kind**: instance method of <code>[coordinateGridMixin](#dc.coordinateGridMixin)</code>  
-**Todo**
-
-- [ ] Add docs for utilities
-
-
-| Param | Type |
-| --- | --- |
-| [xUnits] | <code>function</code> | 
-
-**Example**  
-```js
-// set x units to count days
-chart.xUnits(d3.time.days);
-// set x units to count months
-chart.xUnits(d3.time.months);
-
-// A custom xUnits function can be used as long as it follows the following interface:
-// units in integer
-function(start, end, xDomain) {
-     // simply calculates how many integers in the domain
-     return Math.abs(end - start);
-};
-
-// fixed units
-function(start, end, xDomain) {
-     // be aware using fixed units will disable the focus/zoom ability on the chart
-     return 1000;
-```
-<a name="dc.coordinateGridMixin+xAxis"></a>
-#### coordinateGridMixin.xAxis([xAxis]) ⇒ <code>d3.svg.axis</code> &#124; <code>[coordinateGridMixin](#dc.coordinateGridMixin)</code>
-Set or get the x axis used by a particular coordinate grid chart instance. This function is most
-useful when x axis customization is required. The x axis in dc.js is an instance of a [d3
-axis object](https://github.com/mbostock/d3/wiki/SVG-Axes#wiki-axis); therefore it supports any
-valid d3 axis manipulation. **Caution**: The x axis is usually generated internally by dc;
-resetting it may cause unexpected results.
-
-**Kind**: instance method of <code>[coordinateGridMixin](#dc.coordinateGridMixin)</code>  
-**See**: [d3.svg.axis](http://github.com/mbostock/d3/wiki/SVG-Axes)  
-
-| Param | Type | Default |
-| --- | --- | --- |
-| [xAxis] | <code>d3.svg.axis</code> | <code>d3.svg.axis().orient(&#x27;bottom&#x27;)</code> | 
-
-**Example**  
-```js
-// customize x axis tick format
-chart.xAxis().tickFormat(function(v) {return v + '%';});
-// customize x axis tick values
-chart.xAxis().tickValues([0, 100, 200, 300]);
-```
-<a name="dc.coordinateGridMixin+elasticX"></a>
-#### coordinateGridMixin.elasticX([elasticX]) ⇒ <code>Boolean</code> &#124; <code>[coordinateGridMixin](#dc.coordinateGridMixin)</code>
-Turn on/off elastic x axis behavior. If x axis elasticity is turned on, then the grid chart will
-attempt to recalculate the x axis range whenever a redraw event is triggered.
->>>>>>> eb02e58c
-
-**Kind**: instance method of <code>[coordinateGridMixin](#dc.coordinateGridMixin)</code>  
-
-| Param | Type | Default |
-| --- | --- | --- |
-<<<<<<< HEAD
+
+| Param | Type | Default |
+| --- | --- | --- |
 | [elasticY] | <code>Boolean</code> | <code>false</code> | 
 
 <a name="dc.coordinateGridMixin+renderHorizontalGridLines"></a>
@@ -4975,24 +3856,11 @@
 <a name="dc.coordinateGridMixin+renderVerticalGridLines"></a>
 #### coordinateGridMixin.renderVerticalGridLines([renderVerticalGridLines]) ⇒ <code>Boolean</code> &#124; <code>[coordinateGridMixin](#dc.coordinateGridMixin)</code>
 Turn on/off vertical grid lines.
-=======
-| [elasticX] | <code>Boolean</code> | <code>false</code> | 
-
-<a name="dc.coordinateGridMixin+xAxisPadding"></a>
-#### coordinateGridMixin.xAxisPadding([padding]) ⇒ <code>Number</code> &#124; <code>String</code> &#124; <code>[coordinateGridMixin](#dc.coordinateGridMixin)</code>
-Set or get x axis padding for the elastic x axis. The padding will be added to both end of the x
-axis if elasticX is turned on; otherwise it is ignored.
-
-padding can be an integer or percentage in string (e.g. '10%'). Padding can be applied to
-number or date x axes.  When padding a date axis, an integer represents number of days being padded
-and a percentage string will be treated the same as an integer.
->>>>>>> eb02e58c
 
 **Kind**: instance method of <code>[coordinateGridMixin](#dc.coordinateGridMixin)</code>  
 
 | Param | Type | Default |
 | --- | --- | --- |
-<<<<<<< HEAD
 | [renderVerticalGridLines] | <code>Boolean</code> | <code>false</code> | 
 
 <a name="dc.coordinateGridMixin+xAxisMin"></a>
@@ -5023,45 +3891,11 @@
 padding can be an integer or percentage in string (e.g. '10%'). Padding can be applied to
 number or date axes. When padding a date axis, an integer represents number of days being padded
 and a percentage string will be treated the same as an integer.
-=======
-| [padding] | <code>Number</code> &#124; <code>String</code> | <code>0</code> | 
-
-<a name="dc.coordinateGridMixin+xUnitCount"></a>
-#### coordinateGridMixin.xUnitCount() ⇒ <code>Number</code>
-Returns the number of units displayed on the x axis using the unit measure configured by
-.xUnits.
 
 **Kind**: instance method of <code>[coordinateGridMixin](#dc.coordinateGridMixin)</code>  
-<a name="dc.coordinateGridMixin+useRightYAxis"></a>
-#### coordinateGridMixin.useRightYAxis([useRightYAxis]) ⇒ <code>Boolean</code> &#124; <code>[coordinateGridMixin](#dc.coordinateGridMixin)</code>
-Gets or sets whether the chart should be drawn with a right axis instead of a left axis. When
-used with a chart in a composite chart, allows both left and right Y axes to be shown on a
-chart.
-
-**Kind**: instance method of <code>[coordinateGridMixin](#dc.coordinateGridMixin)</code>  
-
-| Param | Type | Default |
-| --- | --- | --- |
-| [useRightYAxis] | <code>Boolean</code> | <code>false</code> | 
-
-<a name="dc.coordinateGridMixin+isOrdinal"></a>
-#### coordinateGridMixin.isOrdinal() ⇒ <code>Boolean</code>
-Returns true if the chart is using ordinal xUnits ([dc.units.ordinal](#dc.units.ordinal), or false
-otherwise. Most charts behave differently with ordinal data and use the result of this method to
-trigger the appropriate logic.
-
-**Kind**: instance method of <code>[coordinateGridMixin](#dc.coordinateGridMixin)</code>  
-<a name="dc.coordinateGridMixin+xAxisLabel"></a>
-#### coordinateGridMixin.xAxisLabel([labelText], [padding]) ⇒ <code>String</code>
-Set or get the x axis label. If setting the label, you may optionally include additional padding to
-the margin to make room for the label. By default the padded is set to 12 to accomodate the text height.
->>>>>>> eb02e58c
-
-**Kind**: instance method of <code>[coordinateGridMixin](#dc.coordinateGridMixin)</code>  
-
-| Param | Type | Default |
-| --- | --- | --- |
-<<<<<<< HEAD
+
+| Param | Type | Default |
+| --- | --- | --- |
 | [padding] | <code>Number</code> &#124; <code>String</code> | <code>0</code> | 
 
 <a name="dc.coordinateGridMixin+round"></a>
@@ -5333,320 +4167,12 @@
 
 **Kind**: static mixin of <code>[dc](#dc)</code>  
 **Mixes**: <code>[colorMixin](#dc.colorMixin)</code>  
-=======
-| [labelText] | <code>String</code> |  | 
-| [padding] | <code>Number</code> | <code>12</code> | 
-
-<a name="dc.coordinateGridMixin+yAxisLabel"></a>
-#### coordinateGridMixin.yAxisLabel([labelText], [padding]) ⇒ <code>String</code> &#124; <code>[coordinateGridMixin](#dc.coordinateGridMixin)</code>
-Set or get the y axis label. If setting the label, you may optionally include additional padding
-to the margin to make room for the label. By default the padded is set to 12 to accomodate the
-text height.
-
-**Kind**: instance method of <code>[coordinateGridMixin](#dc.coordinateGridMixin)</code>  
-
-| Param | Type | Default |
-| --- | --- | --- |
-| [labelText] | <code>String</code> |  | 
-| [padding] | <code>Number</code> | <code>12</code> | 
-
-<a name="dc.coordinateGridMixin+y"></a>
-#### coordinateGridMixin.y([yScale]) ⇒ <code>d3.scale</code> &#124; <code>[coordinateGridMixin](#dc.coordinateGridMixin)</code>
-Get or set the y scale. The y scale is typically automatically determined by the chart implementation.
-
-**Kind**: instance method of <code>[coordinateGridMixin](#dc.coordinateGridMixin)</code>  
-**See**: [d3.scale](http://github.com/mbostock/d3/wiki/Scales)  
-
-| Param | Type |
-| --- | --- |
-| [yScale] | <code>d3.scale</code> | 
-
-<a name="dc.coordinateGridMixin+yAxis"></a>
-#### coordinateGridMixin.yAxis([yAxis]) ⇒ <code>d3.svg.axis</code> &#124; <code>[coordinateGridMixin](#dc.coordinateGridMixin)</code>
-Set or get the y axis used by the coordinate grid chart instance. This function is most useful
-when y axis customization is required. The y axis in dc.js is simply an instance of a [d3 axis
-object](https://github.com/mbostock/d3/wiki/SVG-Axes#wiki-_axis); therefore it supports any
-valid d3 axis manipulation. **Caution**: The y axis is usually generated internally by dc;
-resetting it may cause unexpected results.
-
-**Kind**: instance method of <code>[coordinateGridMixin](#dc.coordinateGridMixin)</code>  
-**See**: [d3.svg.axis](http://github.com/mbostock/d3/wiki/SVG-Axes)  
-
-| Param | Type | Default |
-| --- | --- | --- |
-| [yAxis] | <code>d3.svg.axis</code> | <code>d3.svg.axis().orient(&#x27;left&#x27;)</code> | 
-
-**Example**  
-```js
-// customize y axis tick format
-chart.yAxis().tickFormat(function(v) {return v + '%';});
-// customize y axis tick values
-chart.yAxis().tickValues([0, 100, 200, 300]);
-```
-<a name="dc.coordinateGridMixin+elasticY"></a>
-#### coordinateGridMixin.elasticY([elasticY]) ⇒ <code>Boolean</code> &#124; <code>[coordinateGridMixin](#dc.coordinateGridMixin)</code>
-Turn on/off elastic y axis behavior. If y axis elasticity is turned on, then the grid chart will
-attempt to recalculate the y axis range whenever a redraw event is triggered.
-
-**Kind**: instance method of <code>[coordinateGridMixin](#dc.coordinateGridMixin)</code>  
-
-| Param | Type | Default |
-| --- | --- | --- |
-| [elasticY] | <code>Boolean</code> | <code>false</code> | 
-
-<a name="dc.coordinateGridMixin+renderHorizontalGridLines"></a>
-#### coordinateGridMixin.renderHorizontalGridLines([renderHorizontalGridLines]) ⇒ <code>Boolean</code> &#124; <code>[coordinateGridMixin](#dc.coordinateGridMixin)</code>
-Turn on/off horizontal grid lines.
-
-**Kind**: instance method of <code>[coordinateGridMixin](#dc.coordinateGridMixin)</code>  
-
-| Param | Type | Default |
-| --- | --- | --- |
-| [renderHorizontalGridLines] | <code>Boolean</code> | <code>false</code> | 
-
-<a name="dc.coordinateGridMixin+renderVerticalGridLines"></a>
-#### coordinateGridMixin.renderVerticalGridLines([renderVerticalGridLines]) ⇒ <code>Boolean</code> &#124; <code>[coordinateGridMixin](#dc.coordinateGridMixin)</code>
-Turn on/off vertical grid lines.
-
-**Kind**: instance method of <code>[coordinateGridMixin](#dc.coordinateGridMixin)</code>  
-
-| Param | Type | Default |
-| --- | --- | --- |
-| [renderVerticalGridLines] | <code>Boolean</code> | <code>false</code> | 
-
-<a name="dc.coordinateGridMixin+xAxisMin"></a>
-#### coordinateGridMixin.xAxisMin() ⇒ <code>\*</code>
-Calculates the minimum x value to display in the chart. Includes xAxisPadding if set.
-
-**Kind**: instance method of <code>[coordinateGridMixin](#dc.coordinateGridMixin)</code>  
-<a name="dc.coordinateGridMixin+xAxisMax"></a>
-#### coordinateGridMixin.xAxisMax() ⇒ <code>\*</code>
-Calculates the maximum x value to display in the chart. Includes xAxisPadding if set.
-
-**Kind**: instance method of <code>[coordinateGridMixin](#dc.coordinateGridMixin)</code>  
-<a name="dc.coordinateGridMixin+yAxisMin"></a>
-#### coordinateGridMixin.yAxisMin() ⇒ <code>\*</code>
-Calculates the minimum y value to display in the chart. Includes yAxisPadding if set.
-
-**Kind**: instance method of <code>[coordinateGridMixin](#dc.coordinateGridMixin)</code>  
-<a name="dc.coordinateGridMixin+yAxisMax"></a>
-#### coordinateGridMixin.yAxisMax() ⇒ <code>\*</code>
-Calculates the maximum y value to display in the chart. Includes yAxisPadding if set.
-
-**Kind**: instance method of <code>[coordinateGridMixin](#dc.coordinateGridMixin)</code>  
-<a name="dc.coordinateGridMixin+yAxisPadding"></a>
-#### coordinateGridMixin.yAxisPadding([padding]) ⇒ <code>Number</code> &#124; <code>[coordinateGridMixin](#dc.coordinateGridMixin)</code>
-Set or get y axis padding for the elastic y axis. The padding will be added to the top of the y
-axis if elasticY is turned on; otherwise it is ignored.
-
-padding can be an integer or percentage in string (e.g. '10%'). Padding can be applied to
-number or date axes. When padding a date axis, an integer represents number of days being padded
-and a percentage string will be treated the same as an integer.
-
-**Kind**: instance method of <code>[coordinateGridMixin](#dc.coordinateGridMixin)</code>  
-
-| Param | Type | Default |
-| --- | --- | --- |
-| [padding] | <code>Number</code> &#124; <code>String</code> | <code>0</code> | 
-
-<a name="dc.coordinateGridMixin+round"></a>
-#### coordinateGridMixin.round([round]) ⇒ <code>function</code> &#124; <code>[coordinateGridMixin](#dc.coordinateGridMixin)</code>
-Set or get the rounding function used to quantize the selection when brushing is enabled.
-
-**Kind**: instance method of <code>[coordinateGridMixin](#dc.coordinateGridMixin)</code>  
-
-| Param | Type |
-| --- | --- |
-| [round] | <code>function</code> | 
-
-**Example**  
-```js
-// set x unit round to by month, this will make sure range selection brush will
-// select whole months
-chart.round(d3.time.month.round);
-```
-<a name="dc.coordinateGridMixin+clipPadding"></a>
-#### coordinateGridMixin.clipPadding([padding]) ⇒ <code>Number</code> &#124; <code>[coordinateGridMixin](#dc.coordinateGridMixin)</code>
-Get or set the padding in pixels for the clip path. Once set padding will be applied evenly to
-the top, left, right, and bottom when the clip path is generated. If set to zero, the clip area
-will be exactly the chart body area minus the margins.
-
-**Kind**: instance method of <code>[coordinateGridMixin](#dc.coordinateGridMixin)</code>  
-
-| Param | Type | Default |
-| --- | --- | --- |
-| [padding] | <code>Number</code> | <code>5</code> | 
-
-<a name="dc.coordinateGridMixin+focus"></a>
-#### coordinateGridMixin.focus([range])
-Zoom this chart to focus on the given range. The given range should be an array containing only
-2 elements (`[start, end]`) defining a range in the x domain. If the range is not given or set
-to null, then the zoom will be reset. _For focus to work elasticX has to be turned off;
-otherwise focus will be ignored.
-
-**Kind**: instance method of <code>[coordinateGridMixin](#dc.coordinateGridMixin)</code>  
-
-| Param | Type |
-| --- | --- |
-| [range] | <code>Array.&lt;Number&gt;</code> | 
-
-**Example**  
-```js
-chart.on('renderlet', function(chart) {
-    // smooth the rendering through event throttling
-    dc.events.trigger(function(){
-         // focus some other chart to the range selected by user on this chart
-         someOtherChart.focus(chart.filter());
-    });
-})
-```
-<a name="dc.coordinateGridMixin+brushOn"></a>
-#### coordinateGridMixin.brushOn([brushOn]) ⇒ <code>Boolean</code> &#124; <code>[coordinateGridMixin](#dc.coordinateGridMixin)</code>
-Turn on/off the brush-based range filter. When brushing is on then user can drag the mouse
-across a chart with a quantitative scale to perform range filtering based on the extent of the
-brush, or click on the bars of an ordinal bar chart or slices of a pie chart to filter and
-un-filter them. However turning on the brush filter will disable other interactive elements on
-the chart such as highlighting, tool tips, and reference lines. Zooming will still be possible
-if enabled, but only via scrolling (panning will be disabled.)
-
-**Kind**: instance method of <code>[coordinateGridMixin](#dc.coordinateGridMixin)</code>  
-
-| Param | Type | Default |
-| --- | --- | --- |
-| [brushOn] | <code>Boolean</code> | <code>true</code> | 
-
-<a name="dc.stackMixin"></a>
-### dc.stackMixin ⇒ <code>[stackMixin](#dc.stackMixin)</code>
-Stack Mixin is an mixin that provides cross-chart support of stackability using d3.layout.stack.
-
-**Kind**: static mixin of <code>[dc](#dc)</code>  
 
 | Param | Type |
 | --- | --- |
 | _chart | <code>Object</code> | 
 
 
-* [.stackMixin](#dc.stackMixin) ⇒ <code>[stackMixin](#dc.stackMixin)</code>
-  * [.stack(group, [name], [accessor])](#dc.stackMixin+stack) ⇒ <code>Array.&lt;{group: crossfilter.group, name: String, accessor: function()}&gt;</code> &#124; <code>[stackMixin](#dc.stackMixin)</code>
-  * [.hidableStacks([hidableStacks])](#dc.stackMixin+hidableStacks) ⇒ <code>Boolean</code> &#124; <code>[stackMixin](#dc.stackMixin)</code>
-  * [.hideStack(stackName)](#dc.stackMixin+hideStack) ⇒ <code>[stackMixin](#dc.stackMixin)</code>
-  * [.showStack(stackName)](#dc.stackMixin+showStack) ⇒ <code>[stackMixin](#dc.stackMixin)</code>
-  * [.title([stackName], [titleAccessor])](#dc.stackMixin+title) ⇒ <code>String</code> &#124; <code>[stackMixin](#dc.stackMixin)</code>
-  * [.stackLayout([stack])](#dc.stackMixin+stackLayout) ⇒ <code>function</code> &#124; <code>[stackMixin](#dc.stackMixin)</code>
-
-<a name="dc.stackMixin+stack"></a>
-#### stackMixin.stack(group, [name], [accessor]) ⇒ <code>Array.&lt;{group: crossfilter.group, name: String, accessor: function()}&gt;</code> &#124; <code>[stackMixin](#dc.stackMixin)</code>
-Stack a new crossfilter group onto this chart with an optional custom value accessor. All stacks
-in the same chart will share the same key accessor and therefore the same set of keys.
-
-For example, in a stacked bar chart, the bars of each stack will be positioned using the same set
-of keys on the x axis, while stacked vertically. If name is specified then it will be used to
-generate the legend label.
-
-**Kind**: instance method of <code>[stackMixin](#dc.stackMixin)</code>  
-**See**: [crossfilter.group](https://github.com/square/crossfilter/wiki/API-Reference#group-map-reduce)  
-
-| Param | Type |
-| --- | --- |
-| group | <code>crossfilter.group</code> | 
-| [name] | <code>String</code> | 
-| [accessor] | <code>function</code> | 
-
-**Example**  
-```js
-// stack group using default accessor
-chart.stack(valueSumGroup)
-// stack group using custom accessor
-.stack(avgByDayGroup, function(d){return d.value.avgByDay;});
-```
-<a name="dc.stackMixin+hidableStacks"></a>
-#### stackMixin.hidableStacks([hidableStacks]) ⇒ <code>Boolean</code> &#124; <code>[stackMixin](#dc.stackMixin)</code>
-Allow named stacks to be hidden or shown by clicking on legend items.
-This does not affect the behavior of hideStack or showStack.
-
-**Kind**: instance method of <code>[stackMixin](#dc.stackMixin)</code>  
-
-| Param | Type | Default |
-| --- | --- | --- |
-| [hidableStacks] | <code>Boolean</code> | <code>false</code> | 
-
-<a name="dc.stackMixin+hideStack"></a>
-#### stackMixin.hideStack(stackName) ⇒ <code>[stackMixin](#dc.stackMixin)</code>
-Hide all stacks on the chart with the given name.
-The chart must be re-rendered for this change to appear.
-
-**Kind**: instance method of <code>[stackMixin](#dc.stackMixin)</code>  
-
-| Param | Type |
-| --- | --- |
-| stackName | <code>String</code> | 
-
-<a name="dc.stackMixin+showStack"></a>
-#### stackMixin.showStack(stackName) ⇒ <code>[stackMixin](#dc.stackMixin)</code>
-Show all stacks on the chart with the given name.
-The chart must be re-rendered for this change to appear.
-
-**Kind**: instance method of <code>[stackMixin](#dc.stackMixin)</code>  
-
-| Param | Type |
-| --- | --- |
-| stackName | <code>String</code> | 
-
-<a name="dc.stackMixin+title"></a>
-#### stackMixin.title([stackName], [titleAccessor]) ⇒ <code>String</code> &#124; <code>[stackMixin](#dc.stackMixin)</code>
-Set or get the title function. Chart class will use this function to render svg title (usually interpreted by
-browser as tooltips) for each child element in the chart, i.e. a slice in a pie chart or a bubble in a bubble chart.
-Almost every chart supports title function however in grid coordinate chart you need to turn off brush in order to
-use title otherwise the brush layer will block tooltip trigger.
-
-If the first argument is a stack name, the title function will get or set the title for that stack. If stackName
-is not provided, the first stack is implied.
-
-**Kind**: instance method of <code>[stackMixin](#dc.stackMixin)</code>  
-
-| Param | Type |
-| --- | --- |
-| [stackName] | <code>String</code> | 
-| [titleAccessor] | <code>function</code> | 
-
-**Example**  
-```js
-// set a title function on 'first stack'
-chart.title('first stack', function(d) { return d.key + ': ' + d.value; });
-// get a title function from 'second stack'
-var secondTitleFunction = chart.title('second stack');
-```
-<a name="dc.stackMixin+stackLayout"></a>
-#### stackMixin.stackLayout([stack]) ⇒ <code>function</code> &#124; <code>[stackMixin](#dc.stackMixin)</code>
-Gets or sets the stack layout algorithm, which computes a baseline for each stack and
-propagates it to the next
-
-**Kind**: instance method of <code>[stackMixin](#dc.stackMixin)</code>  
-**See**: [d3.layout.stack](http://github.com/mbostock/d3/wiki/Stack-Layout)  
-
-| Param | Type | Default |
-| --- | --- | --- |
-| [stack] | <code>function</code> | <code>d3.layout.stack</code> | 
-
-<a name="dc.capMixin"></a>
-### dc.capMixin ⇒ <code>[capMixin](#dc.capMixin)</code>
-Cap is a mixin that groups small data elements below a _cap_ into an *others* grouping for both the
-Row and Pie Charts.
-
-The top ordered elements in the group up to the cap amount will be kept in the chart, and the rest
-will be replaced with an *others* element, with value equal to the sum of the replaced values. The
-keys of the elements below the cap limit are recorded in order to filter by those keys when the
-others* element is clicked.
-
-**Kind**: static mixin of <code>[dc](#dc)</code>  
->>>>>>> eb02e58c
-
-| Param | Type |
-| --- | --- |
-| _chart | <code>Object</code> | 
-
-
-<<<<<<< HEAD
 * [.bubbleMixin](#dc.bubbleMixin) ⇒ <code>[bubbleMixin](#dc.bubbleMixin)</code>
   * [.r([bubbleRadiusScale])](#dc.bubbleMixin+r) ⇒ <code>d3.scale</code> &#124; <code>[bubbleMixin](#dc.bubbleMixin)</code>
   * [.radiusValueAccessor([radiusValueAccessor])](#dc.bubbleMixin+radiusValueAccessor) ⇒ <code>function</code> &#124; <code>[bubbleMixin](#dc.bubbleMixin)</code>
@@ -5738,125 +4264,6 @@
   * [.deregister(chart, [group])](#dc.chartRegistry.deregister)
   * [.clear(group)](#dc.chartRegistry.clear)
   * [.list([group])](#dc.chartRegistry.list) ⇒ <code>Array.&lt;Object&gt;</code>
-=======
-* [.capMixin](#dc.capMixin) ⇒ <code>[capMixin](#dc.capMixin)</code>
-  * [.cap([count])](#dc.capMixin+cap) ⇒ <code>Number</code> &#124; <code>[capMixin](#dc.capMixin)</code>
-  * [.othersLabel([label])](#dc.capMixin+othersLabel) ⇒ <code>String</code> &#124; <code>[capMixin](#dc.capMixin)</code>
-  * [.othersGrouper([grouperFunction])](#dc.capMixin+othersGrouper) ⇒ <code>function</code> &#124; <code>[capMixin](#dc.capMixin)</code>
-
-<a name="dc.capMixin+cap"></a>
-#### capMixin.cap([count]) ⇒ <code>Number</code> &#124; <code>[capMixin](#dc.capMixin)</code>
-Get or set the count of elements to that will be included in the cap.
-
-**Kind**: instance method of <code>[capMixin](#dc.capMixin)</code>  
-
-| Param | Type | Default |
-| --- | --- | --- |
-| [count] | <code>Number</code> | <code>Infinity</code> | 
-
-<a name="dc.capMixin+othersLabel"></a>
-#### capMixin.othersLabel([label]) ⇒ <code>String</code> &#124; <code>[capMixin](#dc.capMixin)</code>
-Get or set the label for *Others* slice when slices cap is specified
-
-**Kind**: instance method of <code>[capMixin](#dc.capMixin)</code>  
-
-| Param | Type | Default |
-| --- | --- | --- |
-| [label] | <code>String</code> | <code>&quot;Others&quot;</code> | 
-
-<a name="dc.capMixin+othersGrouper"></a>
-#### capMixin.othersGrouper([grouperFunction]) ⇒ <code>function</code> &#124; <code>[capMixin](#dc.capMixin)</code>
-Get or set the grouper function that will perform the insertion of data for the *Others* slice
-if the slices cap is specified. If set to a falsy value, no others will be added. By default the
-grouper function computes the sum of all values below the cap.
-
-**Kind**: instance method of <code>[capMixin](#dc.capMixin)</code>  
-
-| Param | Type |
-| --- | --- |
-| [grouperFunction] | <code>function</code> | 
-
-**Example**  
-```js
-// Default others grouper
-chart.othersGrouper(function (topRows) {
-   var topRowsSum = d3.sum(topRows, _chart.valueAccessor()),
-       allRows = _chart.group().all(),
-       allRowsSum = d3.sum(allRows, _chart.valueAccessor()),
-       topKeys = topRows.map(_chart.keyAccessor()),
-       allKeys = allRows.map(_chart.keyAccessor()),
-       topSet = d3.set(topKeys),
-       others = allKeys.filter(function (d) {return !topSet.has(d);});
-   if (allRowsSum > topRowsSum) {
-       return topRows.concat([{'others': others, 'key': _othersLabel, 'value': allRowsSum - topRowsSum}]);
-   }
-   return topRows;
-});
-// Custom others grouper
-chart.othersGrouper(function (data) {
-    // compute the value for others, presumably the sum of all values below the cap
-    var othersSum  = yourComputeOthersValueLogic(data)
-
-    // the keys are needed to properly filter when the others element is clicked
-    var othersKeys = yourComputeOthersKeysArrayLogic(data);
-
-    // add the others row to the dataset
-    data.push({'key': 'Others', 'value': othersSum, 'others': othersKeys });
-
-    return data;
-});
-```
-<a name="dc.bubbleMixin"></a>
-### dc.bubbleMixin ⇒ <code>[bubbleMixin](#dc.bubbleMixin)</code>
-This Mixin provides reusable functionalities for any chart that needs to visualize data using bubbles.
-
-**Kind**: static mixin of <code>[dc](#dc)</code>  
-**Mixes**: <code>[colorMixin](#dc.colorMixin)</code>  
-
-| Param | Type |
-| --- | --- |
-| _chart | <code>Object</code> | 
-
-
-* [.bubbleMixin](#dc.bubbleMixin) ⇒ <code>[bubbleMixin](#dc.bubbleMixin)</code>
-  * [.r([bubbleRadiusScale])](#dc.bubbleMixin+r) ⇒ <code>d3.scale</code> &#124; <code>[bubbleMixin](#dc.bubbleMixin)</code>
-  * [.radiusValueAccessor([radiusValueAccessor])](#dc.bubbleMixin+radiusValueAccessor) ⇒ <code>function</code> &#124; <code>[bubbleMixin](#dc.bubbleMixin)</code>
-  * [.minRadius([radius])](#dc.bubbleMixin+minRadius) ⇒ <code>Number</code> &#124; <code>[bubbleMixin](#dc.bubbleMixin)</code>
-  * [.minRadiusWithLabel([radius])](#dc.bubbleMixin+minRadiusWithLabel) ⇒ <code>Number</code> &#124; <code>[bubbleMixin](#dc.bubbleMixin)</code>
-  * [.maxBubbleRelativeSize([relativeSize])](#dc.bubbleMixin+maxBubbleRelativeSize) ⇒ <code>Number</code> &#124; <code>[bubbleMixin](#dc.bubbleMixin)</code>
-
-<a name="dc.bubbleMixin+r"></a>
-#### bubbleMixin.r([bubbleRadiusScale]) ⇒ <code>d3.scale</code> &#124; <code>[bubbleMixin](#dc.bubbleMixin)</code>
-Get or set the bubble radius scale. By default the bubble chart uses
-[d3.scale.linear().domain([0, 100])](https://github.com/mbostock/d3/wiki/Quantitative-Scales#linear)
-as its radius scale.
-
-**Kind**: instance method of <code>[bubbleMixin](#dc.bubbleMixin)</code>  
-**See**: [d3.scale](http://github.com/mbostock/d3/wiki/Scales)  
-
-| Param | Type | Default |
-| --- | --- | --- |
-| [bubbleRadiusScale] | <code>d3.scale</code> | <code>d3.scale.linear().domain([0, 100])</code> | 
-
-<a name="dc.bubbleMixin+radiusValueAccessor"></a>
-#### bubbleMixin.radiusValueAccessor([radiusValueAccessor]) ⇒ <code>function</code> &#124; <code>[bubbleMixin](#dc.bubbleMixin)</code>
-Get or set the radius value accessor function. If set, the radius value accessor function will
-be used to retrieve a data value for each bubble. The data retrieved then will be mapped using
-the r scale to the actual bubble radius. This allows you to encode a data dimension using bubble
-size.
-
-**Kind**: instance method of <code>[bubbleMixin](#dc.bubbleMixin)</code>  
-
-| Param | Type |
-| --- | --- |
-| [radiusValueAccessor] | <code>function</code> | 
-
-<a name="dc.bubbleMixin+minRadius"></a>
-#### bubbleMixin.minRadius([radius]) ⇒ <code>Number</code> &#124; <code>[bubbleMixin](#dc.bubbleMixin)</code>
-Get or set the minimum radius. This will be used to initialize the radius scale's range.
-
-**Kind**: instance method of <code>[bubbleMixin](#dc.bubbleMixin)</code>  
->>>>>>> eb02e58c
 
 <a name="dc.chartRegistry.has"></a>
 #### chartRegistry.has(chart) ⇒ <code>Boolean</code>
@@ -5866,7 +4273,6 @@
 
 | Param | Type | Description |
 | --- | --- | --- |
-<<<<<<< HEAD
 | chart | <code>Object</code> | dc.js chart instance |
 
 <a name="dc.chartRegistry.register"></a>
@@ -5875,20 +4281,9 @@
 If no group is provided, the default group `dc.constants.DEFAULT_CHART_GROUP` will be used.
 
 **Kind**: static method of <code>[chartRegistry](#dc.chartRegistry)</code>  
-=======
-| [radius] | <code>Number</code> | <code>10</code> | 
-
-<a name="dc.bubbleMixin+minRadiusWithLabel"></a>
-#### bubbleMixin.minRadiusWithLabel([radius]) ⇒ <code>Number</code> &#124; <code>[bubbleMixin](#dc.bubbleMixin)</code>
-Get or set the minimum radius for label rendering. If a bubble's radius is less than this value
-then no label will be rendered.
-
-**Kind**: instance method of <code>[bubbleMixin](#dc.bubbleMixin)</code>  
->>>>>>> eb02e58c
 
 | Param | Type | Description |
 | --- | --- | --- |
-<<<<<<< HEAD
 | chart | <code>Object</code> | dc.js chart instance |
 | [group] | <code>String</code> | Group name |
 
@@ -5898,20 +4293,9 @@
 If no group is provided, the default group `dc.constants.DEFAULT_CHART_GROUP` will be used.
 
 **Kind**: static method of <code>[chartRegistry](#dc.chartRegistry)</code>  
-=======
-| [radius] | <code>Number</code> | <code>10</code> | 
-
-<a name="dc.bubbleMixin+maxBubbleRelativeSize"></a>
-#### bubbleMixin.maxBubbleRelativeSize([relativeSize]) ⇒ <code>Number</code> &#124; <code>[bubbleMixin](#dc.bubbleMixin)</code>
-Get or set the maximum relative size of a bubble to the length of x axis. This value is useful
-when the difference in radius between bubbles is too great.
-
-**Kind**: instance method of <code>[bubbleMixin](#dc.bubbleMixin)</code>  
->>>>>>> eb02e58c
 
 | Param | Type | Description |
 | --- | --- | --- |
-<<<<<<< HEAD
 | chart | <code>Object</code> | dc.js chart instance |
 | [group] | <code>String</code> | Group name |
 
@@ -5929,57 +4313,11 @@
 #### chartRegistry.list([group]) ⇒ <code>Array.&lt;Object&gt;</code>
 Get an array of each chart instance in the given group.
 If no group is provided, the charts in the default group are returned.
-=======
-| [relativeSize] | <code>Number</code> | <code>0.3</code> | 
-
-<a name="dc.dateFormat"></a>
-### dc.dateFormat : <code>function</code>
-The default date format for dc.js
-
-**Kind**: static property of <code>[dc](#dc)</code>  
-**Default**: <code>d3.time.format(&#x27;%m/%d/%Y&#x27;)</code>  
-<a name="dc.chartRegistry"></a>
-### dc.chartRegistry : <code>object</code>
-The dc.chartRegistry object maintains sets of all instantiated dc.js charts under named groups
-and the default group.
-
-A chart group often corresponds to a crossfilter instance. It specifies
-the set of charts which should be updated when a filter changes on one of the charts or when the
-global functions [dc.filterAll](#dc.filterAll), [dc.refocusAll](#dc.refocusAll),
-[dc.renderAll](#dc.renderAll), [dc.redrawAll](#dc.redrawAll), or chart functions
-[baseMixin.renderGroup](#dc.baseMixin+renderGroup),
-[baseMixin.redrawGroup](#dc.baseMixin+redrawGroup) are called.
-
-**Kind**: static namespace of <code>[dc](#dc)</code>  
-
-* [.chartRegistry](#dc.chartRegistry) : <code>object</code>
-  * [.has(chart)](#dc.chartRegistry.has) ⇒ <code>Boolean</code>
-  * [.register(chart, [group])](#dc.chartRegistry.register)
-  * [.deregister(chart, [group])](#dc.chartRegistry.deregister)
-  * [.clear(group)](#dc.chartRegistry.clear)
-  * [.list([group])](#dc.chartRegistry.list) ⇒ <code>Array.&lt;Object&gt;</code>
-
-<a name="dc.chartRegistry.has"></a>
-#### chartRegistry.has(chart) ⇒ <code>Boolean</code>
-Determine if a given chart instance resides in any group in the registry.
 
 **Kind**: static method of <code>[chartRegistry](#dc.chartRegistry)</code>  
 
 | Param | Type | Description |
 | --- | --- | --- |
-| chart | <code>Object</code> | dc.js chart instance |
-
-<a name="dc.chartRegistry.register"></a>
-#### chartRegistry.register(chart, [group])
-Add given chart instance to the given group, creating the group if necessary.
-If no group is provided, the default group `dc.constants.DEFAULT_CHART_GROUP` will be used.
->>>>>>> eb02e58c
-
-**Kind**: static method of <code>[chartRegistry](#dc.chartRegistry)</code>  
-
-| Param | Type | Description |
-| --- | --- | --- |
-<<<<<<< HEAD
 | [group] | <code>String</code> | Group name |
 
 <a name="dc.units"></a>
@@ -6027,72 +4365,10 @@
 It is a function that counts the number of integers in the range supplied in its start and end parameters.
 
 **Kind**: static method of <code>[units](#dc.units)</code>  
-=======
-| chart | <code>Object</code> | dc.js chart instance |
-| [group] | <code>String</code> | Group name |
-
-<a name="dc.chartRegistry.deregister"></a>
-#### chartRegistry.deregister(chart, [group])
-Remove given chart instance from the given group, creating the group if necessary.
-If no group is provided, the default group `dc.constants.DEFAULT_CHART_GROUP` will be used.
-
-**Kind**: static method of <code>[chartRegistry](#dc.chartRegistry)</code>  
-
-| Param | Type | Description |
-| --- | --- | --- |
-| chart | <code>Object</code> | dc.js chart instance |
-| [group] | <code>String</code> | Group name |
-
-<a name="dc.chartRegistry.clear"></a>
-#### chartRegistry.clear(group)
-Clear given group if one is provided, otherwise clears all groups.
-
-**Kind**: static method of <code>[chartRegistry](#dc.chartRegistry)</code>  
-
-| Param | Type | Description |
-| --- | --- | --- |
-| group | <code>String</code> | Group name |
-
-<a name="dc.chartRegistry.list"></a>
-#### chartRegistry.list([group]) ⇒ <code>Array.&lt;Object&gt;</code>
-Get an array of each chart instance in the given group.
-If no group is provided, the charts in the default group are returned.
-
-**Kind**: static method of <code>[chartRegistry](#dc.chartRegistry)</code>  
-
-| Param | Type | Description |
-| --- | --- | --- |
-| [group] | <code>String</code> | Group name |
-
-<a name="dc.units"></a>
-### dc.units : <code>object</code>
-**Kind**: static namespace of <code>[dc](#dc)</code>  
-
-* [.units](#dc.units) : <code>object</code>
-  * [.fp](#dc.units.fp) : <code>object</code>
-    * [.precision(precision)](#dc.units.fp.precision) ⇒ <code>function</code>
-  * [.integers(start, end)](#dc.units.integers) ⇒ <code>Number</code>
-  * [.ordinal(start, end, domain)](#dc.units.ordinal) ⇒ <code>Array.&lt;String&gt;</code>
-
-<a name="dc.units.fp"></a>
-#### units.fp : <code>object</code>
-**Kind**: static namespace of <code>[units](#dc.units)</code>  
-<a name="dc.units.fp.precision"></a>
-##### fp.precision(precision) ⇒ <code>function</code>
-This function generates an argument for the [Coordinate Grid Chart](#dc.coordinateGridMixin)
-[.xUnits](#dc.coordinateGridMixin+xUnits) function specifying that the x values are floating-point
-numbers with the given precision.
-The returned function determines how many values at the given precision will fit into the range
-supplied in its start and end parameters.
-
-**Kind**: static method of <code>[fp](#dc.units.fp)</code>  
-**Returns**: <code>function</code> - start-end unit function  
->>>>>>> eb02e58c
 **See**: [coordinateGridMixin.xUnits](#dc.coordinateGridMixin+xUnits)  
 
 | Param | Type |
 | --- | --- |
-<<<<<<< HEAD
 | start | <code>Number</code> | 
 | end | <code>Number</code> | 
 
@@ -6239,181 +4515,15 @@
 #### utils.isInteger(n) ⇒ <code>Boolean</code>
 Is the value an integer?
 
-=======
-| precision | <code>Number</code> | 
-
-**Example**  
-```js
-// specify values (and ticks) every 0.1 units
-chart.xUnits(dc.units.fp.precision(0.1)
-// there are 500 units between 0.5 and 1 if the precision is 0.001
-var thousandths = dc.units.fp.precision(0.001);
-thousandths(0.5, 1.0) // returns 500
-```
-<a name="dc.units.integers"></a>
-#### units.integers(start, end) ⇒ <code>Number</code>
-The default value for [.xUnits](#dc.coordinateGridMixin+xUnits) for the
-[Coordinate Grid Chart](#dc.coordinateGridMixin) and should
-be used when the x values are a sequence of integers.
-It is a function that counts the number of integers in the range supplied in its start and end parameters.
-
-**Kind**: static method of <code>[units](#dc.units)</code>  
-**See**: [coordinateGridMixin.xUnits](#dc.coordinateGridMixin+xUnits)  
-
-| Param | Type |
-| --- | --- |
-| start | <code>Number</code> | 
-| end | <code>Number</code> | 
-
-**Example**  
-```js
-chart.xUnits(dc.units.integers) // already the default
-```
-<a name="dc.units.ordinal"></a>
-#### units.ordinal(start, end, domain) ⇒ <code>Array.&lt;String&gt;</code>
-This argument can be passed to the [.xUnits](#dc.coordinateGridMixin+xUnits) function of the to
-specify ordinal units for the x axis. Usually this parameter is used in combination with passing
-[d3.scale.ordinal](https://github.com/mbostock/d3/wiki/Ordinal-Scales) to
-[.x](#dc.coordinateGridMixin+x).
-It just returns the domain passed to it, which for ordinal charts is an array of all values.
-
-**Kind**: static method of <code>[units](#dc.units)</code>  
-**See**
-
-- [d3.scale.ordinal](https://github.com/mbostock/d3/wiki/Ordinal-Scales)
-- [coordinateGridMixin.xUnits](#dc.coordinateGridMixin+xUnits)
-- [coordinateGridMixin.x](#dc.coordinateGridMixin+x)
-
-
-| Param | Type |
-| --- | --- |
-| start | <code>\*</code> | 
-| end | <code>\*</code> | 
-| domain | <code>Array.&lt;String&gt;</code> | 
-
-**Example**  
-```js
-chart.xUnits(dc.units.ordinal)
-     .x(d3.scale.ordinal())
-```
-<a name="dc.printers"></a>
-### dc.printers : <code>object</code>
-**Kind**: static namespace of <code>[dc](#dc)</code>  
-
-* [.printers](#dc.printers) : <code>object</code>
-  * [.filters(filters)](#dc.printers.filters) ⇒ <code>String</code>
-  * [.filter(filter)](#dc.printers.filter) ⇒ <code>String</code>
-
-<a name="dc.printers.filters"></a>
-#### printers.filters(filters) ⇒ <code>String</code>
-Converts a list of filters into a readable string
-
-**Kind**: static method of <code>[printers](#dc.printers)</code>  
-
-| Param | Type |
-| --- | --- |
-| filters | <code>Array.&lt;(dc.filters\|any)&gt;</code> | 
-
-<a name="dc.printers.filter"></a>
-#### printers.filter(filter) ⇒ <code>String</code>
-Converts a filter into a readable string
-
-**Kind**: static method of <code>[printers](#dc.printers)</code>  
-
-| Param | Type |
-| --- | --- |
-| filter | <code>[filters](#dc.filters)</code> &#124; <code>any</code> &#124; <code>Array.&lt;any&gt;</code> | 
-
-<a name="dc.utils"></a>
-### dc.utils : <code>object</code>
-**Kind**: static namespace of <code>[dc](#dc)</code>  
-
-* [.utils](#dc.utils) : <code>object</code>
-  * [.printSingleValue(filter)](#dc.utils.printSingleValue) ⇒ <code>String</code>
-  * [.add(l, r)](#dc.utils.add) ⇒ <code>String</code> &#124; <code>Date</code> &#124; <code>Number</code>
-  * [.subtract(l, r)](#dc.utils.subtract) ⇒ <code>String</code> &#124; <code>Date</code> &#124; <code>Number</code>
-  * [.isNumber(n)](#dc.utils.isNumber) ⇒ <code>Boolean</code>
-  * [.isFloat(n)](#dc.utils.isFloat) ⇒ <code>Boolean</code>
-  * [.isInteger(n)](#dc.utils.isInteger) ⇒ <code>Boolean</code>
-  * [.isNegligible(n)](#dc.utils.isNegligible) ⇒ <code>Boolean</code>
-  * [.clamp(val, min, max)](#dc.utils.clamp) ⇒ <code>any</code>
-  * [.uniqueId()](#dc.utils.uniqueId) ⇒ <code>Number</code>
-  * [.nameToId(name)](#dc.utils.nameToId) ⇒ <code>String</code>
-  * [.appendOrSelect(parent, selector, tag)](#dc.utils.appendOrSelect) ⇒ <code>d3.selection</code>
-  * [.safeNumber(n)](#dc.utils.safeNumber) ⇒ <code>Number</code>
-
-<a name="dc.utils.printSingleValue"></a>
-#### utils.printSingleValue(filter) ⇒ <code>String</code>
-Print a single value filter
-
 **Kind**: static method of <code>[utils](#dc.utils)</code>  
 
 | Param | Type |
 | --- | --- |
-| filter | <code>any</code> | 
-
-<a name="dc.utils.add"></a>
-#### utils.add(l, r) ⇒ <code>String</code> &#124; <code>Date</code> &#124; <code>Number</code>
-Arbitrary add one value to another.
-
-**Kind**: static method of <code>[utils](#dc.utils)</code>  
-**Todo**
-
-- [ ] These assume than any string r is a percentage (whether or not it includes %).
-They also generate strange results if l is a string.
-
-
-| Param | Type |
-| --- | --- |
-| l | <code>String</code> &#124; <code>Date</code> &#124; <code>Number</code> | 
-| r | <code>Number</code> | 
-
-<a name="dc.utils.subtract"></a>
-#### utils.subtract(l, r) ⇒ <code>String</code> &#124; <code>Date</code> &#124; <code>Number</code>
-Arbitrary subtract one value from another.
-
-**Kind**: static method of <code>[utils](#dc.utils)</code>  
-**Todo**
-
-- [ ] These assume than any string r is a percentage (whether or not it includes %).
-They also generate strange results if l is a string.
-
-
-| Param | Type |
-| --- | --- |
-| l | <code>String</code> &#124; <code>Date</code> &#124; <code>Number</code> | 
-| r | <code>Number</code> | 
-
-<a name="dc.utils.isNumber"></a>
-#### utils.isNumber(n) ⇒ <code>Boolean</code>
-Is the value a number?
-
-**Kind**: static method of <code>[utils](#dc.utils)</code>  
-
-| Param | Type |
-| --- | --- |
 | n | <code>any</code> | 
 
-<a name="dc.utils.isFloat"></a>
-#### utils.isFloat(n) ⇒ <code>Boolean</code>
-Is the value a float?
-
->>>>>>> eb02e58c
-**Kind**: static method of <code>[utils](#dc.utils)</code>  
-
-| Param | Type |
-| --- | --- |
-| n | <code>any</code> | 
-
-<<<<<<< HEAD
 <a name="dc.utils.isNegligible"></a>
 #### utils.isNegligible(n) ⇒ <code>Boolean</code>
 Is the value very close to zero?
-=======
-<a name="dc.utils.isInteger"></a>
-#### utils.isInteger(n) ⇒ <code>Boolean</code>
-Is the value an integer?
->>>>>>> eb02e58c
 
 **Kind**: static method of <code>[utils](#dc.utils)</code>  
 
@@ -6421,21 +4531,14 @@
 | --- | --- |
 | n | <code>any</code> | 
 
-<<<<<<< HEAD
 <a name="dc.utils.clamp"></a>
 #### utils.clamp(val, min, max) ⇒ <code>any</code>
 Ensure the value is no greater or less than the min/max values.  If it is return the boundary value.
-=======
-<a name="dc.utils.isNegligible"></a>
-#### utils.isNegligible(n) ⇒ <code>Boolean</code>
-Is the value very close to zero?
->>>>>>> eb02e58c
 
 **Kind**: static method of <code>[utils](#dc.utils)</code>  
 
 | Param | Type |
 | --- | --- |
-<<<<<<< HEAD
 | val | <code>any</code> | 
 | min | <code>any</code> | 
 | max | <code>any</code> | 
@@ -6492,74 +4595,6 @@
 * `isFiltered` - a function that returns true if a value is within the filter
 * `filterType` - a string identifying the filter, here the name of the constructor
 
-=======
-| n | <code>any</code> | 
-
-<a name="dc.utils.clamp"></a>
-#### utils.clamp(val, min, max) ⇒ <code>any</code>
-Ensure the value is no greater or less than the min/max values.  If it is return the boundary value.
-
-**Kind**: static method of <code>[utils](#dc.utils)</code>  
-
-| Param | Type |
-| --- | --- |
-| val | <code>any</code> | 
-| min | <code>any</code> | 
-| max | <code>any</code> | 
-
-<a name="dc.utils.uniqueId"></a>
-#### utils.uniqueId() ⇒ <code>Number</code>
-Using a simple static counter, provide a unique integer id.
-
-**Kind**: static method of <code>[utils](#dc.utils)</code>  
-<a name="dc.utils.nameToId"></a>
-#### utils.nameToId(name) ⇒ <code>String</code>
-Convert a name to an ID.
-
-**Kind**: static method of <code>[utils](#dc.utils)</code>  
-
-| Param | Type |
-| --- | --- |
-| name | <code>String</code> | 
-
-<a name="dc.utils.appendOrSelect"></a>
-#### utils.appendOrSelect(parent, selector, tag) ⇒ <code>d3.selection</code>
-Append or select an item on a parent element
-
-**Kind**: static method of <code>[utils](#dc.utils)</code>  
-
-| Param | Type |
-| --- | --- |
-| parent | <code>d3.selection</code> | 
-| selector | <code>String</code> | 
-| tag | <code>String</code> | 
-
-<a name="dc.utils.safeNumber"></a>
-#### utils.safeNumber(n) ⇒ <code>Number</code>
-Return the number if the value is a number; else 0.
-
-**Kind**: static method of <code>[utils](#dc.utils)</code>  
-
-| Param | Type |
-| --- | --- |
-| n | <code>Number</code> &#124; <code>any</code> | 
-
-<a name="dc.filters"></a>
-### dc.filters : <code>object</code>
-The dc.js filters are functions which are passed into crossfilter to chose which records will be
-accumulated to produce values for the charts.  In the crossfilter model, any filters applied on one
-dimension will affect all the other dimensions but not that one.  dc always applies a filter
-function to the dimension; the function combines multiple filters and if any of them accept a
-record, it is filtered in.
-
-These filter constructors are used as appropriate by the various charts to implement brushing.  We
-mention below which chart uses which filter.  In some cases, many instances of a filter will be added.
-
-Each of the dc.js filters is an object with the following properties:
-* `isFiltered` - a function that returns true if a value is within the filter
-* `filterType` - a string identifying the filter, here the name of the constructor
-
->>>>>>> eb02e58c
 Currently these filter objects are also arrays, but this is not a requirement. Custom filters
 can be used as long as they have the properties above.
 
