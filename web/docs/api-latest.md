--- conflicted
+++ resolved
@@ -35,11 +35,8 @@
         * [.drawPaths([drawPaths])](#dc.pieChart+drawPaths) ⇒ <code>Boolean</code> &#124; <code>[pieChart](#dc.pieChart)</code>
     * [.barChart](#dc.barChart)
         * [new barChart(parent, [chartGroup])](#new_dc.barChart_new)
-<<<<<<< HEAD
         * [.groupGap](#dc.barChart+groupGap) ⇒ <code>Number</code> &#124; <code>[barChart](#dc.barChart)</code>
         * [.groupBars](#dc.barChart+groupBars) ⇒ <code>Boolean</code> &#124; <code>[barChart](#dc.barChart)</code>
-=======
->>>>>>> 971f41d2
         * [.centerBar([centerBar])](#dc.barChart+centerBar) ⇒ <code>Boolean</code> &#124; <code>[barChart](#dc.barChart)</code>
         * [.barPadding([barPadding])](#dc.barChart+barPadding) ⇒ <code>Number</code> &#124; <code>[barChart](#dc.barChart)</code>
         * [.outerPadding([padding])](#dc.barChart+outerPadding) ⇒ <code>Number</code> &#124; <code>[barChart](#dc.barChart)</code>
@@ -61,27 +58,17 @@
         * [.formatNumber([formatter])](#dc.dataCount+formatNumber) ⇒ <code>function</code> &#124; <code>[dataCount](#dc.dataCount)</code>
     * [.dataTable](#dc.dataTable)
         * [new dataTable(parent, [chartGroup])](#new_dc.dataTable_new)
-<<<<<<< HEAD
-        * [.size([size])](#dc.dataTable+size) ⇒ <code>Number</code> &#124; <code>[dataTable](#dc.dataTable)</code>
-        * [.beginSlice([beginSlice])](#dc.dataTable+beginSlice) ⇒ <code>Number</code> &#124; <code>[dataTable](#dc.dataTable)</code>
-        * [.endSlice([endSlice])](#dc.dataTable+endSlice) ⇒ <code>Number</code> &#124; <code>[dataTable](#dc.dataTable)</code>
-        * [.columns([columns])](#dc.dataTable+columns) ⇒ <code>Array.&lt;function()&gt;</code> &#124; <code>[dataTable](#dc.dataTable)</code>
-=======
         * [.group(groupFunction)](#dc.dataTable+group) ⇒ <code>function</code> &#124; <code>[dataTable](#dc.dataTable)</code>
         * [.size([size])](#dc.dataTable+size) ⇒ <code>Number</code> &#124; <code>[dataTable](#dc.dataTable)</code>
         * [.beginSlice([beginSlice])](#dc.dataTable+beginSlice) ⇒ <code>Number</code> &#124; <code>[dataTable](#dc.dataTable)</code>
         * [.endSlice([endSlice])](#dc.dataTable+endSlice) ⇒ <code>Number</code> &#124; <code>[dataTable](#dc.dataTable)</code>
         * [.columns([columns])](#dc.dataTable+columns) ⇒ <code>Array.&lt;function()&gt;</code>
->>>>>>> 971f41d2
         * [.sortBy([sortBy])](#dc.dataTable+sortBy) ⇒ <code>function</code> &#124; <code>[dataTable](#dc.dataTable)</code>
         * [.order([order])](#dc.dataTable+order) ⇒ <code>function</code> &#124; <code>[dataTable](#dc.dataTable)</code>
         * [.showGroups([showGroups])](#dc.dataTable+showGroups) ⇒ <code>Boolean</code> &#124; <code>[dataTable](#dc.dataTable)</code>
     * [.dataGrid](#dc.dataGrid)
         * [new dataGrid(parent, [chartGroup])](#new_dc.dataGrid_new)
-<<<<<<< HEAD
-=======
         * [.group(groupFunction)](#dc.dataGrid+group) ⇒ <code>function</code> &#124; <code>[dataTable](#dc.dataTable)</code>
->>>>>>> 971f41d2
         * [.beginSlice([beginSlice])](#dc.dataGrid+beginSlice) ⇒ <code>Number</code> &#124; <code>[dataGrid](#dc.dataGrid)</code>
         * [.endSlice([endSlice])](#dc.dataGrid+endSlice) ⇒ <code>Number</code> &#124; <code>[dataGrid](#dc.dataGrid)</code>
         * [.size([size])](#dc.dataGrid+size) ⇒ <code>Number</code> &#124; <code>[dataGrid](#dc.dataGrid)</code>
@@ -143,10 +130,6 @@
         * [.legendWidth([legendWidth])](#dc.legend+legendWidth) ⇒ <code>Number</code> &#124; <code>[legend](#dc.legend)</code>
         * [.itemWidth([itemWidth])](#dc.legend+itemWidth) ⇒ <code>Number</code> &#124; <code>[legend](#dc.legend)</code>
         * [.autoItemWidth([autoItemWidth])](#dc.legend+autoItemWidth) ⇒ <code>Boolean</code> &#124; <code>[legend](#dc.legend)</code>
-<<<<<<< HEAD
-    * [.scatterPlot](#dc.scatterPlot)
-        * [new scatterPlot(parent, [chartGroup])](#new_dc.scatterPlot_new)
-=======
         * [.legendText([legendText])](#dc.legend+legendText) ⇒ <code>function</code> &#124; <code>[legend](#dc.legend)</code>
         * [.maxItems([maxItems])](#dc.legend+maxItems) ⇒ <code>[legend](#dc.legend)</code>
     * [.scatterPlot](#dc.scatterPlot)
@@ -154,7 +137,6 @@
         * [.emptyColor](#dc.scatterPlot+emptyColor) ⇒ <code>String</code> &#124; <code>[scatterPlot](#dc.scatterPlot)</code>
         * [.emptyOpacity](#dc.scatterPlot+emptyOpacity) ⇒ <code>Number</code> &#124; <code>[scatterPlot](#dc.scatterPlot)</code>
         * [.nonemptyOpacity](#dc.scatterPlot+nonemptyOpacity) ⇒ <code>Number</code> &#124; <code>[scatterPlot](#dc.scatterPlot)</code>
->>>>>>> 971f41d2
         * [.existenceAccessor([accessor])](#dc.scatterPlot+existenceAccessor) ⇒ <code>function</code> &#124; <code>[scatterPlot](#dc.scatterPlot)</code>
         * [.symbol([type])](#dc.scatterPlot+symbol) ⇒ <code>String</code> &#124; <code>function</code> &#124; <code>[scatterPlot](#dc.scatterPlot)</code>
         * [.symbolSize([symbolSize])](#dc.scatterPlot+symbolSize) ⇒ <code>Number</code> &#124; <code>[scatterPlot](#dc.scatterPlot)</code>
@@ -191,12 +173,8 @@
         * [.promptText](#dc.selectMenu+promptText)
         * [.filterDisplayed](#dc.selectMenu+filterDisplayed)
         * [.multiple](#dc.selectMenu+multiple)
-<<<<<<< HEAD
-        * [.size](#dc.selectMenu+size)
-=======
         * [.promptValue](#dc.selectMenu+promptValue)
         * [.numberItems](#dc.selectMenu+numberItems)
->>>>>>> 971f41d2
     * [.baseMixin](#dc.baseMixin) ⇒ <code>[baseMixin](#dc.baseMixin)</code>
         * [.height([height])](#dc.baseMixin+height) ⇒ <code>Number</code> &#124; <code>[baseMixin](#dc.baseMixin)</code>
         * [.width([width])](#dc.baseMixin+width) ⇒ <code>Number</code> &#124; <code>[baseMixin](#dc.baseMixin)</code>
@@ -219,10 +197,7 @@
         * [.turnOnControls()](#dc.baseMixin+turnOnControls) ⇒ <code>[baseMixin](#dc.baseMixin)</code>
         * [.turnOffControls()](#dc.baseMixin+turnOffControls) ⇒ <code>[baseMixin](#dc.baseMixin)</code>
         * [.transitionDuration([duration])](#dc.baseMixin+transitionDuration) ⇒ <code>Number</code> &#124; <code>[baseMixin](#dc.baseMixin)</code>
-<<<<<<< HEAD
-=======
         * [.transitionDelay([delay])](#dc.baseMixin+transitionDelay) ⇒ <code>Number</code> &#124; <code>[baseMixin](#dc.baseMixin)</code>
->>>>>>> 971f41d2
         * [.render()](#dc.baseMixin+render) ⇒ <code>[baseMixin](#dc.baseMixin)</code>
         * [.redraw()](#dc.baseMixin+redraw) ⇒ <code>[baseMixin](#dc.baseMixin)</code>
         * [.commitHandler()](#dc.baseMixin+commitHandler) ⇒ <code>[baseMixin](#dc.baseMixin)</code>
@@ -233,10 +208,7 @@
         * [.removeFilterHandler([removeFilterHandler])](#dc.baseMixin+removeFilterHandler) ⇒ <code>function</code> &#124; <code>[baseMixin](#dc.baseMixin)</code>
         * [.addFilterHandler([addFilterHandler])](#dc.baseMixin+addFilterHandler) ⇒ <code>function</code> &#124; <code>[baseMixin](#dc.baseMixin)</code>
         * [.resetFilterHandler([resetFilterHandler])](#dc.baseMixin+resetFilterHandler) ⇒ <code>[baseMixin](#dc.baseMixin)</code>
-<<<<<<< HEAD
-=======
         * [.replaceFilter([filter])](#dc.baseMixin+replaceFilter) ⇒ <code>[baseMixin](#dc.baseMixin)</code>
->>>>>>> 971f41d2
         * [.filter([filter])](#dc.baseMixin+filter) ⇒ <code>[baseMixin](#dc.baseMixin)</code>
         * [.filters()](#dc.baseMixin+filters) ⇒ <code>Array.&lt;\*&gt;</code>
         * [.onClick(datum)](#dc.baseMixin+onClick)
@@ -264,11 +236,7 @@
         * [.colorDomain([domain])](#dc.colorMixin+colorDomain) ⇒ <code>Array.&lt;String&gt;</code> &#124; <code>[colorMixin](#dc.colorMixin)</code>
         * [.calculateColorDomain()](#dc.colorMixin+calculateColorDomain) ⇒ <code>[colorMixin](#dc.colorMixin)</code>
         * [.getColor(d, [i])](#dc.colorMixin+getColor) ⇒ <code>String</code>
-<<<<<<< HEAD
-        * [.colorCalculator([colorCalculator])](#dc.colorMixin+colorCalculator) ⇒ <code>\*</code>
-=======
         * [.colorCalculator([colorCalculator])](#dc.colorMixin+colorCalculator) ⇒ <code>function</code> &#124; <code>[colorMixin](#dc.colorMixin)</code>
->>>>>>> 971f41d2
     * [.coordinateGridMixin](#dc.coordinateGridMixin) ⇒ <code>[coordinateGridMixin](#dc.coordinateGridMixin)</code>
         * [.rescale()](#dc.coordinateGridMixin+rescale) ⇒ <code>[coordinateGridMixin](#dc.coordinateGridMixin)</code>
         * [.rangeChart([rangeChart])](#dc.coordinateGridMixin+rangeChart) ⇒ <code>[coordinateGridMixin](#dc.coordinateGridMixin)</code>
@@ -282,10 +250,7 @@
         * [.xAxis([xAxis])](#dc.coordinateGridMixin+xAxis) ⇒ <code>d3.svg.axis</code> &#124; <code>[coordinateGridMixin](#dc.coordinateGridMixin)</code>
         * [.elasticX([elasticX])](#dc.coordinateGridMixin+elasticX) ⇒ <code>Boolean</code> &#124; <code>[coordinateGridMixin](#dc.coordinateGridMixin)</code>
         * [.xAxisPadding([padding])](#dc.coordinateGridMixin+xAxisPadding) ⇒ <code>Number</code> &#124; <code>String</code> &#124; <code>[coordinateGridMixin](#dc.coordinateGridMixin)</code>
-<<<<<<< HEAD
-=======
         * [.xAxisPaddingUnit([unit])](#dc.coordinateGridMixin+xAxisPaddingUnit) ⇒ <code>String</code> &#124; <code>[coordinateGridMixin](#dc.coordinateGridMixin)</code>
->>>>>>> 971f41d2
         * [.xUnitCount()](#dc.coordinateGridMixin+xUnitCount) ⇒ <code>Number</code>
         * [.useRightYAxis([useRightYAxis])](#dc.coordinateGridMixin+useRightYAxis) ⇒ <code>Boolean</code> &#124; <code>[coordinateGridMixin](#dc.coordinateGridMixin)</code>
         * [.isOrdinal()](#dc.coordinateGridMixin+isOrdinal) ⇒ <code>Boolean</code>
@@ -322,10 +287,7 @@
         * [.minRadius([radius])](#dc.bubbleMixin+minRadius) ⇒ <code>Number</code> &#124; <code>[bubbleMixin](#dc.bubbleMixin)</code>
         * [.minRadiusWithLabel([radius])](#dc.bubbleMixin+minRadiusWithLabel) ⇒ <code>Number</code> &#124; <code>[bubbleMixin](#dc.bubbleMixin)</code>
         * [.maxBubbleRelativeSize([relativeSize])](#dc.bubbleMixin+maxBubbleRelativeSize) ⇒ <code>Number</code> &#124; <code>[bubbleMixin](#dc.bubbleMixin)</code>
-<<<<<<< HEAD
-=======
     * [.disableTransitions](#dc.disableTransitions) : <code>Boolean</code>
->>>>>>> 971f41d2
     * [.dateFormat](#dc.dateFormat) : <code>function</code>
     * [.chartRegistry](#dc.chartRegistry) : <code>object</code>
         * [.has(chart)](#dc.chartRegistry.has) ⇒ <code>Boolean</code>
@@ -343,13 +305,8 @@
         * [.filter(filter)](#dc.printers.filter) ⇒ <code>String</code>
     * [.utils](#dc.utils) : <code>object</code>
         * [.printSingleValue(filter)](#dc.utils.printSingleValue) ⇒ <code>String</code>
-<<<<<<< HEAD
-        * [.add(l, r)](#dc.utils.add) ⇒ <code>String</code> &#124; <code>Date</code> &#124; <code>Number</code>
-        * [.subtract(l, r)](#dc.utils.subtract) ⇒ <code>String</code> &#124; <code>Date</code> &#124; <code>Number</code>
-=======
         * [.add(l, r, [t])](#dc.utils.add) ⇒ <code>String</code> &#124; <code>Date</code> &#124; <code>Number</code>
         * [.subtract(l, r, [t])](#dc.utils.subtract) ⇒ <code>String</code> &#124; <code>Date</code> &#124; <code>Number</code>
->>>>>>> 971f41d2
         * [.isNumber(n)](#dc.utils.isNumber) ⇒ <code>Boolean</code>
         * [.isFloat(n)](#dc.utils.isFloat) ⇒ <code>Boolean</code>
         * [.isInteger(n)](#dc.utils.isInteger) ⇒ <code>Boolean</code>
@@ -374,11 +331,7 @@
     * [.refocusAll([group])](#dc.refocusAll)
     * [.renderAll([group])](#dc.renderAll)
     * [.redrawAll([group])](#dc.redrawAll)
-<<<<<<< HEAD
-    * [.disableTransitions()](#dc.disableTransitions) ⇒ <code>Boolean</code>
-=======
     * [.transition(selection, [duration], [delay], [name])](#dc.transition) ⇒ <code>d3.transition</code> &#124; <code>d3.selection</code>
->>>>>>> 971f41d2
     * [.pluck(n, [f])](#dc.pluck) ⇒ <code>function</code>
 
 <a name="dc.pieChart"></a>
@@ -549,11 +502,8 @@
 
 * [.barChart](#dc.barChart)
     * [new barChart(parent, [chartGroup])](#new_dc.barChart_new)
-<<<<<<< HEAD
     * [.groupGap](#dc.barChart+groupGap) ⇒ <code>Number</code> &#124; <code>[barChart](#dc.barChart)</code>
     * [.groupBars](#dc.barChart+groupBars) ⇒ <code>Boolean</code> &#124; <code>[barChart](#dc.barChart)</code>
-=======
->>>>>>> 971f41d2
     * [.centerBar([centerBar])](#dc.barChart+centerBar) ⇒ <code>Boolean</code> &#124; <code>[barChart](#dc.barChart)</code>
     * [.barPadding([barPadding])](#dc.barChart+barPadding) ⇒ <code>Number</code> &#124; <code>[barChart](#dc.barChart)</code>
     * [.outerPadding([padding])](#dc.barChart+outerPadding) ⇒ <code>Number</code> &#124; <code>[barChart](#dc.barChart)</code>
@@ -938,18 +888,11 @@
 
 * [.dataTable](#dc.dataTable)
     * [new dataTable(parent, [chartGroup])](#new_dc.dataTable_new)
-<<<<<<< HEAD
-    * [.size([size])](#dc.dataTable+size) ⇒ <code>Number</code> &#124; <code>[dataTable](#dc.dataTable)</code>
-    * [.beginSlice([beginSlice])](#dc.dataTable+beginSlice) ⇒ <code>Number</code> &#124; <code>[dataTable](#dc.dataTable)</code>
-    * [.endSlice([endSlice])](#dc.dataTable+endSlice) ⇒ <code>Number</code> &#124; <code>[dataTable](#dc.dataTable)</code>
-    * [.columns([columns])](#dc.dataTable+columns) ⇒ <code>Array.&lt;function()&gt;</code> &#124; <code>[dataTable](#dc.dataTable)</code>
-=======
     * [.group(groupFunction)](#dc.dataTable+group) ⇒ <code>function</code> &#124; <code>[dataTable](#dc.dataTable)</code>
     * [.size([size])](#dc.dataTable+size) ⇒ <code>Number</code> &#124; <code>[dataTable](#dc.dataTable)</code>
     * [.beginSlice([beginSlice])](#dc.dataTable+beginSlice) ⇒ <code>Number</code> &#124; <code>[dataTable](#dc.dataTable)</code>
     * [.endSlice([endSlice])](#dc.dataTable+endSlice) ⇒ <code>Number</code> &#124; <code>[dataTable](#dc.dataTable)</code>
     * [.columns([columns])](#dc.dataTable+columns) ⇒ <code>Array.&lt;function()&gt;</code>
->>>>>>> 971f41d2
     * [.sortBy([sortBy])](#dc.dataTable+sortBy) ⇒ <code>function</code> &#124; <code>[dataTable](#dc.dataTable)</code>
     * [.order([order])](#dc.dataTable+order) ⇒ <code>function</code> &#124; <code>[dataTable](#dc.dataTable)</code>
     * [.showGroups([showGroups])](#dc.dataTable+showGroups) ⇒ <code>Boolean</code> &#124; <code>[dataTable](#dc.dataTable)</code>
@@ -1042,11 +985,7 @@
 
 <a name="dc.dataTable+columns"></a>
 
-<<<<<<< HEAD
-#### dataTable.columns([columns]) ⇒ <code>Array.&lt;function()&gt;</code> &#124; <code>[dataTable](#dc.dataTable)</code>
-=======
 #### dataTable.columns([columns]) ⇒ <code>Array.&lt;function()&gt;</code>
->>>>>>> 971f41d2
 Get or set column functions. The data table widget supports several methods of specifying the
 columns to display.
 
@@ -1167,12 +1106,6 @@
 chart.order(d3.descending);
 ```
 <a name="dc.dataTable+showGroups"></a>
-<<<<<<< HEAD
-
-#### dataTable.showGroups([showGroups]) ⇒ <code>Boolean</code> &#124; <code>[dataTable](#dc.dataTable)</code>
-Get or set if group rows will be shown.
-=======
->>>>>>> 971f41d2
 
 #### dataTable.showGroups([showGroups]) ⇒ <code>Boolean</code> &#124; <code>[dataTable](#dc.dataTable)</code>
 Get or set if group rows will be shown. The dataTable [group](#dc.dataTable+group)
@@ -1198,10 +1131,7 @@
 
 * [.dataGrid](#dc.dataGrid)
     * [new dataGrid(parent, [chartGroup])](#new_dc.dataGrid_new)
-<<<<<<< HEAD
-=======
     * [.group(groupFunction)](#dc.dataGrid+group) ⇒ <code>function</code> &#124; <code>[dataTable](#dc.dataTable)</code>
->>>>>>> 971f41d2
     * [.beginSlice([beginSlice])](#dc.dataGrid+beginSlice) ⇒ <code>Number</code> &#124; <code>[dataGrid](#dc.dataGrid)</code>
     * [.endSlice([endSlice])](#dc.dataGrid+endSlice) ⇒ <code>Number</code> &#124; <code>[dataGrid](#dc.dataGrid)</code>
     * [.size([size])](#dc.dataGrid+size) ⇒ <code>Number</code> &#124; <code>[dataGrid](#dc.dataGrid)</code>
@@ -2077,11 +2007,8 @@
     * [.legendWidth([legendWidth])](#dc.legend+legendWidth) ⇒ <code>Number</code> &#124; <code>[legend](#dc.legend)</code>
     * [.itemWidth([itemWidth])](#dc.legend+itemWidth) ⇒ <code>Number</code> &#124; <code>[legend](#dc.legend)</code>
     * [.autoItemWidth([autoItemWidth])](#dc.legend+autoItemWidth) ⇒ <code>Boolean</code> &#124; <code>[legend](#dc.legend)</code>
-<<<<<<< HEAD
-=======
     * [.legendText([legendText])](#dc.legend+legendText) ⇒ <code>function</code> &#124; <code>[legend](#dc.legend)</code>
     * [.maxItems([maxItems])](#dc.legend+maxItems) ⇒ <code>[legend](#dc.legend)</code>
->>>>>>> 971f41d2
 
 <a name="new_dc.legend_new"></a>
 
@@ -2229,12 +2156,9 @@
 
 * [.scatterPlot](#dc.scatterPlot)
     * [new scatterPlot(parent, [chartGroup])](#new_dc.scatterPlot_new)
-<<<<<<< HEAD
-=======
     * [.emptyColor](#dc.scatterPlot+emptyColor) ⇒ <code>String</code> &#124; <code>[scatterPlot](#dc.scatterPlot)</code>
     * [.emptyOpacity](#dc.scatterPlot+emptyOpacity) ⇒ <code>Number</code> &#124; <code>[scatterPlot](#dc.scatterPlot)</code>
     * [.nonemptyOpacity](#dc.scatterPlot+nonemptyOpacity) ⇒ <code>Number</code> &#124; <code>[scatterPlot](#dc.scatterPlot)</code>
->>>>>>> 971f41d2
     * [.existenceAccessor([accessor])](#dc.scatterPlot+existenceAccessor) ⇒ <code>function</code> &#124; <code>[scatterPlot](#dc.scatterPlot)</code>
     * [.symbol([type])](#dc.scatterPlot+symbol) ⇒ <code>String</code> &#124; <code>function</code> &#124; <code>[scatterPlot](#dc.scatterPlot)</code>
     * [.symbolSize([symbolSize])](#dc.scatterPlot+symbolSize) ⇒ <code>Number</code> &#124; <code>[scatterPlot](#dc.scatterPlot)</code>
@@ -2765,12 +2689,8 @@
     * [.promptText](#dc.selectMenu+promptText)
     * [.filterDisplayed](#dc.selectMenu+filterDisplayed)
     * [.multiple](#dc.selectMenu+multiple)
-<<<<<<< HEAD
-    * [.size](#dc.selectMenu+size)
-=======
     * [.promptValue](#dc.selectMenu+promptValue)
     * [.numberItems](#dc.selectMenu+numberItems)
->>>>>>> 971f41d2
 
 <a name="new_dc.selectMenu_new"></a>
 
@@ -2866,13 +2786,6 @@
 ```js
 chart.multiple(true);
 ```
-<<<<<<< HEAD
-<a name="dc.selectMenu+size"></a>
-
-#### selectMenu.size
-Controls the height, in lines, of the select menu, when `.multiple()` is true. If `null` (the default),
-uses the browser's default height.
-=======
 <a name="dc.selectMenu+promptValue"></a>
 
 #### selectMenu.promptValue
@@ -2880,7 +2793,6 @@
 [dimension.filter](https://github.com/crossfilter/crossfilter/wiki/API-Reference#dimension_filter)
 when only the prompt value is selected. If `null` (the default), no filtering will occur when
 just the prompt is selected.
->>>>>>> 971f41d2
 
 **Kind**: instance property of <code>[selectMenu](#dc.selectMenu)</code>  
 
@@ -2941,10 +2853,7 @@
     * [.turnOnControls()](#dc.baseMixin+turnOnControls) ⇒ <code>[baseMixin](#dc.baseMixin)</code>
     * [.turnOffControls()](#dc.baseMixin+turnOffControls) ⇒ <code>[baseMixin](#dc.baseMixin)</code>
     * [.transitionDuration([duration])](#dc.baseMixin+transitionDuration) ⇒ <code>Number</code> &#124; <code>[baseMixin](#dc.baseMixin)</code>
-<<<<<<< HEAD
-=======
     * [.transitionDelay([delay])](#dc.baseMixin+transitionDelay) ⇒ <code>Number</code> &#124; <code>[baseMixin](#dc.baseMixin)</code>
->>>>>>> 971f41d2
     * [.render()](#dc.baseMixin+render) ⇒ <code>[baseMixin](#dc.baseMixin)</code>
     * [.redraw()](#dc.baseMixin+redraw) ⇒ <code>[baseMixin](#dc.baseMixin)</code>
     * [.commitHandler()](#dc.baseMixin+commitHandler) ⇒ <code>[baseMixin](#dc.baseMixin)</code>
@@ -2955,10 +2864,7 @@
     * [.removeFilterHandler([removeFilterHandler])](#dc.baseMixin+removeFilterHandler) ⇒ <code>function</code> &#124; <code>[baseMixin](#dc.baseMixin)</code>
     * [.addFilterHandler([addFilterHandler])](#dc.baseMixin+addFilterHandler) ⇒ <code>function</code> &#124; <code>[baseMixin](#dc.baseMixin)</code>
     * [.resetFilterHandler([resetFilterHandler])](#dc.baseMixin+resetFilterHandler) ⇒ <code>[baseMixin](#dc.baseMixin)</code>
-<<<<<<< HEAD
-=======
     * [.replaceFilter([filter])](#dc.baseMixin+replaceFilter) ⇒ <code>[baseMixin](#dc.baseMixin)</code>
->>>>>>> 971f41d2
     * [.filter([filter])](#dc.baseMixin+filter) ⇒ <code>[baseMixin](#dc.baseMixin)</code>
     * [.filters()](#dc.baseMixin+filters) ⇒ <code>Array.&lt;\*&gt;</code>
     * [.onClick(datum)](#dc.baseMixin+onClick)
@@ -3153,12 +3059,6 @@
 _chart.ordering(dc.pluck('key'));
 ```
 <a name="dc.baseMixin+filterAll"></a>
-<<<<<<< HEAD
-
-#### baseMixin.filterAll() ⇒ <code>[baseMixin](#dc.baseMixin)</code>
-Clear all filters associated with this chart
-=======
->>>>>>> 971f41d2
 
 #### baseMixin.filterAll() ⇒ <code>[baseMixin](#dc.baseMixin)</code>
 Clear all filters associated with this chart. The same effect can be achieved by calling
@@ -3531,17 +3431,6 @@
 | [filter] | <code>\*</code> | 
 
 <a name="dc.baseMixin+filter"></a>
-<<<<<<< HEAD
-
-#### baseMixin.filter([filter]) ⇒ <code>[baseMixin](#dc.baseMixin)</code>
-Filter the chart by the given value or return the current filter if the input parameter is missing.
-If the passed filter is not currently in the chart's filters, it is added to the filters by the
-[addFilterHandler](#dc.baseMixin+addFilterHandler).  If a filter exists already within the chart's
-filters, it will be removed by the [removeFilterHandler](#dc.baseMixin+removeFilterHandler).  If
-a `null` value was passed at the filter, this denotes that the filters should be reset, and is performed
-by the [resetFilterHandler](#dc.baseMixin+resetFilterHandler).
-=======
->>>>>>> 971f41d2
 
 #### baseMixin.filter([filter]) ⇒ <code>[baseMixin](#dc.baseMixin)</code>
 Filter the chart by the given parameter, or return the current filter if no input parameter
@@ -3966,11 +3855,7 @@
     * [.colorDomain([domain])](#dc.colorMixin+colorDomain) ⇒ <code>Array.&lt;String&gt;</code> &#124; <code>[colorMixin](#dc.colorMixin)</code>
     * [.calculateColorDomain()](#dc.colorMixin+calculateColorDomain) ⇒ <code>[colorMixin](#dc.colorMixin)</code>
     * [.getColor(d, [i])](#dc.colorMixin+getColor) ⇒ <code>String</code>
-<<<<<<< HEAD
-    * [.colorCalculator([colorCalculator])](#dc.colorMixin+colorCalculator) ⇒ <code>\*</code>
-=======
     * [.colorCalculator([colorCalculator])](#dc.colorMixin+colorCalculator) ⇒ <code>function</code> &#124; <code>[colorMixin](#dc.colorMixin)</code>
->>>>>>> 971f41d2
 
 <a name="dc.colorMixin+colors"></a>
 
@@ -4076,17 +3961,12 @@
 
 <a name="dc.colorMixin+colorCalculator"></a>
 
-<<<<<<< HEAD
-#### colorMixin.colorCalculator([colorCalculator]) ⇒ <code>\*</code>
-Get the color for the datum d and counter i. This is used internally by charts to retrieve a color.
-=======
 #### colorMixin.colorCalculator([colorCalculator]) ⇒ <code>function</code> &#124; <code>[colorMixin](#dc.colorMixin)</code>
 **Deprecated.** Get/set the color calculator. This actually replaces the
 [getColor](#dc.colorMixin+getColor) method!
 
 This is not recommended, since using a [colorAccessor](#dc.colorMixin+colorAccessor) and
 color scale ([.colors](#dc.colorMixin+colors)) is more powerful and idiomatic d3.
->>>>>>> 971f41d2
 
 **Kind**: instance method of <code>[colorMixin](#dc.colorMixin)</code>  
 
@@ -4121,10 +4001,7 @@
     * [.xAxis([xAxis])](#dc.coordinateGridMixin+xAxis) ⇒ <code>d3.svg.axis</code> &#124; <code>[coordinateGridMixin](#dc.coordinateGridMixin)</code>
     * [.elasticX([elasticX])](#dc.coordinateGridMixin+elasticX) ⇒ <code>Boolean</code> &#124; <code>[coordinateGridMixin](#dc.coordinateGridMixin)</code>
     * [.xAxisPadding([padding])](#dc.coordinateGridMixin+xAxisPadding) ⇒ <code>Number</code> &#124; <code>String</code> &#124; <code>[coordinateGridMixin](#dc.coordinateGridMixin)</code>
-<<<<<<< HEAD
-=======
     * [.xAxisPaddingUnit([unit])](#dc.coordinateGridMixin+xAxisPaddingUnit) ⇒ <code>String</code> &#124; <code>[coordinateGridMixin](#dc.coordinateGridMixin)</code>
->>>>>>> 971f41d2
     * [.xUnitCount()](#dc.coordinateGridMixin+xUnitCount) ⇒ <code>Number</code>
     * [.useRightYAxis([useRightYAxis])](#dc.coordinateGridMixin+useRightYAxis) ⇒ <code>Boolean</code> &#124; <code>[coordinateGridMixin](#dc.coordinateGridMixin)</code>
     * [.isOrdinal()](#dc.coordinateGridMixin+isOrdinal) ⇒ <code>Boolean</code>
@@ -5132,13 +5009,8 @@
 
 * [.utils](#dc.utils) : <code>object</code>
     * [.printSingleValue(filter)](#dc.utils.printSingleValue) ⇒ <code>String</code>
-<<<<<<< HEAD
-    * [.add(l, r)](#dc.utils.add) ⇒ <code>String</code> &#124; <code>Date</code> &#124; <code>Number</code>
-    * [.subtract(l, r)](#dc.utils.subtract) ⇒ <code>String</code> &#124; <code>Date</code> &#124; <code>Number</code>
-=======
     * [.add(l, r, [t])](#dc.utils.add) ⇒ <code>String</code> &#124; <code>Date</code> &#124; <code>Number</code>
     * [.subtract(l, r, [t])](#dc.utils.subtract) ⇒ <code>String</code> &#124; <code>Date</code> &#124; <code>Number</code>
->>>>>>> 971f41d2
     * [.isNumber(n)](#dc.utils.isNumber) ⇒ <code>Boolean</code>
     * [.isFloat(n)](#dc.utils.isFloat) ⇒ <code>Boolean</code>
     * [.isInteger(n)](#dc.utils.isInteger) ⇒ <code>Boolean</code>
@@ -5162,11 +5034,7 @@
 
 <a name="dc.utils.add"></a>
 
-<<<<<<< HEAD
-#### utils.add(l, r) ⇒ <code>String</code> &#124; <code>Date</code> &#124; <code>Number</code>
-=======
 #### utils.add(l, r, [t]) ⇒ <code>String</code> &#124; <code>Date</code> &#124; <code>Number</code>
->>>>>>> 971f41d2
 Arbitrary add one value to another.
 
 **Kind**: static method of <code>[utils](#dc.utils)</code>  
@@ -5184,11 +5052,7 @@
 
 <a name="dc.utils.subtract"></a>
 
-<<<<<<< HEAD
-#### utils.subtract(l, r) ⇒ <code>String</code> &#124; <code>Date</code> &#124; <code>Number</code>
-=======
 #### utils.subtract(l, r, [t]) ⇒ <code>String</code> &#124; <code>Date</code> &#124; <code>Number</code>
->>>>>>> 971f41d2
 Arbitrary subtract one value from another.
 
 **Kind**: static method of <code>[utils](#dc.utils)</code>  
@@ -5490,13 +5354,6 @@
 | --- | --- |
 | [group] | <code>String</code> | 
 
-<<<<<<< HEAD
-<a name="dc.disableTransitions"></a>
-
-### dc.disableTransitions() ⇒ <code>Boolean</code>
-If this boolean is set truthy, all transitions will be disabled, and changes to the charts will happen
-immediately
-=======
 <a name="dc.transition"></a>
 
 ### dc.transition(selection, [duration], [delay], [name]) ⇒ <code>d3.transition</code> &#124; <code>d3.selection</code>
@@ -5504,7 +5361,6 @@
 ([disableTransitions](#dc.disableTransitions) is false) and the duration is greater than zero; otherwise return
 the selection. Since most operations are the same on a d3 selection and a d3 transition, this
 allows a common code path for both cases.
->>>>>>> 971f41d2
 
 **Kind**: static method of <code>[dc](#dc)</code>  
 
