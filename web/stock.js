//# dc.js Getting Started and How-To Guide
'use strict';

/* jshint globalstrict: true */
/* global dc,d3,crossfilter,colorbrewer */

// ### Create Chart Objects

// Create chart objects associated with the container elements identified by the css selector.
// Note: It is often a good idea to have these objects accessible at the global scope so that they can be modified or
// filtered by other page controls.
var gainOrLossChart = dc.pieChart('#gain-loss-chart');
var fluctuationChart = dc.barChart('#fluctuation-chart');
var quarterChart = dc.pieChart('#quarter-chart');
var dayOfWeekChart = dc.rowChart('#day-of-week-chart');
var moveChart = dc.lineChart('#monthly-move-chart');
var volumeChart = dc.barChart('#monthly-volume-chart');
var yearlyBubbleChart = dc.bubbleChart('#yearly-bubble-chart');
var nasdaqCount = dc.dataCount('.dc-data-count');
var nasdaqTable = dc.dataTable('.dc-data-table');

// ### Anchor Div for Charts
/*
// A div anchor that can be identified by id
    <div id='your-chart'></div>
// Title or anything you want to add above the chart
    <div id='chart'><span>Days by Gain or Loss</span></div>
// ##### .turnOnControls()

// If a link with css class `reset` is present then the chart
// will automatically hide/show it based on whether there is a filter
// set on the chart (e.g. slice selection for pie chart and brush
// selection for bar chart). Enable this with `chart.turnOnControls(true)`
    <div id='chart'>
       <a class='reset'
          href='javascript:myChart.filterAll();dc.redrawAll();'
          style='display: none;'>reset</a>
    </div>
// dc.js will also automatically inject the current filter value into
// any html element with its css class set to `filter`
    <div id='chart'>
        <span class='reset' style='display: none;'>
          Current filter: <span class='filter'></span>
        </span>
    </div>
*/

//### Load your data

//Data can be loaded through regular means with your
//favorite javascript library
//
//```javascript
//d3.csv('data.csv', function(data) {...};
//d3.json('data.json', function(data) {...};
//jQuery.getJson('data.json', function(data){...});
//```
d3.csv('ndx.csv', function (data) {
    // Since its a csv file we need to format the data a bit.
    var dateFormat = d3.time.format('%m/%d/%Y');
    var numberFormat = d3.format('.2f');

    data.forEach(function (d) {
        d.dd = dateFormat.parse(d.date);
        d.month = d3.time.month(d.dd); // pre-calculate month for better performance
        d.close = +d.close; // coerce to number
        d.open = +d.open;
    });

    //### Create Crossfilter Dimensions and Groups

    //See the [crossfilter API](https://github.com/square/crossfilter/wiki/API-Reference) for reference.
    var ndx = crossfilter(data);
    var all = ndx.groupAll();

    // Dimension by year
    var yearlyDimension = ndx.dimension(function (d) {
        return d3.time.year(d.dd).getFullYear();
    });
    // Maintain running tallies by year as filters are applied or removed
    var yearlyPerformanceGroup = yearlyDimension.group().reduce(
        /* callback for when data is added to the current filter results */
        function (p, v) {
            ++p.count;
            p.absGain += v.close - v.open;
            p.fluctuation += Math.abs(v.close - v.open);
            p.sumIndex += (v.open + v.close) / 2;
            p.avgIndex = p.sumIndex / p.count;
            p.percentageGain = p.avgIndex ? (p.absGain / p.avgIndex) * 100 : 0;
            p.fluctuationPercentage = p.avgIndex ? (p.fluctuation / p.avgIndex) * 100 : 0;
            return p;
        },
        /* callback for when data is removed from the current filter results */
        function (p, v) {
            --p.count;
            p.absGain -= v.close - v.open;
            p.fluctuation -= Math.abs(v.close - v.open);
            p.sumIndex -= (v.open + v.close) / 2;
            p.avgIndex = p.count ? p.sumIndex / p.count : 0;
            p.percentageGain = p.avgIndex ? (p.absGain / p.avgIndex) * 100 : 0;
            p.fluctuationPercentage = p.avgIndex ? (p.fluctuation / p.avgIndex) * 100 : 0;
            return p;
        },
        /* initialize p */
        function () {
            return {
                count: 0,
                absGain: 0,
                fluctuation: 0,
                fluctuationPercentage: 0,
                sumIndex: 0,
                avgIndex: 0,
                percentageGain: 0
            };
        }
    );

    // Dimension by full date
    var dateDimension = ndx.dimension(function (d) {
        return d.dd;
    });

    // Dimension by month
    var moveMonths = ndx.dimension(function (d) {
        return d.month;
    });
    // Group by total movement within month
    var monthlyMoveGroup = moveMonths.group().reduceSum(function (d) {
        return Math.abs(d.close - d.open);
    });
    // Group by total volume within move, and scale down result
    var volumeByMonthGroup = moveMonths.group().reduceSum(function (d) {
        return d.volume / 500000;
    });
    var indexAvgByMonthGroup = moveMonths.group().reduce(
        function (p, v) {
            ++p.days;
            p.total += (v.open + v.close) / 2;
            p.avg = Math.round(p.total / p.days);
            return p;
        },
        function (p, v) {
            --p.days;
            p.total -= (v.open + v.close) / 2;
            p.avg = p.days ? Math.round(p.total / p.days) : 0;
            return p;
        },
        function () {
            return {days: 0, total: 0, avg: 0};
        }
    );

    // Create categorical dimension
    var gainOrLoss = ndx.dimension(function (d) {
        return d.open > d.close ? 'Loss' : 'Gain';
    });
    // Produce counts records in the dimension
    var gainOrLossGroup = gainOrLoss.group();

    // Determine a histogram of percent changes
    var fluctuation = ndx.dimension(function (d) {
        return Math.round((d.close - d.open) / d.open * 100);
    });
    var fluctuationGroup = fluctuation.group();

    // Summarize volume by quarter
    var quarter = ndx.dimension(function (d) {
        var month = d.dd.getMonth();
        if (month <= 2) {
            return 'Q1';
        } else if (month > 2 && month <= 5) {
            return 'Q2';
        } else if (month > 5 && month <= 8) {
            return 'Q3';
        } else {
            return 'Q4';
        }
    });
    var quarterGroup = quarter.group().reduceSum(function (d) {
        return d.volume;
    });

    // Counts per weekday
    var dayOfWeek = ndx.dimension(function (d) {
        var day = d.dd.getDay();
        var name = ['Sun', 'Mon', 'Tue', 'Wed', 'Thu', 'Fri', 'Sat'];
        return day + '.' + name[day];
    });
    var dayOfWeekGroup = dayOfWeek.group();

    //### Define Chart Attributes
    // Define chart attributes using fluent methods. See the
    // [dc.js API Reference](https://github.com/dc-js/dc.js/blob/master/web/docs/api-latest.md) for more information
    //

    //#### Bubble Chart

    //Create a bubble chart and use the given css selector as anchor. You can also specify
    //an optional chart group for this chart to be scoped within. When a chart belongs
    //to a specific group then any interaction with the chart will only trigger redraws
    //on charts within the same chart group.
    // <br>API: [Bubble Chart](https://github.com/dc-js/dc.js/blob/master/web/docs/api-latest.md#bubble-chart)

    yearlyBubbleChart /* dc.bubbleChart('#yearly-bubble-chart', 'chartGroup') */
        // (_optional_) define chart width, `default = 200`
        .width(990)
        // (_optional_) define chart height, `default = 200`
        .height(250)
        // (_optional_) define chart transition duration, `default = 750`
        .transitionDuration(1500)
        .margins({top: 10, right: 50, bottom: 30, left: 40})
        .dimension(yearlyDimension)
        //The bubble chart expects the groups are reduced to multiple values which are used
        //to generate x, y, and radius for each key (bubble) in the group
        .group(yearlyPerformanceGroup)
        // (_optional_) define color function or array for bubbles: [ColorBrewer](http://colorbrewer2.org/)
        .colors(colorbrewer.RdYlGn[9])
        //(optional) define color domain to match your data domain if you want to bind data or color
        .colorDomain([-500, 500])
    //##### Accessors

        //Accessor functions are applied to each value returned by the grouping

        // `.colorAccessor` - the returned value will be passed to the `.colors()` scale to determine a fill color
        .colorAccessor(function (d) {
            return d.value.absGain;
        })
        // `.keyAccessor` - the `X` value will be passed to the `.x()` scale to determine pixel location
        .keyAccessor(function (p) {
            return p.value.absGain;
        })
        // `.valueAccessor` - the `Y` value will be passed to the `.y()` scale to determine pixel location
        .valueAccessor(function (p) {
            return p.value.percentageGain;
        })
        // `.radiusValueAccessor` - the value will be passed to the `.r()` scale to determine radius size;
        //   by default this maps linearly to [0,100]
        .radiusValueAccessor(function (p) {
            return p.value.fluctuationPercentage;
        })
        .maxBubbleRelativeSize(0.3)
        .x(d3.scale.linear().domain([-2500, 2500]))
        .y(d3.scale.linear().domain([-100, 100]))
        .r(d3.scale.linear().domain([0, 4000]))
        //##### Elastic Scaling

        //`.elasticY` and `.elasticX` determine whether the chart should rescale each axis to fit the data.
        .elasticY(true)
        .elasticX(true)
        //`.yAxisPadding` and `.xAxisPadding` add padding to data above and below their max values in the same unit
        //domains as the Accessors.
        .yAxisPadding(100)
        .xAxisPadding(500)
        // (_optional_) render horizontal grid lines, `default=false`
        .renderHorizontalGridLines(true)
        // (_optional_) render vertical grid lines, `default=false`
        .renderVerticalGridLines(true)
        // (_optional_) render an axis label below the x axis
        .xAxisLabel('Index Gain')
        // (_optional_) render a vertical axis lable left of the y axis
        .yAxisLabel('Index Gain %')
        //##### Labels and  Titles

        //Labels are displayed on the chart for each bubble. Titles displayed on mouseover.
        // (_optional_) whether chart should render labels, `default = true`
        .renderLabel(true)
        .label(function (p) {
            return p.key;
        })
        // (_optional_) whether chart should render titles, `default = false`
        .renderTitle(true)
        .title(function (p) {
            return [
                p.key,
                'Index Gain: ' + numberFormat(p.value.absGain),
                'Index Gain in Percentage: ' + numberFormat(p.value.percentageGain) + '%',
                'Fluctuation / Index Ratio: ' + numberFormat(p.value.fluctuationPercentage) + '%'
            ].join('\n');
        })
        //#### Customize Axes

        // Set a custom tick format. Both `.yAxis()` and `.xAxis()` return an axis object,
        // so any additional method chaining applies to the axis, not the chart.
        .yAxis().tickFormat(function (v) {
            return v + '%';
        });

    // #### Pie/Donut Charts

    // Create a pie chart and use the given css selector as anchor. You can also specify
    // an optional chart group for this chart to be scoped within. When a chart belongs
    // to a specific group then any interaction with such chart will only trigger redraw
    // on other charts within the same chart group.
    // <br>API: [Pie Chart](https://github.com/dc-js/dc.js/blob/master/web/docs/api-latest.md#pie-chart)

    gainOrLossChart /* dc.pieChart('#gain-loss-chart', 'chartGroup') */
    // (_optional_) define chart width, `default = 200`
        .width(180)
    // (optional) define chart height, `default = 200`
        .height(180)
    // Define pie radius
        .radius(80)
    // Set dimension
        .dimension(gainOrLoss)
    // Set group
        .group(gainOrLossGroup)
    // (_optional_) by default pie chart will use `group.key` as its label but you can overwrite it with a closure.
        .label(function (d) {
            if (gainOrLossChart.hasFilter() && !gainOrLossChart.hasFilter(d.key)) {
                return d.key + '(0%)';
            }
            var label = d.key;
            if (all.value()) {
                label += '(' + Math.floor(d.value / all.value() * 100) + '%)';
            }
            return label;
        })
    /*
        // (_optional_) whether chart should render labels, `default = true`
        .renderLabel(true)
        // (_optional_) if inner radius is used then a donut chart will be generated instead of pie chart
        .innerRadius(40)
        // (_optional_) define chart transition duration, `default = 350`
        .transitionDuration(500)
        // (_optional_) define color array for slices
        .colors(['#3182bd', '#6baed6', '#9ecae1', '#c6dbef', '#dadaeb'])
        // (_optional_) define color domain to match your data domain if you want to bind data or color
        .colorDomain([-1750, 1644])
        // (_optional_) define color value accessor
        .colorAccessor(function(d, i){return d.value;})
        */;

    quarterChart /* dc.pieChart('#quarter-chart', 'chartGroup') */
        .width(180)
        .height(180)
        .radius(80)
        .innerRadius(30)
        .dimension(quarter)
        .group(quarterGroup);

    //#### Row Chart

    // Create a row chart and use the given css selector as anchor. You can also specify
    // an optional chart group for this chart to be scoped within. When a chart belongs
    // to a specific group then any interaction with such chart will only trigger redraw
    // on other charts within the same chart group.
    // <br>API: [Row Chart](https://github.com/dc-js/dc.js/blob/master/web/docs/api-latest.md#row-chart)
    dayOfWeekChart /* dc.rowChart('#day-of-week-chart', 'chartGroup') */
        .width(180)
        .height(180)
        .margins({top: 20, left: 10, right: 10, bottom: 20})
        .group(dayOfWeekGroup)
        .dimension(dayOfWeek)
        // Assign colors to each value in the x scale domain
        .ordinalColors(['#3182bd', '#6baed6', '#9ecae1', '#c6dbef', '#dadaeb'])
        .label(function (d) {
            return d.key.split('.')[1];
        })
        // Title sets the row text
        .title(function (d) {
            return d.value;
        })
        .elasticX(true)
        .xAxis().ticks(4);

    //#### Bar Chart

    // Create a bar chart and use the given css selector as anchor. You can also specify
    // an optional chart group for this chart to be scoped within. When a chart belongs
    // to a specific group then any interaction with such chart will only trigger redraw
    // on other charts within the same chart group.
    // <br>API: [Bar Chart](https://github.com/dc-js/dc.js/blob/master/web/docs/api-latest.md#bar-chart)
    fluctuationChart /* dc.barChart('#volume-month-chart', 'chartGroup') */
        .width(420)
        .height(180)
        .margins({top: 10, right: 50, bottom: 30, left: 40})
        .dimension(fluctuation)
        .group(fluctuationGroup)
        .elasticY(true)
        // (_optional_) whether bar should be center to its x value. Not needed for ordinal chart, `default=false`
        .centerBar(true)
        // (_optional_) set gap between bars manually in px, `default=2`
        .gap(1)
        // (_optional_) set filter brush rounding
        .round(dc.round.floor)
        .alwaysUseRounding(true)
        .x(d3.scale.linear().domain([-25, 25]))
        .renderHorizontalGridLines(true)
        // Customize the filter displayed in the control span
        .filterPrinter(function (filters) {
            var filter = filters[0], s = '';
            s += numberFormat(filter[0]) + '% -> ' + numberFormat(filter[1]) + '%';
            return s;
        });

    // Customize axes
    fluctuationChart.xAxis().tickFormat(
        function (v) { return v + '%'; });
    fluctuationChart.yAxis().ticks(5);

    //#### Stacked Area Chart

    //Specify an area chart by using a line chart with `.renderArea(true)`.
    // <br>API: [Stack Mixin](https://github.com/dc-js/dc.js/blob/master/web/docs/api-latest.md#stack-mixin),
    // [Line Chart](https://github.com/dc-js/dc.js/blob/master/web/docs/api-latest.md#line-chart)
    moveChart /* dc.lineChart('#monthly-move-chart', 'chartGroup') */
        .renderArea(true)
        .width(990)
        .height(200)
        .transitionDuration(1000)
        .margins({top: 30, right: 50, bottom: 25, left: 40})
        .dimension(moveMonths)
        .mouseZoomable(true)
    // Specify a "range chart" to link its brush extent with the zoom of the current "focus chart".
        .rangeChart(volumeChart)
        .x(d3.time.scale().domain([new Date(1985, 0, 1), new Date(2012, 11, 31)]))
        .round(d3.time.month.round)
        .xUnits(d3.time.months)
        .elasticY(true)
        .renderHorizontalGridLines(true)
    //##### Legend

        // Position the legend relative to the chart origin and specify items' height and separation.
        .legend(dc.legend().x(800).y(10).itemHeight(13).gap(5))
        .brushOn(false)
        // Add the base layer of the stack with group. The second parameter specifies a series name for use in the
        // legend.
        // The `.valueAccessor` will be used for the base layer
        .group(indexAvgByMonthGroup, 'Monthly Index Average')
        .valueAccessor(function (d) {
            return d.value.avg;
        })
        // Stack additional layers with `.stack`. The first paramenter is a new group.
        // The second parameter is the series name. The third is a value accessor.
        .stack(monthlyMoveGroup, 'Monthly Index Move', function (d) {
            return d.value;
        })
        // Title can be called by any stack layer.
        .title(function (d) {
            var value = d.value.avg ? d.value.avg : d.value;
            if (isNaN(value)) {
                value = 0;
            }
            return dateFormat(d.key) + '\n' + numberFormat(value);
        });

    //#### Range Chart

    // Since this bar chart is specified as "range chart" for the area chart, its brush extent
    // will always match the zoom of the area chart.
    volumeChart.width(990) /* dc.barChart('#monthly-volume-chart', 'chartGroup'); */
        .height(40)
        .margins({top: 0, right: 50, bottom: 20, left: 40})
        .dimension(moveMonths)
        .group(volumeByMonthGroup)
        .centerBar(true)
        .gap(1)
        .x(d3.time.scale().domain([new Date(1985, 0, 1), new Date(2012, 11, 31)]))
        .round(d3.time.month.round)
        .alwaysUseRounding(true)
        .xUnits(d3.time.months);

    //#### Data Count

    // Create a data count widget and use the given css selector as anchor. You can also specify
    // an optional chart group for this chart to be scoped within. When a chart belongs
    // to a specific group then any interaction with such chart will only trigger redraw
    // on other charts within the same chart group.
    // <br>API: [Data Count Widget](https://github.com/dc-js/dc.js/blob/master/web/docs/api-latest.md#data-count-widget)
    //
    //```html
    //<div class='dc-data-count'>
    //  <span class='filter-count'></span>
    //  selected out of <span class='total-count'></span> records.
    //</div>
    //```

    nasdaqCount /* dc.dataCount('.dc-data-count', 'chartGroup'); */
        .dimension(ndx)
        .group(all)
        // (_optional_) `.html` sets different html when some records or all records are selected.
        // `.html` replaces everything in the anchor with the html given using the following function.
        // `%filter-count` and `%total-count` are replaced with the values obtained.
        .html({
            some:'<strong>%filter-count</strong> selected out of <strong>%total-count</strong> records' +
                ' | <a href=\'javascript:dc.filterAll(); dc.renderAll();\'\'>Reset All</a>',
            all:'All records selected. Please click on the graph to apply filters.'
        });

    //#### Data Table

    // Create a data table widget and use the given css selector as anchor. You can also specify
    // an optional chart group for this chart to be scoped within. When a chart belongs
    // to a specific group then any interaction with such chart will only trigger redraw
    // on other charts within the same chart group.
    // <br>API: [Data Table Widget](https://github.com/dc-js/dc.js/blob/master/web/docs/api-latest.md#data-table-widget)
    //
    // You can statically define the headers like in
    //
    // ```html
    //    <!-- anchor div for data table -->
    //    <div id='data-table'>
    //       <!-- create a custom header -->
    //       <div class='header'>
    //           <span>Date</span>
    //           <span>Open</span>
    //           <span>Close</span>
    //           <span>Change</span>
    //           <span>Volume</span>
    //       </div>
    //       <!-- data rows will filled in here -->
    //    </div>
    // ```
    // or do it programmatically using `.columns()`.

    nasdaqTable /* dc.dataTable('.dc-data-table', 'chartGroup') */
        .dimension(dateDimension)
        // Data table does not use crossfilter group but rather a closure
        // as a grouping function
        .group(function (d) {
            var format = d3.format('02d');
            return d.dd.getFullYear() + '/' + format((d.dd.getMonth() + 1));
        })
        // (_optional_) max number of records to be shown, `default = 25`
        .size(10)
        // There are several ways to specify the columns; see the data-table documentation.
        // This code demonstrates generating the column header automatically based on the columns.
        .columns([
            // Use the `d.date` field; capitalized automatically
            'date',
            // Use `d.open`, `d.close`
            'open',
            'close',
            {
                // Specify a custom format for column 'Change' by using a label with a function.
                label: 'Change',
                format: function (d) {
                    return numberFormat(d.close - d.open);
                }
            },
            // Use `d.volume`
            'volume'
        ])

        // (_optional_) sort using the given field, `default = function(d){return d;}`
        .sortBy(function (d) {
            return d.dd;
        })
        // (_optional_) sort order, `default = d3.ascending`
        .order(d3.ascending)
        // (_optional_) custom renderlet to post-process chart using [D3](http://d3js.org)
        .on('renderlet', function (table) {
            table.selectAll('.dc-table-group').classed('info', true);
        });

/*
    //#### Geo Choropleth Chart

    //Create a choropleth chart and use the given css selector as anchor. You can also specify
    //an optional chart group for this chart to be scoped within. When a chart belongs
    //to a specific group then any interaction with such chart will only trigger redraw
    //on other charts within the same chart group.
    // <br>API: [Geo Chroropleth Chart][choro]
    // [choro]: https://github.com/dc-js/dc.js/blob/master/web/docs/api-latest.md#geo-choropleth-chart
    dc.geoChoroplethChart('#us-chart')
         // (_optional_) define chart width, default 200
        .width(990)
        // (optional) define chart height, default 200
        .height(500)
        // (optional) define chart transition duration, default 1000
        .transitionDuration(1000)
        // set crossfilter dimension, dimension key should match the name retrieved in geojson layer
        .dimension(states)
        // set crossfilter group
        .group(stateRaisedSum)
        // (_optional_) define color function or array for bubbles
        .colors(['#ccc', '#E2F2FF','#C4E4FF','#9ED2FF','#81C5FF','#6BBAFF','#51AEFF','#36A2FF','#1E96FF','#0089FF',
            '#0061B5'])
        // (_optional_) define color domain to match your data domain if you want to bind data or color
        .colorDomain([-5, 200])
        // (_optional_) define color value accessor
        .colorAccessor(function(d, i){return d.value;})
        // Project the given geojson. You can call this function multiple times with different geojson feed to generate
        // multiple layers of geo paths.
        //
        // * 1st param - geojson data
        // * 2nd param - name of the layer which will be used to generate css class
        // * 3rd param - (_optional_) a function used to generate key for geo path, it should match the dimension key
        // in order for the coloring to work properly
        .overlayGeoJson(statesJson.features, 'state', function(d) {
            return d.properties.name;
        })
        // (_optional_) closure to generate title for path, `default = d.key + ': ' + d.value`
        .title(function(d) {
            return 'State: ' + d.key + '\nTotal Amount Raised: ' + numberFormat(d.value ? d.value : 0) + 'M';
        });

        //#### Bubble Overlay Chart

        // Create a overlay bubble chart and use the given css selector as anchor. You can also specify
        // an optional chart group for this chart to be scoped within. When a chart belongs
        // to a specific group then any interaction with the chart will only trigger redraw
        // on charts within the same chart group.
        // <br>API: [Bubble Overlay Chart][bubble]
        // [bubble]: https://github.com/dc-js/dc.js/blob/master/web/docs/api-latest.md#bubble-overlay-chart
        dc.bubbleOverlay('#bubble-overlay', 'chartGroup')
            // The bubble overlay chart does not generate its own svg element but rather reuses an existing
            // svg to generate its overlay layer
            .svg(d3.select('#bubble-overlay svg'))
            // (_optional_) define chart width, `default = 200`
            .width(990)
            // (_optional_) define chart height, `default = 200`
            .height(500)
            // (_optional_) define chart transition duration, `default = 1000`
            .transitionDuration(1000)
            // Set crossfilter dimension, dimension key should match the name retrieved in geo json layer
            .dimension(states)
            // Set crossfilter group
            .group(stateRaisedSum)
            // Closure used to retrieve x value from multi-value group
            .keyAccessor(function(p) {return p.value.absGain;})
            // Closure used to retrieve y value from multi-value group
            .valueAccessor(function(p) {return p.value.percentageGain;})
            // (_optional_) define color function or array for bubbles
            .colors(['#ccc', '#E2F2FF','#C4E4FF','#9ED2FF','#81C5FF','#6BBAFF','#51AEFF','#36A2FF','#1E96FF','#0089FF',
                '#0061B5'])
            // (_optional_) define color domain to match your data domain if you want to bind data or color
            .colorDomain([-5, 200])
            // (_optional_) define color value accessor
            .colorAccessor(function(d, i){return d.value;})
            // Closure used to retrieve radius value from multi-value group
            .radiusValueAccessor(function(p) {return p.value.fluctuationPercentage;})
            // set radius scale
            .r(d3.scale.linear().domain([0, 3]))
            // (_optional_) whether chart should render labels, `default = true`
            .renderLabel(true)
            // (_optional_) closure to generate label per bubble, `default = group.key`
            .label(function(p) {return p.key.getFullYear();})
            // (_optional_) whether chart should render titles, `default = false`
            .renderTitle(true)
            // (_optional_) closure to generate title per bubble, `default = d.key + ': ' + d.value`
            .title(function(d) {
                return 'Title: ' + d.key;
            })
            // add data point to its layer dimension key that matches point name: it will be used to
            // generate a bubble. Multiple data points can be added to the bubble overlay to generate
            // multiple bubbles.
            .point('California', 100, 120)
            .point('Colorado', 300, 120)
            // (_optional_) setting debug flag to true will generate a transparent layer on top of
            // bubble overlay which can be used to obtain relative `x`,`y` coordinate for specific
            // data point, `default = false`
            .debug(true);
    */

    //#### Rendering

    //simply call `.renderAll()` to render all charts on the page
    dc.renderAll();
    /*
    // Or you can render charts belonging to a specific chart group
    dc.renderAll('group');
    // Once rendered you can call `.redrawAll()` to update charts incrementally when the data
    // changes, without re-rendering everything
    dc.redrawAll();
    // Or you can choose to redraw only those charts associated with a specific chart group
    dc.redrawAll('group');
    */

});

//#### Versions
<<<<<<< HEAD
=======

>>>>>>> bb0d8506
//Determine the current version of dc with `dc.version`
d3.selectAll('#version').text(dc.version);

// Determine latest stable version in the repo via Github API
d3.json('https://api.github.com/repos/dc-js/dc.js/releases/latest', function (error, latestRelease) {
    /*jshint camelcase: false */
    d3.selectAll('#latest').text(latestRelease.tag_name);
});<|MERGE_RESOLUTION|>--- conflicted
+++ resolved
@@ -670,10 +670,7 @@
 });
 
 //#### Versions
-<<<<<<< HEAD
-=======
-
->>>>>>> bb0d8506
+
 //Determine the current version of dc with `dc.version`
 d3.selectAll('#version').text(dc.version);
 
